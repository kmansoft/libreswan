--- conflicted
+++ resolved
@@ -15,13 +15,8 @@
 
 Name: libreswan
 Summary: IPsec implementation with IKEv1 and IKEv2 keying protocols
-<<<<<<< HEAD
-Version: 3.6
-Release: %{?prever:0.}2%{?prever:.%{prever}}%{?dist}
-=======
-Version: IPSECBASEVERSION
+Version: 3.7
 Release: %{?prever:0.}1%{?prever:.%{prever}}%{?dist}
->>>>>>> cf64acf3
 License: GPLv2
 Url: https://www.libreswan.org/
 Source: https://download.libreswan.org/%{name}-%{version}%{?prever}.tar.gz
@@ -205,5 +200,5 @@
 fi
 
 %changelog
-* Tue Jan 01 2013 Team Libreswan <team@libreswan.org> - 3.6-1
+* Tue Jan 01 2013 Team Libreswan <team@libreswan.org> - 3.7-1
 - Automated build from release tar ball