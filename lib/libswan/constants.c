/* tables of names for values defined in constants.h
 * Copyright (C) 2012 Paul Wouteirs <pwouters@redhat.com>
 * Copyright (C) 2012 Avesh Agarwal <avagarwa@redhat.com>
 * Copyright (C) 1998-2002  D. Hugh Redelmeier.
 *
 * This program is free software; you can redistribute it and/or modify it
 * under the terms of the GNU General Public License as published by the
 * Free Software Foundation; either version 2 of the License, or (at your
 * option) any later version.  See <http://www.fsf.org/copyleft/gpl.txt>.
 *
 * This program is distributed in the hope that it will be useful, but
 * WITHOUT ANY WARRANTY; without even the implied warranty of MERCHANTABILITY
 * or FITNESS FOR A PARTICULAR PURPOSE.  See the GNU General Public License
 * for more details.
 *
 */

/*
 * Note that the array sizes are all specified; this is to enable range
 * checking by code that only includes constants.h.
 */

#include <stddef.h>
#include <string.h>
#include <stdio.h>
#include <netinet/in.h>

#include <libreswan.h>
#include <libreswan/ipsec_policy.h>
#include <libreswan/passert.h>

#include "constants.h"
#include "enum_names.h"
#include "lswlog.h"

/* Jam a string into a buffer of limited size (truncation is silent).
 * This is somewhat like what people mistakenly think strncpy does
 * but the parameter order is like snprintf.
 * The result is a pointer to the NUL at the end.  This is unconventional but useful.
 * NOTE: Is it really wise to silently truncate?  Only the caller knows.
 */
char *jam_str(char *dest, size_t size, const char *src)
{
	size_t full_len = strlen(src);
	size_t copy_len = size - 1 < full_len ? size - 1 : full_len;

	passert(size > 0); /* need space for at least NUL */
	memcpy(dest, src, copy_len);
	dest[copy_len] = '\0';
	return dest + copy_len;
}

/* version */

static const char *const version_name_1[] = {
	"ISAKMP Version 1.0 (rfc2407)",
};
static const char *const version_name_2[] = {
	"IKEv2 version 2.0 (rfc4306/rfc5996)",
};

static enum_names version_names_1 =
{ ISAKMP_MAJOR_VERSION << ISA_MAJ_SHIFT | ISAKMP_MINOR_VERSION,
		ISAKMP_MAJOR_VERSION << ISA_MAJ_SHIFT | ISAKMP_MINOR_VERSION,
		version_name_1, NULL };

enum_names version_names =
{ IKEv2_MAJOR_VERSION << ISA_MAJ_SHIFT | IKEv2_MINOR_VERSION,
		IKEv2_MAJOR_VERSION << ISA_MAJ_SHIFT | IKEv2_MINOR_VERSION,
		version_name_2, &version_names_1 };

/* Domain of Interpretation */

static const char *const doi_name[] = {
	"ISAKMP_DOI_ISAKMP",
	"ISAKMP_DOI_IPSEC",
};

enum_names doi_names = { ISAKMP_DOI_ISAKMP, ISAKMP_DOI_IPSEC, doi_name, NULL };

/* debugging settings: a set of selections for reporting
 * These would be more naturally situated in log.h,
 * but they are shared with whack.
 * It turns out that "debug-" is clutter in all contexts this is used,
 * so we leave it off.
 */
const char *const debug_bit_names[] = {
	"raw",
	"crypt",
	"parsing",
	"emitting",
	"control",
	"lifecycle",
	"kernel",
	"dns",
	"oppo",
	"controlmore",
	"pfkey",
	"nattraversal",
	"x509",                 /* 12 */
	"dpd",
	"oppoinfo",             /* 14 */
	"whackwatch",
	"res16",
	"res17",
	"res18",
	"res19",
	"private",                              /* 20 */
	"impair-delay-adns-key-answer",         /* 21 */
	"impair-delay-adns-txt-answer",         /* 22 */
	"impair-bust-mi2",                      /* 23 */
	"impair-bust-mr2",                      /* 24 */
	"impair-sa-creation",                   /* 25 */
	"impair-die-oninfo",                    /* 26 */
	"impair-jacob-two-two",                 /* 27 */
	"impair-major-version-bump",            /* 28 */
	"impair-minor-version-bump",            /* 29 */
	"impair-retransmits",                   /* 30 */
	"impair-send-bogus-isakmp-flag",        /* 31 */
	NULL	/* termination for bitnamesof() */
};

/* kind of struct connection */

static const char *const connection_kind_name[] = {
	"CK_GROUP",     /* policy group: instantiates to template */
	"CK_TEMPLATE",  /* abstract connection, with wildcard */
	"CK_PERMANENT", /* normal connection */
	"CK_INSTANCE",  /* instance of template, created for a particular attempt */
	"CK_GOING_AWAY" /* instance being deleted -- don't delete again */
};

enum_names connection_kind_names =
{ CK_GROUP, CK_GOING_AWAY, connection_kind_name, NULL };

/* Payload types (RFC 2408 "ISAKMP" section 3.1) */

const char *const payload_name_ikev1[] = {
	"ISAKMP_NEXT_NONE",
	"ISAKMP_NEXT_SA",       /* 1 */
	"ISAKMP_NEXT_P",
	"ISAKMP_NEXT_T",
	"ISAKMP_NEXT_KE",
	"ISAKMP_NEXT_ID",       /* 5 */
	"ISAKMP_NEXT_CERT",
	"ISAKMP_NEXT_CR",
	"ISAKMP_NEXT_HASH",
	"ISAKMP_NEXT_SIG",
	"ISAKMP_NEXT_NONCE",    /* 10 */
	"ISAKMP_NEXT_N",
	"ISAKMP_NEXT_D",
	"ISAKMP_NEXT_VID",
	"ISAKMP_NEXT_MODECFG",  /* 14 */
	"ISAKMP_NEXT_SAK", /* 15 was ISAKMP_NEXT_NATD_BADDRAFTS */
	"ISAKMP_NEXT_TEK",
	"ISAKMP_NEXT_KD",
	"ISAKMP_NEXT_SEQ",
	"ISAKMP_NEXT_POP",
	"ISAKMP_NEXT_NATD_RFC",
	"ISAKMP_NEXT_NATOA_RFC",
	"ISAKMP_NEXT_GAP",
	NULL	/* termination for bitnamesof() */
};

static const char *const payload_name_ikev1_private_use[] = {
	"ISAKMP_NEXT_NATD_DRAFTS",
	"ISAKMP_NEXT_NATOA_DRAFTS",
	"ISAKMP_NEXT_IKE_FRAGMENTATION",        /* proprietary Cisco/Microsoft IKE fragmented payload */
};
static enum_names payload_names_ikev1_private_use =
{ ISAKMP_NEXT_NATD_DRAFTS, ISAKMP_NEXT_IKE_FRAGMENTATION,
  payload_name_ikev1_private_use, NULL };

enum_names payload_names_ikev1 =
{ ISAKMP_NEXT_NONE, ISAKMP_NEXT_GAP, payload_name_ikev1,
  &payload_names_ikev1_private_use };

static const char *const payload_name_ikev2[] = {
	"ISAKMP_NEXT_v2NONE", /* same for IKEv1 */
};

static const char *const payload_name_ikev2_main[] = {
	"ISAKMP_NEXT_v2SA",        /* 33 */
	"ISAKMP_NEXT_v2KE",
	"ISAKMP_NEXT_v2IDi",
	"ISAKMP_NEXT_v2IDr",
	"ISAKMP_NEXT_v2CERT",
	"ISAKMP_NEXT_v2CERTREQ",
	"ISAKMP_NEXT_v2AUTH",
	"ISAKMP_NEXT_v2Ni",
	"ISAKMP_NEXT_v2N",
	"ISAKMP_NEXT_v2D",
	"ISAKMP_NEXT_v2V",
	"ISAKMP_NEXT_v2TSi",
	"ISAKMP_NEXT_v2TSr",
	"ISAKMP_NEXT_v2E",
	"ISAKMP_NEXT_v2CP",
	"ISAKMP_NEXT_v2EAP",
};

static const char *const payload_name_ikev2_private_use[] = {
	"ISAKMP_NEXT_v2IKE_FRAGMENTATION",        /* method same as IKEv1 - not current v2 draft */
};

static enum_names payload_names_ikev2_private_use =
{ ISAKMP_NEXT_v2IKE_FRAGMENTATION, ISAKMP_NEXT_v2IKE_FRAGMENTATION,
  payload_name_ikev2_private_use, NULL };

static enum_names payload_names_ikev2_main =
{ ISAKMP_NEXT_v2SA, ISAKMP_NEXT_v2EAP, payload_name_ikev2_main,
  &payload_names_ikev2_private_use };

enum_names payload_names_ikev2 =
{ ISAKMP_NEXT_v2NONE, ISAKMP_NEXT_v2NONE, payload_name_ikev2,
  &payload_names_ikev2_main };

/* either V1 or V2 payload kind */

static enum_names payload_names_ikev2copy_main =
{ ISAKMP_NEXT_v2SA, ISAKMP_NEXT_v2EAP, payload_name_ikev2_main,
  &payload_names_ikev1_private_use };

enum_names payload_names_ikev1orv2 =
{ ISAKMP_NEXT_NONE, ISAKMP_NEXT_GAP, payload_name_ikev1,
  &payload_names_ikev2copy_main };


static const char *const ikev2_last_proposal_names[] = {
	"v2_PROPOSAL_LAST",
	NULL,
	"v2_PROPOSAL_NON_LAST",
<<<<<<< HEAD
=======
	NULL
>>>>>>> 5198a7fc
};
enum_names ikev2_last_proposal_desc =
{ v2_PROPOSAL_LAST, v2_PROPOSAL_NON_LAST, ikev2_last_proposal_names, NULL };

static const char *const ikev2_last_transform_names[] = {
	"v2_TRANSFORM_LAST",
	NULL,
	NULL,
	"v2_TRANSFORM_NON_LAST",
<<<<<<< HEAD
=======
	NULL
>>>>>>> 5198a7fc
};
enum_names ikev2_last_transform_desc =
{ v2_TRANSFORM_LAST, v2_TRANSFORM_NON_LAST, ikev2_last_transform_names, NULL };



/* Exchange types (note: two discontinuous ranges) */

static const char *const exchange_name_ikev1[] = {
	"ISAKMP_XCHG_NONE",
	"ISAKMP_XCHG_BASE",
	"ISAKMP_XCHG_IDPROT",
	"ISAKMP_XCHG_AO",
	"ISAKMP_XCHG_AGGR",
	"ISAKMP_XCHG_INFO",
	"ISAKMP_XCHG_MODE_CFG", /* 6 - draft, not RFC */
};

static const char *const exchange_name_doi[] = {
	"ISAKMP_XCHG_STOLEN_BY_OPENSWAN_FOR_ECHOREQUEST", /* 31 - Echo request */
	"ISAKMP_XCHG_STOLEN_BY_OPENSWAN_FOR_ECHOREPLY", /* Echo reply */
	"ISAKMP_XCHG_QUICK",
	"ISAKMP_XCHG_NGRP",
};

static const char *const exchange_name_ikev2[] = {
	"ISAKMP_v2_SA_INIT",
	"ISAKMP_v2_AUTH",
	"ISAKMP_v2_CHILD_SA",
	"ISAKMP_v2_INFORMATIONAL",
	"ISAKMP_v2_IKE_SESSION_RESUME",
};

static const char *const exchange_name_private_use[] = {
	"ISAKMP_XCHG_ECHOREQUEST_PRIVATE", /* 244 - Used by libreswan  */
	"ISAKMP_XCHG_ECHOREPLY_PRIVATE", /* 245 - Used by libreswan  */
};
static enum_names exchange_names_private_use =
{ ISAKMP_XCHG_ECHOREQUEST_PRIVATE, ISAKMP_XCHG_ECHOREPLY_PRIVATE, exchange_name_private_use, NULL };

static enum_names exchange_names_doi =
{ ISAKMP_XCHG_STOLEN_BY_OPENSWAN_FOR_ECHOREQUEST, ISAKMP_XCHG_NGRP, exchange_name_doi, &exchange_names_private_use };

enum_names exchange_names_ikev1 =
{ ISAKMP_XCHG_NONE, ISAKMP_XCHG_MODE_CFG, exchange_name_ikev1, &exchange_names_doi };

enum_names exchange_names_ikev2 =
{ ISAKMP_v2_SA_INIT, ISAKMP_v2_IKE_SESSION_RESUME, exchange_name_ikev2, &exchange_names_private_use };

static enum_names exchange_names_doi_and_v2 =
{ ISAKMP_XCHG_STOLEN_BY_OPENSWAN_FOR_ECHOREQUEST, ISAKMP_XCHG_NGRP, exchange_name_doi, &exchange_names_ikev2 };

enum_names exchange_names_ikev1orv2 =
{ ISAKMP_XCHG_NONE, ISAKMP_XCHG_MODE_CFG, exchange_name_ikev1, &exchange_names_doi_and_v2 };


/* Flag BITS */
const char *const flag_bit_names[] = {
	"ISAKMP_FLAG_ENCRYPTION",       /* bit 0 */
	"ISAKMP_FLAG_COMMIT",           /* bit 1 */
	"bit 2",                        /* bit 2 */
	"ISAKMP_FLAG_INIT",             /* bit 3 */
	"ISAKMP_FLAG_VERSION",          /* bit 4 */
	"ISAKMP_FLAG_RESPONSE",         /* bit 5 */
	NULL	/* termination for bitnamesof() */
};

/* Situation BITS definition for IPsec DOI */

const char *const sit_bit_names[] = {
	"SIT_IDENTITY_ONLY",
	"SIT_SECRECY",
	"SIT_INTEGRITY",
	NULL	/* termination for bitnamesof() */
};

/* Protocol IDs (RFC 2407 "IPsec DOI" section 4.4.1) */

static const char *const protocol_name[] = {
	"PROTO_RESERVED",
	"PROTO_ISAKMP",
	"PROTO_IPSEC_AH",
	"PROTO_IPSEC_ESP",
	"PROTO_IPCOMP",
};

enum_names protocol_names =
{ PROTO_RESERVED, PROTO_IPCOMP, protocol_name, NULL };

/* never used */
static const char *const ikev2_protocol_name[] = {
	"PROTO_v2_RESERVED",
	"PROTO_v2_IKE",
	"PROTO_v2_AH",
	"PROTO_v2_ESP",
};

enum_names ikev2_protocol_names =
{ PROTO_v2_RESERVED, PROTO_v2_ESP, ikev2_protocol_name, NULL };

/* IPsec ISAKMP transform values */

static const char *const isakmp_transform_name[] = {
	"KEY_IKE",
};

enum_names isakmp_transformid_names =
{ KEY_IKE, KEY_IKE, isakmp_transform_name, NULL };

/* IPsec AH transform values */

static const char *const ah_transform_name_private_use[] = {
	"AH_NULL",              /* verify with kame source? 251 */
	"AH_SHA2_256_TRUNC",    /* our own to signal bad truncation to kernel */
};

static enum_names ah_transformid_names_private_use =
{ AH_NULL, AH_SHA2_256_TRUNC, ah_transform_name_private_use, NULL };

static const char *const ah_transform_name[] = {
	/* 0-1 RESERVED */
	"AH_MD5",
	"AH_SHA",
	"AH_DES",
	"AH_SHA2_256",
	"AH_SHA2_384",
	"AH_SHA2_512",
	"AH_RIPEMD",
	"AH_AES_XCBC_MAC",
	"AH_RSA",
	"AH_AES_128_GMAC",      /* RFC4543 Errata1821  */
	"AH_AES_192_GMAC",      /* RFC4543 Errata1821  */
	"AH_AES_256_GMAC",      /* RFC4543 Errata1821  */
	/* 14-248 Unassigned */
	/* 249-255 Reserved for private use */
};

enum_names ah_transformid_names =
{ AH_MD5, AH_AES_256_GMAC, ah_transform_name,
  &ah_transformid_names_private_use };

/* IPsec ESP transform values */

/*
 * ipsec drafts suggest "high" ESP ids values for testing,
 * assign generic ESP_ID<num> if not officially defined
 */
static const char *const esp_transform_name_private_use[] = {
	/* id=249 */
	"ESP_MARS",
	"ESP_RC6",
	"ESP_KAME_NULL",
	"ESP_SERPENT",
	"ESP_TWOFISH",
	"ESP_ID254",
	"ESP_ID255",
};

static enum_names esp_transformid_names_private_use =
{ ESP_MARS, ESP_ID255, esp_transform_name_private_use, NULL };

static const char *const esp_transform_name[] = {
	"ESP_DES_IV64",              /* old DES */
	"ESP_DES", /* obsoleted */
	"ESP_3DES",
	"ESP_RC5",
	"ESP_IDEA",
	"ESP_CAST",
	"ESP_BLOWFISH", /* obsoleted */
	"ESP_3IDEA",
	"ESP_DES_IV32",
	"ESP_RC4",
	"ESP_NULL",
	"ESP_AES",
	"ESP_AES_CTR",
	"ESP_AES_CCM_A",
	"ESP_AES_CCM_B",
	"ESP_AES_CCM_C",
	"ESP_UNASSIGNED_ID17",
	"ESP_AES_GCM_A",
	"ESP_AES_GCM_B",
	"ESP_AES_GCM_C",
	"ESP_SEED_CBC",
	"ESP_CAMELLIA",
	"ESP_NULL_AUTH_AES_GMAC", /* RFC4543 [Errata1821] */
	/* 24-248    Unassigned */
	/* 249-255   Reserved for private use */
};

enum_names esp_transformid_names =
{ ESP_DES_IV64, ESP_NULL_AUTH_AES_GMAC, esp_transform_name,
  &esp_transformid_names_private_use };

/* IPCOMP transform values */

static const char *const ipcomp_transform_name[] = {
	"IPCOMP_OUI",
	"IPCOMP_DEFLAT",
	"IPCOMP_LZS",
	"IPCOMP_V42BIS",
};

enum_names ipcomp_transformid_names =
{ IPCOMP_OUI, IPCOMP_V42BIS, ipcomp_transform_name, NULL };

/* Identification type values */

static const char *const ident_name[] = {
	"ID_IPV4_ADDR",
	"ID_FQDN",
	"ID_USER_FQDN",
	"ID_IPV4_ADDR_SUBNET",
	"ID_IPV6_ADDR",
	"ID_IPV6_ADDR_SUBNET",
	"ID_IPV4_ADDR_RANGE",
	"ID_IPV6_ADDR_RANGE",
	"ID_DER_ASN1_DN",
	"ID_DER_ASN1_GN",
	"ID_KEY_ID",
};

enum_names ident_names =
{ ID_IPV4_ADDR, ID_KEY_ID, ident_name, NULL };

/* Certificate type values */

static const char *const cert_type_name[] = {
	"CERT_NONE",
	"CERT_PKCS7_WRAPPED_X509",
	"CERT_PGP (unsupported)",
	"CERT_DNS_SIGNED_KEY",
	"CERT_X509_SIGNATURE",
	"CERT_X509_KEY_EXCHANGE",
	"CERT_KERBEROS_TOKENS",
	"CERT_CRL",
	"CERT_ARL",
	"CERT_SPKI",
	"CERT_X509_ATTRIBUTE",
};

enum_names cert_type_names =
{ CERT_NONE, CERT_X509_ATTRIBUTE, cert_type_name, NULL };

/* Certificate type values RFC 4306 3.6 */
/* TBD AA don't know how to add v2 sepecific ones, now it is mix of v1 & v2 */

static const char *const ikev2_cert_type_name[] = {
	"CERT_RESERVED",
	"CERT_PKCS7_WRAPPED_X509",
	"CERT_PGP (unsupported)",
	"CERT_DNS_SIGNED_KEY",
	"CERT_X509_SIGNATURE",
	"CERT_UNUSED", /* 5 is missing did IETF drop it ? it was in IKEv1 RFC2408 */
	"CERT_KERBEROS_TOKENS",
	"CERT_CRL",
	"CERT_ARL",
	"CERT_SPKI",
	"CERT_X509_ATTRIBUTE",
	"CERT_RAW_RSA",
	"CERT_X509_CERT_URL",
	"CERT_X509_BUNDLE_URL", /* 13 */

	/* AA How do I add thse ?
	   RESERVED to IANA                  14 - 200
	   PRIVATE USE                      201 - 255
	 */
};

enum_names ikev2_cert_type_names =
{ CERT_NONE, CERT_X509_BUNDLE_URL, ikev2_cert_type_name, NULL };

/*
 * certificate request payload policy
 */
static const char *const certpolicy_type_name[] = {
	"CERT_NEVERSEND",
	"CERT_SENDIFASKED",
	"CERT_ALWAYSSEND",
	"CERT_FORCEDTYPE"
};

enum_names certpolicy_type_names =
{ cert_neversend, cert_alwayssend, certpolicy_type_name, NULL };

/* Oakley transform attributes
 * oakley_attr_bit_names does double duty: it is used for enum names
 * and bit names.
 */

const char *const oakley_attr_bit_names[] = {
	"OAKLEY_ENCRYPTION_ALGORITHM",
	"OAKLEY_HASH_ALGORITHM",
	"OAKLEY_AUTHENTICATION_METHOD",
	"OAKLEY_GROUP_DESCRIPTION",
	"OAKLEY_GROUP_TYPE",
	"OAKLEY_GROUP_PRIME",
	"OAKLEY_GROUP_GENERATOR_ONE",
	"OAKLEY_GROUP_GENERATOR_TWO",
	"OAKLEY_GROUP_CURVE_A",
	"OAKLEY_GROUP_CURVE_B",
	"OAKLEY_LIFE_TYPE",
	"OAKLEY_LIFE_DURATION",
	"OAKLEY_PRF",
	"OAKLEY_KEY_LENGTH",
	"OAKLEY_FIELD_SIZE",
	"OAKLEY_GROUP_ORDER",
	"OAKLEY_BLOCK_SIZE",
	NULL	/* termination for bitnamesof() */
};

static const char *const oakley_var_attr_name[] = {
	"OAKLEY_GROUP_PRIME (variable length)",
	"OAKLEY_GROUP_GENERATOR_ONE (variable length)",
	"OAKLEY_GROUP_GENERATOR_TWO (variable length)",
	"OAKLEY_GROUP_CURVE_A (variable length)",
	"OAKLEY_GROUP_CURVE_B (variable length)",
	NULL,
	"OAKLEY_LIFE_DURATION (variable length)",
	NULL,
	NULL,
	NULL,
	"OAKLEY_GROUP_ORDER (variable length)",
};

static enum_names oakley_attr_desc_tv = {
	OAKLEY_ENCRYPTION_ALGORITHM + ISAKMP_ATTR_AF_TV,
	OAKLEY_GROUP_ORDER + ISAKMP_ATTR_AF_TV, oakley_attr_bit_names, NULL
};

enum_names oakley_attr_names = {
	OAKLEY_GROUP_PRIME, OAKLEY_GROUP_ORDER,
	oakley_var_attr_name, &oakley_attr_desc_tv
};

/* for each Oakley attribute, which enum_names describes its values? */
static enum_names oakley_prf_names;	/* forward declaration */
static enum_names oakley_group_type_names;	/* forward declaration */

enum_names *oakley_attr_val_descs[] = {
	NULL,                           /* (none) */
	&oakley_enc_names,              /* OAKLEY_ENCRYPTION_ALGORITHM */
	&oakley_hash_names,             /* OAKLEY_HASH_ALGORITHM */
	&oakley_auth_names,             /* OAKLEY_AUTHENTICATION_METHOD */
	&oakley_group_names,            /* OAKLEY_GROUP_DESCRIPTION */
	&oakley_group_type_names,       /* OAKLEY_GROUP_TYPE */
	NULL,                           /* OAKLEY_GROUP_PRIME */
	NULL,                           /* OAKLEY_GROUP_GENERATOR_ONE */
	NULL,                           /* OAKLEY_GROUP_GENERATOR_TWO */
	NULL,                           /* OAKLEY_GROUP_CURVE_A */
	NULL,                           /* OAKLEY_GROUP_CURVE_B */
	&oakley_lifetime_names,         /* OAKLEY_LIFE_TYPE */
	NULL,                           /* OAKLEY_LIFE_DURATION */
	&oakley_prf_names,              /* OAKLEY_PRF */
	NULL,                           /* OAKLEY_KEY_LENGTH */
	NULL,                           /* OAKLEY_FIELD_SIZE */
	NULL,                           /* OAKLEY_GROUP_ORDER */
};
const unsigned int oakley_attr_val_descs_size = elemsof(oakley_attr_val_descs);

/* IPsec DOI attributes (RFC 2407 "IPsec DOI" section 4.5) */

static const char *const ipsec_attr_name[] = {
	"SA_LIFE_TYPE",
	"SA_LIFE_DURATION",
	"GROUP_DESCRIPTION",
	"ENCAPSULATION_MODE",
	"AUTH_ALGORITHM",
	"KEY_LENGTH",
	"KEY_ROUNDS",
	"COMPRESS_DICT_SIZE",
	"COMPRESS_PRIVATE_ALG",
#ifdef HAVE_LABELED_IPSEC
	"ECN_TUNNEL",
#endif
};

static const char *const ipsec_var_attr_name[] = {
	"SA_LIFE_DURATION (variable length)",
	NULL,
	NULL,
	NULL,
	NULL,
	NULL,
	NULL,
	"COMPRESS_PRIVATE_ALG (variable length)",
#ifdef HAVE_LABELED_IPSEC
	"NULL", /*ECN TUNNEL*/
#endif
};

#ifdef HAVE_LABELED_IPSEC
static const char *const ipsec_private_attr_name[] = {
	"SECCTX" /*32001*/
};

static enum_names ipsec_private_attr_names_tv = {
	SECCTX + ISAKMP_ATTR_AF_TV, SECCTX + ISAKMP_ATTR_AF_TV,
	ipsec_private_attr_name, NULL
};

static enum_names ipsec_private_attr_names = {
	SECCTX, SECCTX, ipsec_private_attr_name, &ipsec_private_attr_names_tv
};
#endif

static enum_names ipsec_attr_desc_tv = {
	SA_LIFE_TYPE + ISAKMP_ATTR_AF_TV,
#ifdef HAVE_LABELED_IPSEC
	ECN_TUNNEL + ISAKMP_ATTR_AF_TV,
#else
	COMPRESS_PRIVATE_ALG + ISAKMP_ATTR_AF_TV,
#endif
	ipsec_attr_name,
#ifdef HAVE_LABELED_IPSEC
	&ipsec_private_attr_names
#else
	NULL
#endif
};

enum_names ipsec_attr_names = {
#ifdef HAVE_LABELED_IPSEC
	SA_LIFE_TYPE,
#else
	SA_LIFE_DURATION,
#endif
#ifdef HAVE_LABELED_IPSEC
	ECN_TUNNEL,
#else
	COMPRESS_PRIVATE_ALG,
#endif
#ifdef HAVE_LABELED_IPSEC
	ipsec_attr_name,
#else
	ipsec_var_attr_name,
#endif
	&ipsec_attr_desc_tv
};

/* for each IPsec attribute, which enum_names describes its values? */
enum_names *ipsec_attr_val_descs[] = {
	NULL,                   /* (none) */
	&sa_lifetime_names,     /* SA_LIFE_TYPE */
	NULL,                   /* SA_LIFE_DURATION */
	&oakley_group_names,    /* GROUP_DESCRIPTION */
	&enc_mode_names,        /* ENCAPSULATION_MODE */
	&auth_alg_names,        /* AUTH_ALGORITHM */
	NULL,                   /* KEY_LENGTH */
	NULL,                   /* KEY_ROUNDS */
	NULL,                   /* COMPRESS_DICT_SIZE */
	NULL,                   /* COMPRESS_PRIVATE_ALG */
#ifdef HAVE_LABELED_IPSEC
	NULL,                   /*ECN_TUNNEL*/
#endif
};
const unsigned int ipsec_attr_val_descs_size = elemsof(ipsec_attr_val_descs);

/* SA Lifetime Type attribute */

static const char *const sa_lifetime_name[] = {
	"SA_LIFE_TYPE_SECONDS",
	"SA_LIFE_TYPE_KBYTES",
};

enum_names sa_lifetime_names =
{ SA_LIFE_TYPE_SECONDS, SA_LIFE_TYPE_KBYTES, sa_lifetime_name, NULL };

/* Encapsulation Mode attribute */

static const char *const enc_rfc_mode_name[] = {
	"ENCAPSULATION_MODE_TUNNEL",
	"ENCAPSULATION_MODE_TRANSPORT",
	"ENCAPSULATION_MODE_UDP_TUNNEL_RFC",
	"ENCAPSULATION_MODE_UDP_TRANSPORT_RFC",
};

static const char *const enc_draft_mode_name[] = {
	"ENCAPSULATION_MODE_UDP_TUNNEL_DRAFTS",
	"ENCAPSULATION_MODE_UDP_TRANSPORT_DRAFTS",
};

static enum_names enc_rfc_mode_names =
{ ENCAPSULATION_MODE_TUNNEL, ENCAPSULATION_MODE_UDP_TRANSPORT_RFC,
  enc_rfc_mode_name, NULL };

enum_names enc_mode_names =
{ ENCAPSULATION_MODE_UDP_TUNNEL_DRAFTS,
  ENCAPSULATION_MODE_UDP_TRANSPORT_DRAFTS, enc_draft_mode_name,
  &enc_rfc_mode_names };

/* Auth Algorithm attribute */

static const char *const auth_alg_name_stolen_use[] = {
	"AUTH_ALGORITHM_NULL_KAME", /* according to our source code comments from jjo, needs verification */
};

static enum_names auth_alg_names_stolen_use =
{ AUTH_ALGORITHM_NULL_KAME, AUTH_ALGORITHM_NULL_KAME, auth_alg_name_stolen_use,
  NULL };

static const char *const auth_alg_name[] = {
	"AUTH_ALGORITHM_NONE", /* our own value, not standard */
	"AUTH_ALGORITHM_HMAC_MD5",
	"AUTH_ALGORITHM_HMAC_SHA1",
	"AUTH_ALGORITHM_DES_MAC",
	"AUTH_ALGORITHM_KPDK",
	"AUTH_ALGORITHM_HMAC_SHA2_256",
	"AUTH_ALGORITHM_HMAC_SHA2_384",
	"AUTH_ALGORITHM_HMAC_SHA2_512",
	"AUTH_ALGORITHM_HMAC_RIPEMD",
	"AUTH_ALGORITHM_AES_CBC",
	"AUTH_ALGORITHM_SIG_RSA",       /* RFC4359 */
	"AUTH_ALGORITHM_AES_128_GMAC",  /* RFC4543 [Errata1821] */
	"AUTH_ALGORITHM_AES_192_GMAC",  /* RFC4543 [Errata1821] */
	"AUTH_ALGORITHM_AES_256_GMAC",  /* RFC4543 [Errata1821] */
	/* 14-61439      Unassigned */
	/* 61440-65535   Reserved for private use */
};

enum_names auth_alg_names =
{ AUTH_ALGORITHM_NONE, AUTH_ALGORITHM_AES_CBC, auth_alg_name,
  &auth_alg_names_stolen_use };

/*
 * From https://tools.ietf.org/html/draft-ietf-ipsec-isakmp-xauth-06
 * The draft did not make it to an RFC
 */

/* for XAUTH-TYPE attribute */
const char *const xauth_type_name[] = {
	"Generic",
	"RADIUS-CHAP",
	"OTP",
	"S/KEY",
};
enum_names xauth_type_names =
{ XAUTH_TYPE_GENERIC, XAUTH_TYPE_SKEY, xauth_type_name, NULL };

/* XAUTH-STATUS attribute */
static const char *const xauth_status_name[] = {
	"XAUTH_FAIL",
	"XAUTH_OK",
};
enum_names xauth_status_names =
{ XAUTH_STATUS_FAIL, XAUTH_STATUS_OK, xauth_status_name, NULL };

static const char *const modecfg_attr_name_draft[] = {
	"INTERNAL_IP4_ADDRESS", /*1 */
	"INTERNAL_IP4_NETMASK",
	"INTERNAL_IP4_DNS",
	"INTERNAL_IP4_NBNS",
	"INTERNAL_ADDRESS_EXPIRY",
	"INTERNAL_IP4_DHCP",
	"APPLICATION_VERSION",
	"INTERNAL_IP6_ADDRESS",
	"INTERNAL_IP6_NETMASK",
	"INTERNAL_IP6_DNS",
	"INTERNAL_IP6_NBNS",
	"INTERNAL_IP6_DHCP",
	"INTERNAL_IP4_SUBNET", /* 13 */
	"SUPPORTED_ATTRIBUTES",
	"INTERNAL_IP6_SUBNET",
	"MIP6_HOME_PREFIX",
	"INTERNAL_IP6_LINK",
	"INTERNAL_IP6_PREFIX",
	"HOME_AGENT_ADDRESS", /* 19 */
};
enum_names modecfg_attr_names_draft =
{ INTERNAL_IP4_ADDRESS, HOME_AGENT_ADDRESS, modecfg_attr_name_draft,
  NULL };

static const char *const modecfg_cisco_attr_name[] = {
	"MODECFG_BANNER", /* 28672 */
	"CISCO_SAVE_PW",
	"MODECFG_DOMAIN",
	"CISCO_SPLIT_DNS",
	"CISCO_SPLIT_INC",
	"CISCO_UDP_ENCAP_PORT",
	"CISCO_SPLIT_EXCLUDE",
	"CISCO_DO_PFS",
	"CISCO_FW_TYPE",
	"CISCO_BACKUP_SERVER",
	"CISCO_DDNS_HOSTNAME",
	"CISCO_UNKNOWN_SEEN_ON_IPHONE", /* 28683 */
};
static enum_names modecfg_cisco_attr_names =
{ MODECFG_BANNER, CISCO_UNKNOWN_SEEN_ON_IPHONE, modecfg_cisco_attr_name,
  &modecfg_attr_names_draft };

static const char *const modecfg_microsoft_attr_name[] = {
	"INTERNAL_IP4_SERVER", /* 23456 */
	"INTERNAL_IP6_SERVER",
};
static enum_names modecfg_microsoft_attr_names =
{ INTERNAL_IP4_SERVER, INTERNAL_IP6_SERVER, modecfg_microsoft_attr_name,
  &modecfg_cisco_attr_names };

enum_names modecfg_attr_names =
{ INTERNAL_IP4_ADDRESS, INTERNAL_IP6_SERVER, modecfg_attr_name_draft,
  &modecfg_microsoft_attr_names };

static const char *const xauth_attr_name[] = {
	"XAUTH-TYPE", /* 16520 */
	"XAUTH-USER-NAME",
	"XAUTH-USER-PASSWORD",
	"XAUTH-PASSCODE",
	"XAUTH-MESSAGE",
	"XAUTH-CHALLENGE",
	"XAUTH-DOMAIN",
	"XAUTH-STATUS",
	"XAUTH-NEXT-PIN",
	"XAUTH-ANSWER", /* 16529 */
};

<<<<<<< HEAD
/* 
=======
/*
>>>>>>> 5198a7fc
 * Note XAUTH and MODECFG are the same xauth attribute list in the registry
 * but we treat these as two completely separate lists
 */
enum_names xauth_attr_names =
{ XAUTH_TYPE, XAUTH_ANSWER, xauth_attr_name, NULL };

/* Oakley Lifetime Type attribute */

static const char *const oakley_lifetime_name[] = {
	"OAKLEY_LIFE_SECONDS",
	"OAKLEY_LIFE_KILOBYTES",
};

enum_names oakley_lifetime_names =
{ OAKLEY_LIFE_SECONDS, OAKLEY_LIFE_KILOBYTES, oakley_lifetime_name, NULL };

/* Oakley PRF attribute (none defined) */

static enum_names oakley_prf_names =
{ 1, 0, NULL, NULL };

/* Oakley Encryption Algorithm attribute */

static const char *const oakley_enc_name[] = {
	"OAKLEY_DES_CBC",
	"OAKLEY_IDEA_CBC",
	"OAKLEY_BLOWFISH_CBC", /* obsoleted */
	"OAKLEY_RC5_R16_B64_CBC",
	"OAKLEY_3DES_CBC",
	"OAKLEY_CAST_CBC",
	"OAKLEY_AES_CBC",
};

static const char *const oakley_enc_name_draft_aes_cbc_02[] = {
	"OAKLEY_MARS_CBC"	/* 65001 */,
	"OAKLEY_RC6_CBC"	/* 65002 */,
	"OAKLEY_ID_65003"	/* 65003 */,
	"OAKLEY_SERPENT_CBC"	/* 65004 */,
	"OAKLEY_TWOFISH_CBC"	/* 65005 */,
};

static const char *const oakley_enc_name_ssh[] = {
	"OAKLEY_TWOFISH_CBC_SSH",
};

static enum_names oakley_enc_names_ssh =
{ 65289, 65289, oakley_enc_name_ssh, NULL };

static enum_names oakley_enc_names_draft_aes_cbc_02 =
{ 65001, 65005, oakley_enc_name_draft_aes_cbc_02, &oakley_enc_names_ssh };

enum_names oakley_enc_names =
{ OAKLEY_DES_CBC, OAKLEY_AES_CBC, oakley_enc_name,
  &oakley_enc_names_draft_aes_cbc_02 };

/* Oakley Hash Algorithm attribute */

static const char *const oakley_hash_name2[] = {
	"OAKLEY_SHA",
};

static enum_names oakley_hash_names2 =
{ OAKLEY_SHA, OAKLEY_SHA, oakley_hash_name2, NULL };

static const char *const oakley_hash_name[] = {
	"OAKLEY_MD5",
	"OAKLEY_SHA1",
	"OAKLEY_TIGER",
	"OAKLEY_SHA2_256",
	"OAKLEY_SHA2_384",
	"OAKLEY_SHA2_512",
};

enum_names oakley_hash_names =
{ OAKLEY_MD5, OAKLEY_SHA2_512, oakley_hash_name, &oakley_hash_names2 };

/* Oakley Authentication Method attribute */

static const char *const oakley_auth_name1[] = {
	"OAKLEY_PRESHARED_KEY",
	"OAKLEY_DSS_SIG",
	"OAKLEY_RSA_SIG",
	"OAKLEY_RSA_ENC",
	"OAKLEY_RSA_ENC_REV",
	"OAKLEY_ELGAMAL_ENC",
	"OAKLEY_ELGAMAL_ENC_REV",
};

static const char *const oakley_auth_name2[] = {
	"HybridInitRSA",
	"HybridRespRSA",
	"HybridInitDSS",
	"HybridRespDSS",
};

static const char *const oakley_auth_name3[] = {
	"XAUTHInitPreShared",
	"XAUTHRespPreShared",
	"XAUTHInitDSS",
	"XAUTHRespDSS",
	"XAUTHInitRSA",
	"XAUTHRespRSA",
	"XAUTHInitRSAEncryption",
	"XAUTHRespRSAEncryption",
	"XAUTHInitRSARevisedEncryption",
	"XAUTHRespRSARevisedEncryption",
};

static enum_names oakley_auth_names1 =
{ OAKLEY_PRESHARED_KEY, OAKLEY_ELGAMAL_ENC_REV,
  oakley_auth_name1, NULL };

static enum_names oakley_auth_names2 =
{ HybridInitRSA, HybridRespDSS,
  oakley_auth_name2, &oakley_auth_names1 };

enum_names oakley_auth_names =
{ XAUTHInitPreShared, XAUTHRespRSARevisedEncryption,
  oakley_auth_name3, &oakley_auth_names2 };

/* ikev2 auth methods */

static const char *const ikev2_auth_strings[] = {
	"v2_AUTH_RSA",
	"v2_AUTH_SHARED",
	"v2_AUTH_DSA",
};

enum_names ikev2_auth_names =
{ v2_AUTH_RSA, v2_AUTH_DSA, ikev2_auth_strings, NULL };

/* Oakley Group Description attribute */

static const char *const oakley_group_name[] = {
	"OAKLEY_GROUP_MODP768",
	"OAKLEY_GROUP_MODP1024",
	"OAKLEY_GROUP_GP155",
	"OAKLEY_GROUP_GP185",
	"OAKLEY_GROUP_MODP1536",
};

static const char *const oakley_group_name_rfc3526[] = {
	"OAKLEY_GROUP_MODP2048",
	"OAKLEY_GROUP_MODP3072",
	"OAKLEY_GROUP_MODP4096",
	"OAKLEY_GROUP_MODP6144",
	"OAKLEY_GROUP_MODP8192"
};

static const char *const oakley_group_name_rfc5114[] = {
	"OAKLEY_GROUP_DH22",
	"OAKLEY_GROUP_DH23",
	"OAKLEY_GROUP_DH24"
};

static enum_names oakley_group_names_rfc5114 =
{ OAKLEY_GROUP_DH22, OAKLEY_GROUP_DH24,
  oakley_group_name_rfc5114, NULL };

static enum_names oakley_group_names_rfc3526 =
{ OAKLEY_GROUP_MODP2048, OAKLEY_GROUP_MODP8192,
  oakley_group_name_rfc3526,
  &oakley_group_names_rfc5114 };

enum_names oakley_group_names =
{ OAKLEY_GROUP_MODP768, OAKLEY_GROUP_MODP1536,
  oakley_group_name, &oakley_group_names_rfc3526 };

/* Oakley Group Type attribute */

static const char *const oakley_group_type_name[] = {
	"OAKLEY_GROUP_TYPE_MODP",
	"OAKLEY_GROUP_TYPE_ECP",
	"OAKLEY_GROUP_TYPE_EC2N",
};

static enum_names oakley_group_type_names =
{ OAKLEY_GROUP_TYPE_MODP, OAKLEY_GROUP_TYPE_EC2N, oakley_group_type_name,
  NULL };

/* Notify messages -- error types */

static const char *const notification_name[] = {
	"INVALID_PAYLOAD_TYPE",

	"DOI_NOT_SUPPORTED",
	"SITUATION_NOT_SUPPORTED",
	"INVALID_COOKIE",
	"INVALID_MAJOR_VERSION",
	"INVALID_MINOR_VERSION",
	"INVALID_EXCHANGE_TYPE",
	"INVALID_FLAGS",
	"INVALID_MESSAGE_ID",
	"INVALID_PROTOCOL_ID",
	"INVALID_SPI",
	"INVALID_TRANSFORM_ID",
	"ATTRIBUTES_NOT_SUPPORTED",
	"NO_PROPOSAL_CHOSEN",
	"BAD_PROPOSAL_SYNTAX",
	"PAYLOAD_MALFORMED",
	"INVALID_KEY_INFORMATION",
	"INVALID_ID_INFORMATION",
	"INVALID_CERT_ENCODING",
	"INVALID_CERTIFICATE",
	"CERT_TYPE_UNSUPPORTED",
	"INVALID_CERT_AUTHORITY",
	"INVALID_HASH_INFORMATION",
	"AUTHENTICATION_FAILED",
	"INVALID_SIGNATURE",
	"ADDRESS_NOTIFICATION",
	"NOTIFY_SA_LIFETIME",
	"CERTIFICATE_UNAVAILABLE",
	"UNSUPPORTED_EXCHANGE_TYPE",
	"UNEQUAL_PAYLOAD_LENGTHS",
};

static const char *const notification_status_name[] = {
	"CONNECTED",
};

static const char *const ipsec_notification_name[] = {
	"IPSEC_RESPONDER_LIFETIME",
	"IPSEC_REPLAY_STATUS",
	"IPSEC_INITIAL_CONTACT",
};

static const char *const notification_dpd_name[] = {
	"R_U_THERE",
	"R_U_THERE_ACK",
};

static const char *const notification_cisco_chatter_name[] = {
	"ISAKMP_N_CISCO_HELLO", /* 30000 */
	"ISAKMP_N_CISCO_WWTEBR",
	"ISAKMP_N_CISCO_SHUT_UP",
};

static const char *const notification_ios_alives_name[] = {
	"ISAKMP_N_IOS_KEEP_ALIVE_REQ", /* 32768*/
	"ISAKMP_N_IOS_KEEP_ALIVE_ACK",
};

static const char *const notification_juniper_name[] = {
	/* Next Hop Tunnel Binding */
	"NETSCREEN_NHTB_INFORM", /* 40001 */
};

static const char *const notification_cisco_more_name[] = {
	"ISAKMP_N_CISCO_LOAD_BALANCE", /* 40501 */
	"ISAKMP_N_CISCO_UNKNOWN_40502",
	"ISAKMP_N_CISCO_PRESHARED_KEY_HASH",
};

static enum_names notification_juniper_names =
{ NETSCREEN_NHTB_INFORM, NETSCREEN_NHTB_INFORM,
  notification_juniper_name, NULL };

static enum_names notification_cisco_more_names =
{  ISAKMP_N_CISCO_LOAD_BALANCE, ISAKMP_N_CISCO_PRESHARED_KEY_HASH,
   notification_cisco_more_name, &notification_juniper_names };

static enum_names notification_ios_alives_names =
{ ISAKMP_N_IOS_KEEP_ALIVE_REQ, ISAKMP_N_IOS_KEEP_ALIVE_ACK,
  notification_ios_alives_name, &notification_cisco_more_names };

static enum_names notification_cisco_chatter_names =
{ ISAKMP_N_CISCO_HELLO, ISAKMP_N_CISCO_SHUT_UP,
  notification_cisco_chatter_name, &notification_ios_alives_names };

static enum_names notification_dpd_names =
{ R_U_THERE, R_U_THERE_ACK,
  notification_dpd_name, &notification_cisco_chatter_names };

enum_names notification_names =
{ INVALID_PAYLOAD_TYPE, UNEQUAL_PAYLOAD_LENGTHS,
  notification_name, &notification_dpd_names };

static enum_names notification_status_names =
{ CONNECTED, CONNECTED,
  notification_status_name, &notification_names };

enum_names ipsec_notification_names =
{ IPSEC_RESPONDER_LIFETIME, IPSEC_INITIAL_CONTACT,
  ipsec_notification_name, &notification_status_names };

/* http://www.iana.org/assignments/ikev2-parameters/ikev2-parameters.xml#ikev2-parameters-13 */
static const char *const ikev2_notify_name_16384[] = {
	"v2N_INITIAL_CONTACT",    /* 16384 */
	"v2N_SET_WINDOW_SIZE",
	"v2N_ADDITIONAL_TS_POSSIBLE",
	"v2N_IPCOMP_SUPPORTED",
	"v2N_NAT_DETECTION_SOURCE_IP",
	"v2N_NAT_DETECTION_DESTINATION_IP",
	"v2N_COOKIE",
	"v2N_USE_TRANSPORT_MODE",
	"v2N_HTTP_CERT_LOOKUP_SUPPORTED",
	"v2N_REKEY_SA",
	"v2N_ESP_TFC_PADDING_NOT_SUPPORTED",
	"v2N_NON_FIRST_FRAGMENTS_ALSO",
	"v2N_MOBIKE_SUPPORTED",
	"v2N_ADDITIONAL_IP4_ADDRESS",
	"v2N_ADDITIONAL_IP6_ADDRESS",
	"v2N_NO_ADDITIONAL_ADDRESSES",
	"v2N_UPDATE_SA_ADDRESSES",
	"v2N_COOKIE2",
	"v2N_NO_NATS_ALLOWED",
	"v2N_AUTH_LIFETIME",
	"v2N_MULTIPLE_AUTH_SUPPORTED",
	"v2N_ANOTHER_AUTH_FOLLOWS",
	"v2N_REDIRECT_SUPPORTED",
	"v2N_REDIRECT",
	"v2N_REDIRECTED_FROM",
	"v2N_TICKET_LT_OPAQUE",
	"v2N_TICKET_REQUEST",
	"v2N_TICKET_ACK",
	"v2N_TICKET_NACK",
	"v2N_TICKET_OPAQUE",
	"v2N_LINK_ID",
	"v2N_USE_WESP_MODE",
	"v2N_ROHC_SUPPORTED",
	"v2N_EAP_ONLY_AUTHENTICATION",
	"v2N_CHILDLESS_IKEV2_SUPPORTED",
	"v2N_QUICK_CRASH_DETECTION",
	"v2N_IKEV2_MESSAGE_ID_SYNC_SUPPORTED",
	"v2N_IPSEC_REPLAY_COUNTER_SYNC_SUPPORTED",
	"v2N_IKEV2_MESSAGE_ID_SYNC",
	"v2N_IPSEC_REPLAY_COUNTER_SYNC",
	"v2N_SECURE_PASSWORD_METHODS",    /* 16423 */
};

static enum_names ikev2_notify_names_16384 =
{ v2N_INITIAL_CONTACT, v2N_SECURE_PASSWORD_METHODS, ikev2_notify_name_16384,
  NULL };


static const char *const ikev2_notify_name[] = {
	"v2N_RESERVED",    /* unofficial "OK" */
	"v2N_UNSUPPORTED_CRITICAL_PAYLOAD",
	"v2N_UNUSED_2",
	"v2N_UNUSED_3",
	"v2N_INVALID_IKE_SPI",
	"v2N_INVALID_MAJOR_VERSION",
	"v2N_UNUSED_6",
	"v2N_INVALID_SYNTAX",
	"v2N_UNUSED_8",
	"v2N_INVALID_MESSAGE_ID",
	"v2N_UNUSED_10",
	"v2N_INVALID_SPI",
	"v2N_UNUSED_12",
	"v2N_UNUSED_13",
	"v2N_NO_PROPOSAL_CHOSEN",
	"v2N_UNUSED_15",
	"v2N_UNUSED_16",
	"v2N_INVALID_KE_PAYLOAD",
	"v2N_UNUSED_18",
	"v2N_UNUSED_19",
	"v2N_UNUSED_20",
	"v2N_UNUSED_21",
	"v2N_UNUSED_22",
	"v2N_UNUSED_23",
	"v2N_AUTHENTICATION_FAILED",
	"v2N_UNUSED_25",
	"v2N_UNUSED_26",
	"v2N_UNUSED_27",
	"v2N_UNUSED_28",
	"v2N_UNUSED_29",
	"v2N_UNUSED_30",
	"v2N_UNUSED_31",
	"v2N_UNUSED_32",
	"v2N_UNUSED_33",
	"v2N_SINGLE_PAIR_REQUIRED",
	"v2N_NO_ADDITIONAL_SAS",
	"v2N_INTERNAL_ADDRESS_FAILURE",
	"v2N_FAILED_CP_REQUIRED",
	"v2N_TS_UNACCEPTABLE",
	"v2N_INVALID_SELECTORS",
	"v2N_UNACCEPTABLE_ADDRESSES",
	"v2N_UNEXPECTED_NAT_DETECTED",
	"v2N_USE_ASSIGNED_HoA",
	"v2N_TEMPORARY_FAILURE",
	"v2N_CHILD_SA_NOT_FOUND",    /* 45 */
};

enum_names ikev2_notify_names =
{ 0, v2N_CHILD_SA_NOT_FOUND, ikev2_notify_name, &ikev2_notify_names_16384 };

/* http://www.iana.org/assignments/ikev2-parameters/ikev2-parameters.xml#ikev2-parameters-19 */
static const char *const ikev2_ts_type_name[] = {
	"IKEv2_TS_IPV4_ADDR_RANGE",
	"IKEv2_TS_IPV6_ADDR_RANGE",
	"IKEv2_TS_FC_ADDR_RANGE",    /* not implemented */
};

enum_names ikev2_ts_type_names =
{ IKEv2_TS_IPV4_ADDR_RANGE, IKEv2_TS_FC_ADDR_RANGE, ikev2_ts_type_name, NULL };

/* MODECFG */
/*
 * From draft-dukes-ike-mode-cfg
 */
static const char *const attr_msg_type_name[] = {
	"ISAKMP_CFG_RESERVED",	/* 0 ??? why is this here? */
	"ISAKMP_CFG_REQUEST",	/* 1 */
	"ISAKMP_CFG_REPLY",
	"ISAKMP_CFG_SET",
	"ISAKMP_CFG_ACK",
};

enum_names attr_msg_type_names =
{ 0, ISAKMP_CFG_ACK, attr_msg_type_name, NULL };

/*
 * IKEv2 Critical bit and RESERVED (7) bits
 */
const char *const critical_names[] = {
	"RESERVED",             /* bit 0 */
	"RESERVED",             /* bit 1 */
	"RESERVED",             /* bit 2 */
	"RESERVED",             /* bit 3 */
	"RESERVED",             /* bit 4 */
	"RESERVED",             /* bit 5 */
	"RESERVED",             /* bit 6 */
	"PAYLOAD_CRITICAL",     /* bit 7*/
};

/* Transform-type Encryption */
static const char *const trans_type_encr_name[] = {
	"des-iv64(obsoleted)",
	"des(obsoleted)",
	"3des",
	"rc5",
	"idea",
	"cast",
	"blowfish(obsoleted)",
	"3idea",
	"des-iv32(obsoleted)",
	"res10",
	"null",
	"aes-cbc",
	"aes-ctr",
};
enum_names trans_type_encr_names =
{ IKEv2_ENCR_DES_IV64, IKEv2_ENCR_AES_CTR, trans_type_encr_name, NULL };

/* Transform-type PRF */
static const char *const trans_type_prf_name[] = {
	"prf-hmac-md5",
	"prf-hmac-sha1",
	"prf-hmac-tiger",
	"prf-hmac-aes128-xcbc",
	/* RFC 4868 Section 4 */
	"prf-hmac-sha2-256",
	"prf-hmac-sha2-384",
	"prf-hmac-sha2-512",
};
enum_names trans_type_prf_names =
{ IKEv2_PRF_HMAC_MD5, IKEv2_PRF_HMAC_SHA2_512, trans_type_prf_name, NULL };

/* Transform-type Integrity */
static const char *const trans_type_integ_name[] = {
	"auth-none",
	"auth-hmac-md5-96",
	"auth-hmac-sha1-96",
	"auth-des-mac",
	"auth-kpdk-md5",
	"auth-aes-xcbc-96",
	"AUTH_HMAC_MD5_128",
	"AUTH_HMAC_SHA1_160",
	"AUTH_AES_CMAC_96",
	"AUTH_AES_128_GMAC",
	"AUTH_AES_192_GMAC",
	"AUTH_AES_256_GMAC",
	"AUTH_HMAC_SHA2_256_128",
	"AUTH_HMAC_SHA2_384_192",
	"AUTH_HMAC_SHA2_512_256",
};

enum_names trans_type_integ_names =
{ IKEv2_AUTH_NONE, IKEv2_AUTH_HMAC_SHA2_512_256, trans_type_integ_name, NULL };

/* Transform-type Integrity */
static const char *const trans_type_esn_name[] = {
	"esn-disabled",
	"esn-enabled",
};

enum_names trans_type_esn_names =
{ IKEv2_ESN_DISABLED, IKEv2_ESN_ENABLED, trans_type_esn_name, NULL };

/* Transform Type */
static const char *const trans_type_name[] = {
	"trans-type-encr",
	"trans-type-prf",
	"trans-type-integ",
	"trans-type-dh",
	"trans-type-esn"
};

enum_names trans_type_names =
{ IKEv2_TRANS_TYPE_ENCR, IKEv2_TRANS_TYPE_ESN, trans_type_name, NULL };

/* for each IKEv2 transform attribute,which enum_names describes its values? */

enum_names *ikev2_transid_val_descs[] = {
	NULL,
	&trans_type_encr_names,         /* 1 */
	&trans_type_prf_names,          /* 2 */
	&trans_type_integ_names,        /* 3 */
	&oakley_group_names,            /* 4 */
	&trans_type_esn_names,          /* 5 */
};

const unsigned int ikev2_transid_val_descs_size = elemsof(
	ikev2_transid_val_descs);

/* Transform Attributes */
static const char *const ikev2_trans_attr_name[] = {
	"IKEv2_KEY_LENGTH",
};

enum_names ikev2_trans_attr_descs = {
	IKEv2_KEY_LENGTH + ISAKMP_ATTR_AF_TV,
	IKEv2_KEY_LENGTH + ISAKMP_ATTR_AF_TV,
	ikev2_trans_attr_name, NULL
};

/* for each IKEv2 attribute, which enum_names describes its values? */
enum_names *ikev2_trans_attr_val_descs[] = {
	NULL,                           /* 0 */
	NULL,                           /* 1 */
	NULL,                           /* 2 */
	NULL,                           /* 3 */
	NULL,                           /* 4 */
	NULL,                           /* 5 */
	NULL,                           /* 6 */
	NULL,                           /* 7 */
	NULL,                           /* 8 */
	NULL,                           /* 9 */
	NULL,                           /* 10 */
	NULL,                           /* 11 */
	NULL,                           /* 12 */
	NULL,                           /* 13 */
	&ikev2_trans_attr_descs,        /* KEY_LENGTH */
};

/* socket address family info */

static const char *const af_inet_name[] = {
	"AF_INET",
};

static const char *const af_inet6_name[] = {
	"AF_INET6",
};

/* never used */
static enum_names af_names6 = { AF_INET6, AF_INET6, af_inet6_name, NULL };

enum_names af_names = { AF_INET, AF_INET, af_inet_name, &af_names6 };

static ip_address ipv4_any, ipv6_any;
static ip_subnet ipv4_wildcard, ipv6_wildcard;
static ip_subnet ipv4_all, ipv6_all;

const struct af_info af_inet4_info = {
	AF_INET,
	"AF_INET",
	sizeof(struct in_addr),
	sizeof(struct sockaddr_in),
	32,
	ID_IPV4_ADDR, ID_IPV4_ADDR_SUBNET, ID_IPV4_ADDR_RANGE,
	&ipv4_any, &ipv4_wildcard, &ipv4_all,
};

const struct af_info af_inet6_info = {
	AF_INET6,
	"AF_INET6",
	sizeof(struct in6_addr),
	sizeof(struct sockaddr_in6),
	128,
	ID_IPV6_ADDR, ID_IPV6_ADDR_SUBNET, ID_IPV6_ADDR_RANGE,
	&ipv6_any, &ipv6_wildcard, &ipv6_all,
};

const struct af_info *aftoinfo(int af)
{
	switch (af) {
	case AF_INET:
		return &af_inet4_info;

	case AF_INET6:
		return &af_inet6_info;

	default:
		return NULL;
	}
}

bool subnetisnone(const ip_subnet *sn)
{
	ip_address base;

	networkof(sn, &base);
	return isanyaddr(&base) && subnetishost(sn);
}

/* BIND enumerated types */

#include <arpa/nameser.h>

static const char *const rr_type_name[] = {
	"T_A",          /* 1 host address */
	"T_NS",         /* 2 authoritative server */
	"T_MD",         /* 3 mail destination */
	"T_MF",         /* 4 mail forwarder */
	"T_CNAME",      /* 5 canonical name */
	"T_SOA",        /* 6 start of authority zone */
	"T_MB",         /* 7 mailbox domain name */
	"T_MG",         /* 8 mail group member */
	"T_MR",         /* 9 mail rename name */
	"T_NULL",       /* 10 null resource record */
	"T_WKS",        /* 11 well known service */
	"T_PTR",        /* 12 domain name pointer */
	"T_HINFO",      /* 13 host information */
	"T_MINFO",      /* 14 mailbox information */
	"T_MX",         /* 15 mail routing information */
	"T_TXT",        /* 16 text strings */
	"T_RP",         /* 17 responsible person */
	"T_AFSDB",      /* 18 AFS cell database */
	"T_X25",        /* 19 X_25 calling address */
	"T_ISDN",       /* 20 ISDN calling address */
	"T_RT",         /* 21 router */
	"T_NSAP",       /* 22 NSAP address */
	"T_NSAP_PTR",   /* 23 reverse NSAP lookup (deprecated) */
	"T_SIG",        /* 24 security signature */
	"T_KEY",        /* 25 security key */
	"T_PX",         /* 26 X.400 mail mapping */
	"T_GPOS",       /* 27 geographical position (withdrawn) */
	"T_AAAA",       /* 28 IP6 Address */
	"T_LOC",        /* 29 Location Information */
	"T_NXT",        /* 30 Next Valid Name in Zone */
	"T_EID",        /* 31 Endpoint identifier */
	"T_NIMLOC",     /* 32 Nimrod locator */
	"T_SRV",        /* 33 Server selection */
	"T_ATMA",       /* 34 ATM Address */
	"T_NAPTR",      /* 35 Naming Authority PoinTeR */
	NULL
};

enum_names rr_type_names = { ns_t_a, ns_t_naptr, rr_type_name, NULL };

/* Query type values which do not appear in resource records */
static const char *const rr_qtype_name[] = {
	"T_TKEY",       /* 249 transaction key */
	"TSIG",         /* 250 transaction signature */
	"T_IXFR",       /* 251 incremental zone transfer */
	"T_AXFR",       /* 252 transfer zone of authority */
	"T_MAILB",      /* 253 transfer mailbox records */
	"T_MAILA",      /* 254 transfer mail agent records */
	"T_ANY",        /* 255 wildcard match */
	NULL
};

enum_names rr_qtype_names = { ns_t_tkey, ns_t_any,
			      rr_qtype_name, &rr_type_names };

static const char *const rr_class_name[] = {
	"C_IN", /* 1 the arpa internet */
	NULL
};

enum_names rr_class_names = { ns_c_in, ns_c_in, rr_class_name, NULL };

static const char *const ppk_name[] = {
	"PPK_PSK",
	"PPK_DSS",
	"PPK_RSA",
	"PPK_PIN",
	"PPK_XAUTH",
	NULL
};

enum_names ppk_names = { PPK_PSK, PPK_XAUTH, ppk_name, NULL };

/*
 * Values for right= and left=
 */
static struct keyword_enum_value kw_host_values[] = {
	{ "%defaultroute",  KH_DEFAULTROUTE },
	{ "%any",           KH_ANY },
	{ "%",              KH_IFACE },
	{ "%oppo",          KH_OPPO },
	{ "%opportunistic", KH_OPPO },
	{ "%opportunisticgroup", KH_OPPOGROUP },
	{ "%oppogroup",     KH_OPPOGROUP },
	{ "%group",         KH_GROUP },
	{ "%hostname",      KH_IPHOSTNAME }, /* makes no sense on input */
};

struct keyword_enum_values kw_host_list =
{ kw_host_values, sizeof(kw_host_values) / sizeof(struct keyword_enum_value) };

/* look up enum names in an enum_names */

const char *enum_name(enum_names *ed, unsigned long val)
{
	enum_names  *p;

	for (p = ed; p != NULL; p = p->en_next_range)
		if (p->en_first <= val && val <= p->en_last)
			return p->en_names[val - p->en_first];

	return NULL;
}

/* find or construct a string to describe an enum value
 * Result may be in STATIC buffer -- NOT RE-ENTRANT!
 *
 * One consequence is that you cannot have two or more calls
 * as arguments in a single logging call.  Use enum_name instead.
 * (Of course that means that unnamed values will be shown
 * badly.)
 */
const char *enum_showb(enum_names *ed, unsigned long val, char *buf, size_t blen)
{
	const char *p = enum_name(ed, val);

	if (p == NULL) {
		snprintf(buf, blen, "%lu??", val);
		p = buf;
	}
	return p;
}

const char *enum_show(enum_names *ed, unsigned long val)
{
	static char buf[ENUM_SHOW_BUF_LEN]; /* only one! NON-RE-ENTRANT */

	return enum_showb(ed, val, buf, sizeof(buf));
}

/* sometimes the prefix gets annoying */
const char *strip_prefix(const char *s, const char *prefix)
{
	size_t pl = strlen(prefix);

	return strncmp(s, prefix, pl) == 0 ? s + pl : s;
}

/* find the value for a name in an enum_names table.  If not found, returns -1
 *
 * ??? the table contains unsigned long values BUT the function returns an
 * int so there is some potential for overflow.
 */
int enum_search(enum_names *ed, const char *str)
{
	enum_names  *p;

	for (p = ed; p != NULL; p = p->en_next_range) {
		unsigned long en;

		for (en = p->en_first; en <= p->en_last; en++) {
			const char *ptr = p->en_names[en - p->en_first];

			if (ptr != NULL && streq(ptr, str)) {
				passert(en <= INT_MAX);
				return en;
			}
		}
	}
	return -1;
}

/* construct a string to name the bits on in a set
 * Result of bitnamesof may be in STATIC buffer -- NOT RE-ENTRANT!
 * Note: prettypolicy depends on internal details of bitnamesofb.
 * binamesofb is re-entrant since the caller provides the buffer.
 */
const char *bitnamesofb(const char *const table[], lset_t val,
			char *b, size_t blen)
{
	char *const roof = b + blen;
	char *p = b;
	lset_t bit;
	const char *const *tp;

	passert(blen != 0); /* need room for NUL */

	/* if nothing gets filled in, default to "none" rather than "" */
	(void) jam_str(p, (size_t)(roof - p), "none");

	for (tp = table, bit = 01; val != 0; bit <<= 1) {
		if (val & bit) {
			const char *n = *tp;

			if (p != b)
				p = jam_str(p, (size_t)(roof - p), "+");

			if (n == NULL || *n == '\0') {
				/* No name for this bit, so use hex.
				 * if snprintf returns a different value from strlen, truncation happened
				 */
				(void)snprintf(p, (size_t)(roof - p), "0x%" PRIxLSET,
					       bit);
				p += strlen(p);
			} else {
				p = jam_str(p, (size_t)(roof - p), n);
			}
			val -= bit;
		}
		/* Move on in the table, but not past end.
		 * This is a bit of a trick: while we are at stuck the end,
		 * the loop will print out the remaining bits in hex.
		 */
		if (*tp != NULL)
			tp++;
	}
	return b;
}

const char *bitnamesof(const char *const table[], lset_t val)
{
	static char bitnamesbuf[200]; /* NOT RE-ENTRANT!  I hope that it is big enough! */

	return bitnamesofb(table, val, bitnamesbuf, sizeof(bitnamesbuf));
}

/* test a set by seeing if all bits have names */

bool testset(const char *const table[], lset_t val)
{
	lset_t bit;
	const char *const *tp;

	for (tp = table, bit = 01; val != 0; bit <<= 1, tp++) {
		const char *n = *tp;

		if (n == NULL || ((val & bit) && *n == '\0'))
			return FALSE;

		val &= ~bit;
	}
	return TRUE;
}

const char sparse_end[] = "end of sparse names";

/* look up enum names in a sparse_names */
const char *sparse_name(sparse_names sd, unsigned long val)
{
	const struct sparse_name *p;

	for (p = sd; p->name != sparse_end; p++)
		if (p->val == val)
			return p->name;

	return NULL;
}

/* find or construct a string to describe an sparse value
 * Result may be in STATIC buffer -- NOT RE-ENTRANT!
 */
const char *sparse_val_show(sparse_names sd, unsigned long val)
{
	const char *p = sparse_name(sd, val);

	if (p == NULL) {
		static char buf[12]; /* only one!  I hope that it is big enough */

		snprintf(buf, sizeof(buf), "%lu??", val);
		p = buf;
	}
	return p;
}

void init_constants(void)
{
	happy(anyaddr(AF_INET, &ipv4_any));
	happy(anyaddr(AF_INET6, &ipv6_any));

	happy(addrtosubnet(&ipv4_any, &ipv4_wildcard));
	happy(addrtosubnet(&ipv6_any, &ipv6_wildcard));

	happy(initsubnet(&ipv4_any, 0, '0', &ipv4_all));
	happy(initsubnet(&ipv6_any, 0, '0', &ipv6_all));
}<|MERGE_RESOLUTION|>--- conflicted
+++ resolved
@@ -229,10 +229,6 @@
 	"v2_PROPOSAL_LAST",
 	NULL,
 	"v2_PROPOSAL_NON_LAST",
-<<<<<<< HEAD
-=======
-	NULL
->>>>>>> 5198a7fc
 };
 enum_names ikev2_last_proposal_desc =
 { v2_PROPOSAL_LAST, v2_PROPOSAL_NON_LAST, ikev2_last_proposal_names, NULL };
@@ -242,10 +238,6 @@
 	NULL,
 	NULL,
 	"v2_TRANSFORM_NON_LAST",
-<<<<<<< HEAD
-=======
-	NULL
->>>>>>> 5198a7fc
 };
 enum_names ikev2_last_transform_desc =
 { v2_TRANSFORM_LAST, v2_TRANSFORM_NON_LAST, ikev2_last_transform_names, NULL };
@@ -860,11 +852,7 @@
 	"XAUTH-ANSWER", /* 16529 */
 };
 
-<<<<<<< HEAD
-/* 
-=======
 /*
->>>>>>> 5198a7fc
  * Note XAUTH and MODECFG are the same xauth attribute list in the registry
  * but we treat these as two completely separate lists
  */
