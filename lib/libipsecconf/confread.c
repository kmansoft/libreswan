/* Openswan config file parser (confread.c)
 * Copyright (C) 2001-2002 Mathieu Lafon - Arkoon Network Security
 * Copyright (C) 2004 Xelerance Corporation
 *
 * This program is free software; you can redistribute it and/or modify it
 * under the terms of the GNU General Public License as published by the
 * Free Software Foundation; either version 2 of the License, or (at your
 * option) any later version.  See <http://www.fsf.org/copyleft/gpl.txt>.
 *
 * This program is distributed in the hope that it will be useful, but
 * WITHOUT ANY WARRANTY; without even the implied warranty of MERCHANTABILITY
 * or FITNESS FOR A PARTICULAR PURPOSE.  See the GNU General Public License
 * for more details.
 *
 * RCSID $Id: confread.c,v 1.11 2004/04/11 15:17:30 ken Exp $
 */

#include <stdlib.h>
#include <stdio.h>
#include <string.h>
#include <limits.h>
#include <assert.h>
#include <sys/queue.h>

#include "oswalloc.h"

#include "ipsecconf/parser.h"
#include "ipsecconf/files.h"
#include "ipsecconf/confread.h"
#include "ipsecconf/interfaces.h"
#include "ipsecconf/starterlog.h"
#include "ipsecconf/oeconns.h"

static char _tmp_err[512];

/** 
 * A policy only conn means that we load it, and do the appropriate firewalling to make
 * sure that no packets get out that this conn would apply to, but we refuse to negotiate
 * it in any way, either incoming or outgoing.
 */
#define POLICY_ONLY_CONN(conn) if(conn->options[KBF_AUTO] > STARTUP_ROUTE) { conn->options[KBF_AUTO]=STARTUP_POLICY; }

void free_list(char **list);
char **new_list(char *value);


/** 
 * Set up hardcoded defaults, from data in programs/pluto/constants.h
 *
 * @param cfg starter_config struct
 * @return void
 */
static void default_values (struct starter_config *cfg)
{
	if (!cfg) return;
	memset(cfg, 0, sizeof(struct starter_config));

	TAILQ_INIT(&cfg->conns);

	cfg->setup.options[KBF_FRAGICMP] = TRUE;
	cfg->setup.options[KBF_HIDETOS]  = TRUE;
	cfg->setup.options[KBF_UNIQUEIDS]= FALSE;
	cfg->setup.options[KBF_TYPE] = KS_TUNNEL;

	cfg->conn_default.policy = POLICY_RSASIG|POLICY_TUNNEL|POLICY_ENCRYPT|POLICY_PFS;

	cfg->conn_default.options[KBF_IKELIFETIME] = OAKLEY_ISAKMP_SA_LIFETIME_DEFAULT;
	cfg->conn_default.options[KBF_SALIFETIME]  = SA_LIFE_DURATION_DEFAULT;
	cfg->conn_default.options[KBF_REKEYMARGIN] = SA_REPLACEMENT_MARGIN_DEFAULT;
	cfg->conn_default.options[KBF_REKEYFUZZ]   = SA_REPLACEMENT_FUZZ_DEFAULT;
	cfg->conn_default.options[KBF_KEYINGTRIES] = SA_REPLACEMENT_RETRIES_DEFAULT;

	/* now here is a sticker.. we want it on. But pluto has to be smarter first */
	cfg->conn_default.options[KBF_OPPOENCRYPT] = FALSE;

	cfg->conn_default.left.addr_family = AF_INET;
	anyaddr(AF_INET, &cfg->conn_default.left.addr);
	anyaddr(AF_INET, &cfg->conn_default.left.nexthop);
	cfg->conn_default.right.addr_family = AF_INET;
	anyaddr(AF_INET, &cfg->conn_default.right.addr);
	anyaddr(AF_INET, &cfg->conn_default.right.nexthop);

	/* default is to look in DNS */
	cfg->conn_default.left.key_from_DNS_on_demand = TRUE;
	cfg->conn_default.right.key_from_DNS_on_demand = TRUE;


	cfg->conn_default.options[KBF_AUTO] = STARTUP_NO;
	cfg->conn_default.state = STATE_LOADED;

	cfg->ctlbase = clone_str(CTL_FILE, "default base");
}

#define ERR_FOUND(args...) \
	{ if (perr && (*perr==NULL)) { \
		snprintf(_tmp_err, sizeof(_tmp_err)-1, ## args); \
		*perr = xstrdup(_tmp_err); } \
	err++; }

#define KW_POLICY_FLAG(val,fl) if(conn->options_set[val]) \
        { if(conn->options[val]) \
	  { \
	    conn->policy |= fl; \
	  } else { \
	    conn->policy &= ~fl;\
	  }}

/**
 * Free the pointer list
 *
 * @param list list of pointers
 * @return void
 */
void free_list(char **list)
{
	char **s;
	for (s=list; *s; s++) free(*s);
	free(list);
}


/**
 * Create a new list of pointers
 *
 * @param value 
 * @return new_list (pointer to list of pointers)
 */
char **new_list(char *value)
{
	char *val, *b, *e, *end, **nlist;
	int count;

	if(value == NULL) return NULL;

	/* avoid damaging original string */
	val = xstrdup(value);
	if(val == NULL) return NULL;

	end = val + strlen(val);

	/* count number of items in string */
	for (b=val, count=0; b<end; ) {
		for (e=b; ((*e!=' ') && (*e!='\0')); e++);
		*e = '\0';
		if (e!=b) { count++; }
		b=e+1;
	}
	if (count==0) {
		free(val);
		return NULL;
	}
	
	nlist = (char **)malloc((count+1) * sizeof(char *));
	if (!nlist) {
		free(val);
		return NULL;
	}
	for (b=val, count=0; b<end; ) {
		for (e=b; (*e!='\0'); e++);
		if (e!=b) {
			nlist[count++] = xstrdup(b);
		}
		b=e+1;
	}
	nlist[count] = NULL;
	free(val);
	return nlist;
}

/**
 * Load a parsed config 
 *
 * @param cfg starter_config structure
 * @param cfgp config_parsed (ie: valid) struct
 * @param perr pointer to store errors in
 * @return int 0 if successfull
 */
static int load_setup (struct starter_config *cfg
		       , struct config_parsed *cfgp
		       , err_t *perr)
{
	unsigned int err = 0;
	struct kw_list *kw;

	for (kw=cfgp->config_setup; kw; kw=kw->next) {

	    /**
	     * the parser already made sure that only config keywords were used,
	     * but we double check!
	     */
	    assert(kw->keyword.keydef->validity & kv_config);

	    switch(kw->keyword.keydef->type)
	    {
	    case kt_string:
	    case kt_filename:
	    case kt_dirname:
	    case kt_loose_enum:
		/* all treated as strings for now */
		assert(kw->keyword.keydef->field < sizeof(cfg->setup.strings));
		if(cfg->setup.strings[kw->keyword.keydef->field]) free(cfg->setup.strings[kw->keyword.keydef->field]);
		cfg->setup.strings[kw->keyword.keydef->field] = xstrdup(kw->string);
		cfg->setup.strings_set[kw->keyword.keydef->field]=TRUE;
		break;

	    case kt_appendstring:
		assert(kw->keyword.keydef->field < KEY_STRINGS_MAX);
		if(!cfg->setup.strings[kw->keyword.keydef->field])
		{
		    cfg->setup.strings[kw->keyword.keydef->field] = xstrdup(kw->string);
		    cfg->setup.strings_set[kw->keyword.keydef->field]=TRUE;
		} else {
		    int len;
		    char *s;
		    
		    len = strlen(cfg->setup.strings[kw->keyword.keydef->field])+1;
		    len += strlen(kw->string)+1;
		    
		    /* allocate the string */
		    s = cfg->setup.strings[kw->keyword.keydef->field];
		    s = xrealloc(s, len);
		    strncat(s, " ", len);
		    strncat(s, kw->string, len);
		    
		    cfg->setup.strings[kw->keyword.keydef->field] = s;
		    cfg->setup.strings_set[kw->keyword.keydef->field]=TRUE;
		}
		break;
		
	    case kt_list:
	    case kt_bool:
	    case kt_invertbool:
	    case kt_enum:
	    case kt_number:
	    case kt_time:
	    case kt_percent:
		/* all treated as a number for now */
		assert(kw->keyword.keydef->field < sizeof(cfg->setup.options));
		cfg->setup.options[kw->keyword.keydef->field] = kw->number;
		cfg->setup.options_set[kw->keyword.keydef->field]=TRUE;
		break;

	    case kt_bitstring:
	    case kt_rsakey:
	    case kt_ipaddr:
	    case kt_subnet:
	    case kt_idtype:
		err++;
		break;
	    }
	}
		
	/* now process some things with specific values */
	
	/* interfaces has to be chopped up */
	if (cfg->setup.interfaces) free_list(cfg->setup.interfaces);
	cfg->setup.interfaces = new_list(cfg->setup.strings[KSF_INTERFACES]);

	return err;
}

/**
 * Validate that yes in fact we are one side of the tunnel
 * 
 * The function checks that IP addresses are valid, nexthops are
 * present (if needed) as well as policies, and sets the leftID 
 * from the left= if it isn't set.
 *
 * @param conn_st a connection definition
 * @param end a connection end
 * @param left boolean (are we 'left'? 1 = yes, 0 = no)
 * @param perr pointer to char containing error value
 * @return int 0 if successfull
 */
static int validate_end(struct starter_conn *conn_st
			, struct starter_end *end
			, bool left, err_t *perr)
{
    err_t er = NULL;
    int err=0;
    
    end->addrtype=end->options[KNCF_IP];

    /* validate the KSCF_ID */
    if(end->strings[KSCF_ID] != NULL)
    {
	char *value = end->strings[KSCF_ID];
	
	if (end->id) free(end->id);
	end->id = xstrdup(value);
    } 

    /* validate the KSCF_IP/KNCF_IP */
    switch(end->addrtype)
    {
    case KH_ANY:
	anyaddr(AF_INET, &(end->addr));
	break;

    case KH_IFACE:
	assert(end->strings[KSCF_IP] != NULL);

	if (end->iface) free(end->iface);
	end->iface = xstrdup(end->strings[KNCF_IP]);
	if (starter_iface_find(end->iface, AF_INET, &(end->addr),
			       &(end->nexthop)) == -1) {
	    conn_st->state = STATE_INVALID;
	}
	break;
	
    case KH_IPADDR:
	assert(end->strings[KSCF_IP] != NULL);

	er = ttoaddr(end->strings[KNCF_IP], 0, AF_INET, &(end->addr));
	if (er) ERR_FOUND("bad addr %s=%s [%s]", (left ? "left" : "right"), end->strings[KNCF_IP], er);

	if(end->id == NULL) {
	    char idbuf[ADDRTOT_BUF];
	    addrtot(&end->addr, 0, idbuf, sizeof(idbuf));
	    
	    end->id=clone_str(idbuf, "end if");
	}
	break;
	
    case KH_OPPO:
	conn_st->policy |= POLICY_OPPO;
	break;

    case KH_OPPOGROUP:
	conn_st->policy |= POLICY_OPPO|POLICY_GROUP;
	break;

    case KH_GROUP:
	conn_st->policy |= POLICY_GROUP;
	break;
	
    case KH_DEFAULTROUTE:
	break;

    case KH_NOTSET:
	break;
    }

    /* validate the KSCF_SUBNET */
    if(end->strings[KSCF_SUBNET] != NULL)
    {
	char *value = end->strings[KSCF_SUBNET];

#ifdef VIRTUAL_IP
        if ( ((strlen(value)>=6) && (strncmp(value,"vhost:",6)==0)) ||
	     ((strlen(value)>=5) && (strncmp(value,"vnet:",5)==0)) ) {
	    er = NULL;
	    end->virt = xstrdup(value);
	    if (!end->virt) ERR_FOUND("can't alloc memory");
	}
	else {
	    end->has_client = TRUE;
	    er = ttosubnet(value, 0, AF_INET, &(end->subnet));
	}
#else
	end->has_client = TRUE;
	end->has_client_wildcard = FALSE;
	er = ttosubnet(value, 0, AF_INET, &(end->subnet));
#endif
	if (er) ERR_FOUND("bad subnet %s=%s [%s]", (left ? "leftsubnet" : "rightsubnet"), value, er);
    }

    /* set nexthop address to something consistent, by default */
    anyaddr(AF_INET, &end->nexthop);
    anyaddr(addrtypeof(&end->addr), &end->nexthop);

    /* validate the KSCF_NEXTHOP */
    if(end->strings[KSCF_NEXTHOP] != NULL)
    {
	char *value = end->strings[KSCF_NEXTHOP];
	
	er = ttoaddr(value, 0, AF_INET, &(end->nexthop));
	if (er) ERR_FOUND("bad addr %s=%s [%s]", (left ? "lextnexthop" : "rightnexthop"), value, er);
    } else {
	if(conn_st->policy & POLICY_OPPO) {
	    end->nexttype = KH_DEFAULTROUTE;
	}
	anyaddr(AF_INET, &end->nexthop);
    }

<<<<<<< HEAD
    if(end->options_set[KSCF_RSAKEY1]) {
=======
    /* validate the KSCF_ID */
    if(end->strings[KSCF_ID] != NULL)
    {
	char *value = end->strings[KSCF_ID];
	
	if (end->id) free(end->id);
	end->id = xstrdup(value);
    }

    if(end->options_set[KSCF_RSAKEY1]) {
	end->rsakey1_type = end->options[KSCF_RSAKEY1];
	end->rsakey2_type = end->options[KSCF_RSAKEY2];

>>>>>>> c48643d6
	switch(end->options[KSCF_RSAKEY1]) {
	case PUBKEY_DNS:
	case PUBKEY_DNSONDEMAND:
	    end->key_from_DNS_on_demand = TRUE;
	    break;
	    
	default:
	    end->key_from_DNS_on_demand = FALSE;
	    /* validate the KSCF_RSAKEY1/RSAKEY2 */
	    if(end->strings[KSCF_RSAKEY1] != NULL)
<<<<<<< HEAD
		{
		    char *value = end->strings[KSCF_RSAKEY1];
		    
		    if (end->rsakey1) free(end->rsakey1);
		    end->rsakey1 = xstrdup(value);
		}
	    if(end->strings[KSCF_RSAKEY2] != NULL)
		{
		    char *value = end->strings[KSCF_RSAKEY2];
		    
		    if (end->rsakey2) free(end->rsakey2);
		    end->rsakey2 = xstrdup(value);
		}
=======
	    {
		char *value = end->strings[KSCF_RSAKEY1];
		
		if (end->rsakey1) free(end->rsakey1);
		end->rsakey1 = xstrdup(value);
	    }
	    if(end->strings[KSCF_RSAKEY2] != NULL)
	    {
		char *value = end->strings[KSCF_RSAKEY2];
		
		if (end->rsakey2) free(end->rsakey2);
		end->rsakey2 = xstrdup(value);
	    }
>>>>>>> c48643d6
	}
    }

    /* copy certificate path name */
    if(end->strings_set[KSCF_CERT]) {
	end->cert = xstrdup(end->strings[KSCF_CERT]);
    }

    if(end->strings_set[KSCF_CA]) {
	end->ca = xstrdup(end->strings[KSCF_CA]);
    }

    if(end->strings_set[KSCF_UPDOWN]) {
	end->updown = xstrdup(end->strings[KSCF_UPDOWN]);
    }

    if(end->strings_set[KSCF_UPDOWN]) {
	end->updown = xstrdup(end->strings[KSCF_UPDOWN]);
    }

    if(end->strings_set[KSCF_PROTOPORT]) {
	/* XXX processing needed to strip it apart,
	 * and also to set per_* controls.
	 */
    }

    /*
    KSCF_SUBNETWITHIN    --- not sure what to do with it.
    KSCF_PROTOPORT       --- todo
    KSCF_ESPENCKEY       --- todo (manual keying)
    KSCF_ESPAUTHKEY      --- todo (manual keying)
    KSCF_DPDACTION    = 15,
    KSCF_SOURCEIP     = 16,
    KSCF_ALSO         = 17,
    KSCF_ALSOFLIP     = 18,                    
    KSCF_MAX          = 19
*/

    return err;
}


/**
 * Take keywords from ipsec.conf syntax and load into a conn struct
 * 
 *
 * @param conn a connection definition
 * @param sl a section_list
 * @param permitreplace boolean (can we replace this conn?)
 * @return bool 0 if successfull
 */
bool translate_conn (struct starter_conn *conn
		     , struct section_list *sl
		     , bool permitreplace
		     , err_t *error)
{
    unsigned int err, field;
    ksf    *the_strings;
    knf    *the_options;
    str_set *set_strings;
    int_set *set_options;
    volatile int i;              /* just to keep it around for debugging */
    struct kw_list *kw = sl->kw;
	
    err = 0;
    i = 0;

    for ( ; kw; kw=kw->next)
    {
	i++;
	the_strings = &conn->strings;
	set_strings = &conn->strings_set;
	the_options = &conn->options;
	set_options = &conn->options_set;
	
	if((kw->keyword.keydef->validity & kv_conn) == 0)
	{
	    /* this isn't valid in a conn! */
	    *error = (const char *)_tmp_err;

	    snprintf(_tmp_err, sizeof(_tmp_err),
		     "keyword '%s' is not valid in a conn (%s) (#%d)\n",
		     kw->keyword.keydef->keyname, sl->name, i);
	    starter_log(LOG_LEVEL_INFO, _tmp_err);
	    continue;
	}
	
	if(kw->keyword.keydef->validity & kv_leftright)
	{
	    if(kw->keyword.keyleft)
	    {
		the_strings = &conn->left.strings;
		the_options = &conn->left.options;
		set_strings = &conn->left.strings_set;
		set_options = &conn->left.options_set;
	    } else {
		the_strings = &conn->right.strings;
		the_options = &conn->right.options;
		set_strings = &conn->right.strings_set;
		set_options = &conn->right.options_set;
	    }
	}
	
	field = kw->keyword.keydef->field;

	assert(kw->keyword.keydef != NULL);
	switch(kw->keyword.keydef->type)
	{
	case kt_string:
	case kt_filename:
	case kt_dirname:
	case kt_bitstring:
	case kt_ipaddr:
	case kt_subnet:
	case kt_idtype:
	    /* all treated as strings for now */
	    assert(kw->keyword.keydef->field < KEY_STRINGS_MAX);
	    if((*set_strings)[field])
	    {
		if(!permitreplace)
		{
		    *error = _tmp_err;

		    snprintf(_tmp_err, sizeof(_tmp_err)
			     , "duplicate key '%s' in conn %s while processing def %s"
			     , kw->keyword.keydef->keyname
			     , conn->name
			     , sl->name);
		    
		    starter_log(LOG_LEVEL_INFO, _tmp_err);
		    if(kw->keyword.string == NULL
		       || (*the_strings)[field] == NULL
		       || strcmp(kw->keyword.string, (*the_strings)[field])!=0)
		    {
			err++;
			break;
		    }
		}
	    }
	    if((*the_strings)[field])
	    {
		    free((*the_strings)[field]);
	    }
	    
	    (*the_strings)[field] = xstrdup(kw->string);
	    (*set_strings)[field] = TRUE;
	    break;
	    
	case kt_appendstring:
	    /* implicitely, this field can have multiple values */
	    assert(kw->keyword.keydef->field < KEY_STRINGS_MAX);
	    if(!(*the_strings)[field])
	    {
		(*the_strings)[field] = xstrdup(kw->string);
	    } else {
		int len;
		char *s;
		
		len = strlen((*the_strings)[field])+1;
		len += strlen(kw->string)+1;
		
		/* allocate the string */
		s = (*the_strings)[field];
		s = xrealloc(s, len);
		strncat(s, " ", len);
		strncat(s, kw->string, len);
		
		(*the_strings)[field] = s;
	    }
	    (*set_strings)[field] = TRUE;
	    break;
	    
	case kt_rsakey:
	case kt_loose_enum:
	    assert(field < KEY_STRINGS_MAX);
	    assert(field < KEY_NUMERIC_MAX);
	    
	    if((*set_options)[field])
	    {
		if(!permitreplace)
		{
		    *error = _tmp_err;

		    snprintf(_tmp_err, sizeof(_tmp_err)
				, "duplicate key '%s' in conn %s while processing def %s"
				, kw->keyword.keydef->keyname
				, conn->name
				, sl->name);

		    starter_log(LOG_LEVEL_INFO, _tmp_err);

		    /* only fatal if we try to change values */
		    if((*the_options)[field] != kw->number
		       || !((*the_options)[field] == LOOSE_ENUM_OTHER
			    && kw->number == LOOSE_ENUM_OTHER
			    && kw->keyword.string != NULL
			    && (*the_strings)[field] != NULL
			    && strcmp(kw->keyword.string, (*the_strings)[field])==0))
		    {
			err++;
			break;
		    }
		}
	    }

	    (*the_options)[field] = kw->number;
	    if(kw->number == LOOSE_ENUM_OTHER)
	    {
		assert(kw->keyword.string != NULL);
		if((*the_strings)[field]) free((*the_strings)[field]);
		(*the_strings)[field] = xstrdup(kw->keyword.string);
	    } 
	    (*set_options)[field] = TRUE;
	    break;
	    
	case kt_list:
	case kt_bool:
	case kt_invertbool:
	case kt_enum:
	case kt_number:
	case kt_time:
	case kt_percent:
	    /* all treated as a number for now */
	    assert(field < KEY_NUMERIC_MAX);

	    if((*set_options)[field])
	    {
		if(!permitreplace)
		{
		    *error = _tmp_err;

		    snprintf(_tmp_err, sizeof(_tmp_err)
			     , "duplicate key '%s' in conn %s while processing def %s"
			     , kw->keyword.keydef->keyname
			     , conn->name
			     , sl->name);
		    starter_log(LOG_LEVEL_INFO, _tmp_err);
		    if((*the_options)[field] != kw->number)
		    {
			err++;
			break;
		    }
		}
	    }

	    (*the_options)[field] = kw->number;
	    (*set_options)[field] = TRUE;
	    break;
	}
    }
    return err;
}


static int load_conn_basic(struct starter_conn *conn
			   , struct section_list *sl
			   , err_t *perr)
{
    int err;

    memset(conn->strings_set, 0, sizeof(conn->strings_set));
    memset(conn->options_set, 0, sizeof(conn->options_set));
    memset(conn->left.strings_set, 0, sizeof(conn->left.strings_set));
    memset(conn->left.options_set, 0, sizeof(conn->left.options_set));
    memset(conn->right.strings_set, 0, sizeof(conn->left.strings_set));
    memset(conn->right.options_set, 0, sizeof(conn->left.options_set));

    /* turn all of the keyword/value pairs into options/strings in left/right */
    err = translate_conn(conn, sl, TRUE, perr);

    return err;
}



static int load_conn (struct starter_config *cfg
		      , struct starter_conn *conn
		      , struct config_parsed *cfgp
		      , struct section_list *sl
		      , bool alsoprocessing
		      , err_t *perr)
{
    unsigned int err;
    char **alsos;
    char **newalsos;
    int   newalsoplace;
    int   alsoplace;
    int   alsosize;
    struct section_list *sl1;
	
    err = 0;

    err += load_conn_basic(conn, sl, perr);
    if(err) return err;

    if(conn->strings[KSCF_ALSO] != NULL
       && !alsoprocessing)
    {
	starter_log(LOG_LEVEL_INFO
		    , "also= is not valid in section '%s'"
		    , sl->name);
	return 1;
    }

    /* now, process the also's */
    if (conn->alsos) free_list(conn->alsos);
    conn->alsos = new_list(conn->strings[KSCF_ALSO]);

    if(alsoprocessing && conn->alsos)
    {
	/* reset all of the "beenhere" flags */
	for(sl1 = cfgp->sections.tqh_first; sl1 != NULL; sl1 = sl1->link.tqe_next)
	{
	    sl1->beenhere = FALSE;
	}
	sl->beenhere = TRUE;
	
	/* count them */
	alsos = conn->alsos;
	conn->alsos = NULL;
	for(alsosize=0; alsos[alsosize]!=NULL; alsosize++);

	alsoplace = 0;
	while(alsos != NULL
	      && alsoplace < alsosize && alsos[alsoplace] != NULL 
	      && alsoplace < ALSO_LIMIT)
	{
	    /*
	     * for each also= listed, go find this section's keyword list, and
	     * load it as well. This may extend the also= list (and the end),
	     * which we handle by zeroing the also list, and adding to it after
	     * checking for duplicates.
	     */
	    for(sl1 = cfgp->sections.tqh_first;
		sl1 != NULL && strcasecmp(alsos[alsoplace], sl1->name) != 0;
		sl1 = sl1->link.tqe_next);

	    starter_log(LOG_LEVEL_DEBUG, "\twhile loading conn '%s' processing %s"
			, conn->name, alsos[alsoplace]);
			    
	    /*
	     * if we found something that matches by name, and we haven't be there, then
	     * process it.
	     */
	    if(sl1 && !sl1->beenhere)
	    {
		conn->strings_set[KSCF_ALSO]=FALSE;
		if(conn->strings[KSCF_ALSO]) free(conn->strings[KSCF_ALSO]);
		conn->strings[KSCF_ALSO]=NULL;
		sl1->beenhere = TRUE;

		/* translate things, but do not replace earlier settings */
		err += translate_conn(conn, sl1, FALSE, perr);

		if(conn->strings[KSCF_ALSO])
		{
		    /* now, check out the KSF_ALSO, and extend list if we need to */
		    newalsos = new_list(conn->strings[KSCF_ALSO]);		
		    
		    if(newalsos && newalsos[0]!=NULL)
		    {
			/* count them */
			for(newalsoplace=0; newalsos[newalsoplace]!=NULL; newalsoplace++);
			
			/* extend conn->alsos */
			alsos = xrealloc(alsos, (alsosize+newalsoplace+1) * sizeof(char *));
			for(newalsoplace=0; newalsos[newalsoplace]!=NULL; newalsoplace++)
			{
			    assert(conn != NULL);
			    assert(conn->name != NULL);
			    starter_log(LOG_LEVEL_DEBUG
					, "\twhile processing section '%s' added also=%s"
					, sl1->name, newalsos[newalsoplace]);
			    
			    alsos[alsosize++]=xstrdup(newalsos[newalsoplace]);
			}
			alsos[alsosize]=NULL;
		    }
		    
		    free_list(newalsos);
		}
	    }
	    alsoplace++;
	}
	
	if(alsoplace >= ALSO_LIMIT)
	{
	    starter_log(LOG_LEVEL_INFO
			, "while loading conn '%s', too many also= used at section %s. Limit is %d"
			, conn->name
			, conn->alsos[alsoplace]
			, ALSO_LIMIT);
	    return 1;
	}
	
	if(conn->alsos != alsos && conn->alsos != NULL)
	{
	    free_list(conn->alsos);
	}
	conn->alsos = alsos;
    }

    /* translate strings/numbers into conn items */
    
    KW_POLICY_FLAG(KBF_TYPE, POLICY_TUNNEL);
    KW_POLICY_FLAG(KBF_COMPRESS, POLICY_COMPRESS);
    KW_POLICY_FLAG(KBF_PFS,  POLICY_PFS);
    
    /* reset authby flags */
    if(conn->options_set[KBF_AUTHBY]) {
	conn->policy &= ~(POLICY_ID_AUTH_MASK);
	conn->policy |= conn->options[KBF_AUTHBY];

	starter_log(LOG_LEVEL_INFO,
		    "%s: setting conn->policy=%08x (%08x)\n",
		    conn->name,
		    (unsigned int)conn->policy,
		    conn->options[KBF_AUTHBY]);
    }
    
    KW_POLICY_FLAG(KBF_REKEY, POLICY_DONT_REKEY);

    KW_POLICY_FLAG(KBF_AGGRMODE, POLICY_AGGRESSIVE);

    if(conn->strings_set[KSCF_ESP]) {
	conn->esp = xstrdup(conn->strings[KSCF_ESP]);
    }
    if(conn->strings_set[KSCF_IKE]) {
	conn->ike = xstrdup(conn->strings[KSCF_IKE]);
    }

    err += validate_end(conn, &conn->left,  TRUE, perr);
    err += validate_end(conn, &conn->right, FALSE,perr);

    if(conn->options_set[KBF_AUTO]) {
	conn->desired_state = conn->options[KBF_AUTO];
    }
    
    return err;
}

    
void conn_default (char *n, struct starter_conn *conn,
		   struct starter_conn *def)
{
    int i;

    /* structure copy to start */
    *conn = *def;

    /* unlink it */
    memset(&conn->link, 0, sizeof(conn->link));

#define CONN_STR(v) if (v) v=xstrdup(v)
    CONN_STR(conn->left.iface);
    CONN_STR(conn->left.id);
    CONN_STR(conn->left.rsakey1);
    CONN_STR(conn->left.rsakey2);
    CONN_STR(conn->right.iface);
    CONN_STR(conn->right.id);
    CONN_STR(conn->right.rsakey1);
    CONN_STR(conn->right.rsakey2);

    for(i=0; i<KSCF_MAX; i++)
    {
	CONN_STR(conn->left.strings[i]);
	CONN_STR(conn->right.strings[i]);
    }
    for(i=0; i<KNCF_MAX; i++)
    {
	conn->left.options[i] = def->left.options[i];
	conn->right.options[i]= def->right.options[i];
    }
    for(i=0 ;i<KSF_MAX; i++)
    {
	CONN_STR(conn->strings[i]);
    }
    for(i=0 ;i<KBF_MAX; i++)
    {
	conn->options[i] = def->options[i];
    }
    
    CONN_STR(conn->esp);
    CONN_STR(conn->ike);

    conn->policy = def->policy;
#undef CONN_STR
}

struct starter_conn *alloc_add_conn(struct starter_config *cfg, char *name, err_t *perr)
{
    struct starter_conn *conn;
    
    conn = (struct starter_conn *)malloc(sizeof(struct starter_conn));
    memset(conn, 0, sizeof(struct starter_conn));
    if (!conn) {
	if (perr) *perr = xstrdup("can't allocate mem in confread_load()");
	return NULL;
    }

    conn_default(name, conn, &cfg->conn_default);
    conn->name = xstrdup(name);
    conn->desired_state = STARTUP_NO;
    conn->state = STATE_FAILED;
    
    TAILQ_INSERT_TAIL(&cfg->conns, conn, link);
    return conn;
}

int init_load_conn(struct starter_config *cfg
		   , struct config_parsed *cfgp
		   , struct section_list *sconn
		   , bool alsoprocessing
		   , err_t *perr)
{
    int connerr;
    struct starter_conn *conn;
    starter_log(LOG_LEVEL_DEBUG, "Loading conn %s", sconn->name);

    conn = alloc_add_conn(cfg, sconn->name, perr);
    if(conn == NULL) {
	return -1;
    }
    
    connerr = load_conn (cfg, conn, cfgp, sconn, TRUE, perr);
		
    if(connerr == 0)
    {
	conn->state = STATE_LOADED;
    }
    return connerr;
}


struct starter_config *confread_load(const char *file, err_t *perr, char *ctlbase)
{
	struct starter_config *cfg = NULL;
	struct config_parsed *cfgp;
	struct section_list *sconn;
	unsigned int err = 0, connerr;

	/**
	 * Load file
	 */
	cfgp = parser_load_conf(file, perr);
	if (!cfgp) return NULL;

	cfg = (struct starter_config *)malloc(sizeof(struct starter_config));
	if (!cfg) {
		if (perr) *perr = xstrdup("can't allocate mem in confread_load()");
		parser_free_conf(cfgp);
		return NULL;
	}
	memset(cfg, 0, sizeof(*cfg));

	/**
	 * Set default values
	 */
	default_values(cfg);

	if(ctlbase) {
	    pfree(cfg->ctlbase);
	    cfg->ctlbase = clone_str(ctlbase, "control socket");
	}

	/**
	 * Load setup
	 */
	err += load_setup(cfg, cfgp, perr);

	if(err) {return NULL;}

	/**
	 * Find %default and %oedefault conn
	 *
	 */
	for(sconn = cfgp->sections.tqh_first; (!err) && sconn != NULL; sconn = sconn->link.tqe_next)
	{
		if (strcmp(sconn->name,"%default")==0) {
			starter_log(LOG_LEVEL_DEBUG, "Loading default conn");
			err += load_conn (cfg, &cfg->conn_default, cfgp, sconn, FALSE, perr);
		}

		if (strcmp(sconn->name,"%oedefault")==0) {
			starter_log(LOG_LEVEL_DEBUG, "Loading oedefault conn");
			err += load_conn (cfg, &cfg->conn_oedefault, cfgp, sconn, FALSE, perr);
			if(err == 0) {
			    cfg->got_oedefault=TRUE;
			}
		}
	}

	/**
	 * Load other conns
	 */
	for(sconn = cfgp->sections.tqh_first; sconn != NULL; sconn = sconn->link.tqe_next)
	{
		if (strcmp(sconn->name,"%default")==0) continue;
		if (strcmp(sconn->name,"%oedefault")==0) continue;

		connerr = init_load_conn(cfg,cfgp,sconn,TRUE,perr);

		if(connerr == -1) {
		    parser_free_conf(cfgp);
		    confread_free(cfg);
		    return NULL;
		}
		err += connerr;
	}

	/* if we have OE on, then create any missing OE conns! */
	if(cfg->setup.options[KBF_OPPOENCRYPT]) {
	    starter_log(LOG_LEVEL_DEBUG, "Enabling OE conns\n");
	    add_any_oeconns(cfg, cfgp);
	}

	parser_free_conf(cfgp);

	return cfg;
}

#define FREE_STR(v) { if (v) { free(v); v=NULL; } }
#define FREE_LST(v) { if (v) { free_list(v); v=NULL; } }
static void confread_free_conn(struct starter_conn *conn)
{
    int i;
	FREE_STR(conn->left.iface);
	FREE_STR(conn->left.id);
	FREE_STR(conn->left.rsakey1);
	FREE_STR(conn->left.rsakey2);
	FREE_STR(conn->right.iface);
	FREE_STR(conn->right.id);
	FREE_STR(conn->right.rsakey1);
	FREE_STR(conn->right.rsakey2);
	for(i=0; i<KSCF_MAX; i++)
	{
	    FREE_STR(conn->left.strings[i]);
	    FREE_STR(conn->right.strings[i]);
	}
	for(i=0 ;i<KSF_MAX; i++)
	{
	    FREE_STR(conn->strings[i]);
	}

#ifdef ALG_PATCH
	FREE_STR(conn->esp);
	FREE_STR(conn->ike);
#endif
#ifdef VIRTUAL_IP
	FREE_STR(conn->left.virt);
	FREE_STR(conn->right.virt);
#endif
}

void confread_free(struct starter_config *cfg)
{
    int i;
	struct starter_conn *conn, *c;
	FREE_LST(cfg->setup.interfaces);
#ifdef VIRTUAL_IP
	FREE_STR(cfg->setup.virtual_private);
#endif
	for(i=0 ;i<KSF_MAX; i++)
	{
	    FREE_STR(cfg->setup.strings[i]);
	}
	confread_free_conn(&(cfg->conn_default));

	for(conn = cfg->conns.tqh_first; conn != NULL; )
	{
	    c = conn;
	    conn = conn->link.tqe_next;
	    confread_free_conn(c);
	    free(c);
	}
	free(cfg);
}
#undef FREE_STR

/*
 * Local Variables:
 * c-basic-offset:4
 * c-style: pluto
 * End:
 */<|MERGE_RESOLUTION|>--- conflicted
+++ resolved
@@ -383,9 +383,6 @@
 	anyaddr(AF_INET, &end->nexthop);
     }
 
-<<<<<<< HEAD
-    if(end->options_set[KSCF_RSAKEY1]) {
-=======
     /* validate the KSCF_ID */
     if(end->strings[KSCF_ID] != NULL)
     {
@@ -399,7 +396,6 @@
 	end->rsakey1_type = end->options[KSCF_RSAKEY1];
 	end->rsakey2_type = end->options[KSCF_RSAKEY2];
 
->>>>>>> c48643d6
 	switch(end->options[KSCF_RSAKEY1]) {
 	case PUBKEY_DNS:
 	case PUBKEY_DNSONDEMAND:
@@ -410,21 +406,6 @@
 	    end->key_from_DNS_on_demand = FALSE;
 	    /* validate the KSCF_RSAKEY1/RSAKEY2 */
 	    if(end->strings[KSCF_RSAKEY1] != NULL)
-<<<<<<< HEAD
-		{
-		    char *value = end->strings[KSCF_RSAKEY1];
-		    
-		    if (end->rsakey1) free(end->rsakey1);
-		    end->rsakey1 = xstrdup(value);
-		}
-	    if(end->strings[KSCF_RSAKEY2] != NULL)
-		{
-		    char *value = end->strings[KSCF_RSAKEY2];
-		    
-		    if (end->rsakey2) free(end->rsakey2);
-		    end->rsakey2 = xstrdup(value);
-		}
-=======
 	    {
 		char *value = end->strings[KSCF_RSAKEY1];
 		
@@ -438,7 +419,6 @@
 		if (end->rsakey2) free(end->rsakey2);
 		end->rsakey2 = xstrdup(value);
 	    }
->>>>>>> c48643d6
 	}
     }
 
