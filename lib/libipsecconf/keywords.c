/*
 * Libreswan config file parser (keywords.c)
 * Copyright (C) 2003-2006 Michael Richardson <mcr@xelerance.com>
 * Copyright (C) 2007-2010 Paul Wouters <paul@xelerance.com>
 * Copyright (C) 2012 Paul Wouters <paul@libreswan.org>
 * Copyright (C) 2013-2015 Paul Wouters <pwouters@redhat.com>
 * Copyright (C) 2013 D. Hugh Redelmeier <hugh@mimosa.com>
 * Copyright (C) 2013 David McCullough <ucdevel@gmail.com>
 * Copyright (C) 2013-2015 Antony Antony <antony@phenome.org>
 *
 * This program is free software; you can redistribute it and/or modify it
 * under the terms of the GNU General Public License as published by the
 * Free Software Foundation; either version 2 of the License, or (at your
 * option) any later version.  See <http://www.fsf.org/copyleft/gpl.txt>.
 *
 * This program is distributed in the hope that it will be useful, but
 * WITHOUT ANY WARRANTY; without even the implied warranty of MERCHANTABILITY
 * or FITNESS FOR A PARTICULAR PURPOSE.  See the GNU General Public License
 * for more details.
 *
 */

#include <sys/queue.h>
#include <string.h>
#include <assert.h>
#include <stdlib.h>
#include <stdio.h>
#include <limits.h>

#ifndef _LIBRESWAN_H
#include <libreswan.h>
#include "constants.h"
#endif

#include "ipsecconf/keywords.h"
#include "ipsecconf/parser.h"	/* includes parser.tab.h generated by bison; requires keywords.h */
#include "ipsecconf/parserlast.h"

#define VALUES_INITIALIZER(t)	{ (t), sizeof(t) / sizeof((t)[0]) }

/*
 * Values for failureshunt={passthrough, drop, reject, none}
 */
static const struct keyword_enum_value kw_failureshunt_values[] = {
	{ "none",        KFS_FAIL_NONE },
	{ "passthrough", KFS_FAIL_PASS },
	{ "drop",        KFS_FAIL_DROP },
	{ "hold",        KFS_FAIL_DROP }, /* alias */
	{ "reject",      KFS_FAIL_REJECT },
};

static const struct keyword_enum_values kw_failureshunt_list = VALUES_INITIALIZER(kw_failureshunt_values);

/*
 * Values for negotiationshunt={passthrough, drop}
 */
static const struct keyword_enum_value kw_negotiationshunt_values[] = {
	{ "passthrough", KNS_FAIL_PASS },
	{ "drop",        KNS_FAIL_DROP },
	{ "hold",        KNS_FAIL_DROP }, /* alias */
};

static const struct keyword_enum_values kw_negotiationshunt_list = VALUES_INITIALIZER(kw_negotiationshunt_values);

/*
 * Values for keyexchange=
 */
static const struct keyword_enum_value kw_keyexchange_values[] = {
	{ "ike",  KE_IKE },
};

static const struct keyword_enum_values kw_keyexchange_list = VALUES_INITIALIZER(kw_keyexchange_values);

/*
 * Values for Four-State options, such as ikev2
 */
static const struct keyword_enum_value kw_fourvalued_values[] = {
	{ "never",     fo_never  },
	{ "permit",    fo_permit },
	{ "propose",   fo_propose },
	{ "insist",    fo_insist },
	{ "yes",       fo_propose },
	{ "always",    fo_insist },
	{ "no",        fo_never  }
};

static const struct keyword_enum_values kw_fourvalued_list = VALUES_INITIALIZER(kw_fourvalued_values);

/*
 * Values for yes/no/force, used by ike_frag
 */
static const struct keyword_enum_value kw_ynf_values[] = {
	{ "never",     ynf_no },
	{ "no",        ynf_no },
	{ "yes",       ynf_yes },
	{ "insist",    ynf_force },
	{ "force",     ynf_force },
};
static const struct keyword_enum_values kw_ynf_list = VALUES_INITIALIZER(kw_ynf_values);

static const struct keyword_enum_value kw_ddos_values[] = {
	{ "auto",      DDOS_AUTO },
	{ "busy",      DDOS_FORCE_BUSY },
	{ "unlimited", DDOS_FORCE_UNLIMITED },
};
static const struct keyword_enum_values kw_ddos_list = VALUES_INITIALIZER(kw_ddos_values);

/*
 * Values for authby={rsasig, secret, null}
 */
static const struct keyword_enum_value kw_authby_values[] = {
	{ "never",     LEMPTY },
	{ "null",      POLICY_AUTH_NULL},
	{ "secret",    POLICY_PSK },
	{ "rsasig",    POLICY_RSASIG },
	{ "secret|rsasig",    POLICY_PSK | POLICY_RSASIG},
};

static const struct keyword_enum_values kw_authby_list = VALUES_INITIALIZER(kw_authby_values);

/*
 * Values for dpdaction={hold,clear,restart}
 */
static const struct keyword_enum_value kw_dpdaction_values[] = {
	{ "hold",    DPD_ACTION_HOLD },
	{ "clear",   DPD_ACTION_CLEAR },
	{ "restart",   DPD_ACTION_RESTART },
	/* obsoleted keyword - functionality moved into "restart" */
	{ "restart_by_peer",   DPD_ACTION_RESTART },
};

static const struct keyword_enum_values kw_dpdaction_list = VALUES_INITIALIZER(kw_dpdaction_values);

/*
 * Values for sendca={none,issuer,all}
 */

static const struct keyword_enum_value kw_sendca_values[] = {
	{ "none",	CA_SEND_NONE },
	{ "issuer",	CA_SEND_ISSUER },
	{ "all",	CA_SEND_ALL },
};

static const struct keyword_enum_values kw_sendca_list = VALUES_INITIALIZER(kw_sendca_values);

/*
 * Values for auto={add,start,route,ignore}
 */
static const struct keyword_enum_value kw_auto_values[] = {
	{ "ignore", STARTUP_IGNORE },
	/* no keyword for STARTUP_POLICY */
	{ "add",    STARTUP_ADD },
	{ "ondemand",  STARTUP_ONDEMAND },
	{ "route",  STARTUP_ONDEMAND }, /* backwards compatibility alias */
	{ "start",  STARTUP_START },
	{ "up",     STARTUP_START }, /* alias */
};

static const struct keyword_enum_values kw_auto_list = VALUES_INITIALIZER(kw_auto_values);

/*
 * Values for connaddrfamily={ipv4,ipv6}
 */
static const struct keyword_enum_value kw_connaddrfamily_values[] = {
	{ "ipv4",   AF_INET },
	{ "ipv6",   AF_INET6 },
};

static const struct keyword_enum_values kw_connaddrfamily_list = VALUES_INITIALIZER(kw_connaddrfamily_values);

/*
 * Values for type={tunnel,transport,udpencap}
 */
static const struct keyword_enum_value kw_type_values[] = {
	{ "tunnel",    KS_TUNNEL },
	{ "transport", KS_TRANSPORT },
	{ "pass",      KS_PASSTHROUGH },
	{ "passthrough", KS_PASSTHROUGH },
	{ "reject",    KS_REJECT },
	{ "drop",      KS_DROP },
};

static const struct keyword_enum_values kw_type_list = VALUES_INITIALIZER(kw_type_values);

/*
 * Values for rsasigkey={%dnsondemand, %dns, literal }
 */
static const struct keyword_enum_value kw_rsasigkey_values[] = {
	{ "",             PUBKEY_PREEXCHANGED },
	{ "%cert",        PUBKEY_CERTIFICATE },
	{ "%dns",         PUBKEY_DNS },
	{ "%dnsondemand", PUBKEY_DNSONDEMAND },
};

static const struct keyword_enum_values kw_rsasigkey_list = VALUES_INITIALIZER(kw_rsasigkey_values);

/*
 * Values for protostack={netkey, klips, mast or none }
 */
static const struct keyword_enum_value kw_proto_stack_list[] = {
	{ "none",         NO_KERNEL },
	{ "klips",        USE_KLIPS },
	{ "mast",         USE_MASTKLIPS },
	{ "auto",         USE_NETKEY }, /* auto now means netkey */
	{ "netkey",       USE_NETKEY },
	{ "native",       USE_NETKEY },
	{ "bsd",          USE_BSDKAME },
	{ "kame",         USE_BSDKAME },
	{ "bsdkame",      USE_BSDKAME },
	{ "win2k",        USE_WIN2K },
};

static const struct keyword_enum_values kw_proto_stack = VALUES_INITIALIZER(kw_proto_stack_list);

/*
 * Values for sareftrack={yes, no, conntrack }
 */
static const struct keyword_enum_value kw_sareftrack_values[] = {
	{ "yes",          sat_yes },
	{ "no",           sat_no },
	{ "conntrack",    sat_conntrack },
};

static const struct keyword_enum_values kw_sareftrack_list = VALUES_INITIALIZER(kw_sareftrack_values);

/*
 *  Cisco interop: remote peer type
 */

static const struct keyword_enum_value kw_remote_peer_type_list[] = {
	{ "cisco",         CISCO },
};

static const struct keyword_enum_values kw_remote_peer_type = VALUES_INITIALIZER(kw_remote_peer_type_list);

static const struct keyword_enum_value kw_xauthby_list[] = {
	{ "file",	XAUTHBY_FILE },
	{ "pam",	XAUTHBY_PAM },
	{ "alwaysok",	XAUTHBY_ALWAYSOK },
};

static const struct keyword_enum_values kw_xauthby = VALUES_INITIALIZER(kw_xauthby_list);

static const struct keyword_enum_value kw_xauthfail_list[] = {
	{ "hard",         XAUTHFAIL_HARD },
	{ "soft",         XAUTHFAIL_SOFT },
};

static const struct keyword_enum_values kw_xauthfail = VALUES_INITIALIZER(kw_xauthfail_list);

/*
 * Values for right= and left=
 */

static const struct keyword_enum_value kw_plutodebug_values[] = {
	{ "none",     DBG_NONE },
	{ "all",      DBG_ALL },
	{ "raw",      DBG_RAW },
	{ "crypt",    DBG_CRYPT },
	{ "parsing",  DBG_PARSING },
	{ "emitting", DBG_EMITTING },
	{ "control",  DBG_CONTROL },
	{ "lifecycle", DBG_LIFECYCLE },
	{ "kernel",    DBG_KERNEL },
	{ "dns",      DBG_DNS },
	{ "oppo",     DBG_OPPO },
	{ "oppoinfo",    DBG_OPPOINFO },
	{ "controlmore", DBG_CONTROLMORE },
	{ "private",  DBG_PRIVATE },
	{ "x509",     DBG_X509 },
	{ "dpd",      DBG_DPD },
	{ "pfkey",    DBG_PFKEY },
	{ "natt",     DBG_NATT },
	{ "nattraversal", DBG_NATT },
	/* backwards compatibility */
	{ "klips",    DBG_KERNEL },
	{ "netkey",    DBG_KERNEL },
};

static const struct keyword_enum_values kw_plutodebug_list = VALUES_INITIALIZER(kw_plutodebug_values);

static const struct keyword_enum_value kw_klipsdebug_values[] = {
	{ "all",      LRANGE(KDF_XMIT, KDF_COMP) },
	{ "none",     0 },
	{ "verbose",  LELEM(KDF_VERBOSE) },
	{ "xmit",     LELEM(KDF_XMIT) },
	{ "tunnel-xmit", LELEM(KDF_XMIT) },
	{ "netlink",  LELEM(KDF_NETLINK) },
	{ "xform",    LELEM(KDF_XFORM) },
	{ "eroute",   LELEM(KDF_EROUTE) },
	{ "spi",      LELEM(KDF_SPI) },
	{ "radij",    LELEM(KDF_RADIJ) },
	{ "esp",      LELEM(KDF_ESP) },
	{ "ah",       LELEM(KDF_AH) },
	{ "rcv",      LELEM(KDF_RCV) },
	{ "tunnel",   LELEM(KDF_TUNNEL) },
	{ "pfkey",    LELEM(KDF_PFKEY) },
	{ "comp",     LELEM(KDF_COMP) },
	{ "nat-traversal", LELEM(KDF_NATT) },
	{ "nattraversal", LELEM(KDF_NATT) },
	{ "natt",     LELEM(KDF_NATT) },
};

static const struct keyword_enum_values kw_klipsdebug_list = VALUES_INITIALIZER(kw_klipsdebug_values);

static const struct keyword_enum_value kw_phase2types_values[] = {
	{ "ah+esp",   POLICY_ENCRYPT | POLICY_AUTHENTICATE },
	{ "esp",      POLICY_ENCRYPT },
	{ "ah",       POLICY_AUTHENTICATE },
	{ "default",  POLICY_ENCRYPT }, /* alias, find it last */
};

static const struct keyword_enum_values kw_phase2types_list = VALUES_INITIALIZER(kw_phase2types_values);

/*
 * Values for {left/right}sendcert={never,sendifasked,always,forcedtype}
 */
static const struct keyword_enum_value kw_sendcert_values[] = {
	{ "never",        cert_neversend },
	{ "sendifasked",  cert_sendifasked },
	{ "alwayssend",   cert_alwayssend },
	{ "always",       cert_alwayssend },
};

static const struct keyword_enum_values kw_sendcert_list = VALUES_INITIALIZER(kw_sendcert_values);

/*
 * Values for nat-ikev1-method={drafts,rfc,both}
 */
static const struct keyword_enum_value kw_ikev1natt_values[] = {
	{ "both",       natt_both },
	{ "rfc",        natt_rfc },
	{ "drafts",     natt_drafts },
};

static const struct keyword_enum_values kw_ikev1natt_list = VALUES_INITIALIZER(kw_ikev1natt_values);

/* MASTER KEYWORD LIST
 * Note: this table is terminated by an entry with keyname == NULL.
 */
const struct keyword_def ipsec_conf_keywords_v2[] = {
	{ "interfaces",     kv_config, kt_string, KSF_INTERFACES, NOT_ENUM },
	{ "curl-iface",     kv_config, kt_string, KSF_CURLIFACE, NOT_ENUM },
	{ "curl-timeout",   kv_config, kt_number, KBF_CURLTIMEOUT, NOT_ENUM },
	{ "myid",           kv_config, kt_string,    KSF_MYID, NOT_ENUM },
	{ "myvendorid",     kv_config, kt_string,    KSF_MYVENDORID, NOT_ENUM },
	{ "syslog",         kv_config, kt_string,    KSF_SYSLOG, NOT_ENUM },
	{ "klipsdebug",     kv_config, kt_list,      KBF_KLIPSDEBUG,
	  &kw_klipsdebug_list },
	{ "plutodebug",     kv_config, kt_list,      KBF_PLUTODEBUG,
	  &kw_plutodebug_list },
	{ "logfile", kv_config, kt_filename,  KSF_PLUTOSTDERRLOG, NOT_ENUM },
	{ "plutostderrlog", kv_config | kv_alias, kt_filename,  KSF_PLUTOSTDERRLOG, NOT_ENUM }, /* obsolete */
	{ "logtime",        kv_config, kt_bool, KBF_PLUTOSTDERRLOGTIME, NOT_ENUM },
	{ "plutostderrlogtime",        kv_config | kv_alias, kt_bool, KBF_PLUTOSTDERRLOGTIME, NOT_ENUM }, /* obsolete */
	{ "logappend",        kv_config, kt_bool, KBF_PLUTOSTDERRLOGAPPEND, NOT_ENUM },
	{ "plutorestartoncrash", kv_config, kt_bool, KBF_PLUTORESTARTONCRASH,
	  NOT_ENUM },
	{ "dumpdir",        kv_config, kt_dirname,   KSF_DUMPDIR, NOT_ENUM },
	{ "ipsecdir",        kv_config, kt_dirname,   KSF_IPSECDIR, NOT_ENUM },
	{ "secretsfile",        kv_config, kt_dirname,   KSF_SECRETSFILE,
	  NOT_ENUM },
	{ "statsbin",        kv_config, kt_dirname,   KSF_STATSBINARY, NOT_ENUM },
	{ "plutofork",           kv_config, kt_bool,      KBF_PLUTOFORK,
	  NOT_ENUM },
	{ "perpeerlog",        kv_config, kt_bool,   KBF_PERPEERLOG,
	  NOT_ENUM },
	{ "perpeerlogdir",        kv_config, kt_dirname,   KSF_PERPEERDIR,
	  NOT_ENUM },
	{ "oe",             kv_config, kt_obsolete_quiet,      KBF_WARNIGNORE,
	  NOT_ENUM },
	{ "fragicmp",       kv_config, kt_bool,      KBF_FRAGICMP, NOT_ENUM },
	{ "hidetos",        kv_config, kt_bool,      KBF_HIDETOS, NOT_ENUM },
	{ "uniqueids",      kv_config, kt_bool,      KBF_UNIQUEIDS, NOT_ENUM },
<<<<<<< HEAD
	{ "overridemtu",    kv_config, kt_number,    KBF_OVERRIDEMTU,
	  NOT_ENUM },
	{ "crl_strict", kv_config, kt_bool,      KBF_STRICTCRLPOLICY,
	  NOT_ENUM },
	{ "ocsp_strict", kv_config, kt_bool,      KBF_STRICTOCSPPOLICY,
	  NOT_ENUM },
	{ "ocsp_enable", kv_config, kt_bool,      KBF_OCSPENABLE,
	  NOT_ENUM },
	{ "ocsp_uri",     kv_config, kt_string,    KSF_OCSPURI, NOT_ENUM },
	{ "ocsp_timeout", kv_config, kt_number,     KBF_OCSPTIMEOUT,
	  NOT_ENUM },
	{ "ocsp_trust_name",     kv_config, kt_string,    KSF_OCSPTRUSTNAME,
	  NOT_ENUM },
	{ "crlcheckinterval", kv_config, kt_time,     KBF_CRLCHECKINTERVAL,
	  NOT_ENUM },
	{ "shuntlifetime",    kv_config, kt_time, KBF_SHUNTLIFETIME, NOT_ENUM },
=======
	{ "overridemtu",    kv_config, kt_number,    KBF_OVERRIDEMTU, NOT_ENUM },

	{ "crl-strict", kv_config, kt_bool,      KBF_STRICTCRLPOLICY, NOT_ENUM },
	{ "ocsp-strict", kv_config, kt_bool,      KBF_STRICTOCSPPOLICY, NOT_ENUM },
	{ "ocsp-enable", kv_config, kt_bool,      KBF_OCSPENABLE, NOT_ENUM },
	{ "ocsp-uri",     kv_config, kt_string,    KSF_OCSPURI, NOT_ENUM },
	{ "ocsp-timeout", kv_config, kt_number,     KBF_OCSPTIMEOUT, NOT_ENUM },
	{ "ocsp-trust_name",     kv_config, kt_string,    KSF_OCSPTRUSTNAME, NOT_ENUM },
	{ "crlcheckinterval", kv_config, kt_time,     KBF_CRLCHECKINTERVAL, NOT_ENUM },
	{ "crl_strict", kv_config | kv_alias, kt_bool,      KBF_STRICTCRLPOLICY, NOT_ENUM }, /* obsolete _ */
	{ "ocsp_strict", kv_config | kv_alias, kt_bool,      KBF_STRICTOCSPPOLICY, NOT_ENUM }, /* obsolete _ */
	{ "ocsp_enable", kv_config | kv_alias, kt_bool,      KBF_OCSPENABLE, NOT_ENUM }, /* obsolete _ */
	{ "ocsp_uri", kv_config | kv_alias, kt_string,    KSF_OCSPURI, NOT_ENUM }, /* obsolete _ */
	{ "ocsp_timeout", kv_config | kv_alias, kt_number,     KBF_OCSPTIMEOUT, NOT_ENUM }, /* obsolete _ */
	{ "ocsp_trust_name", kv_config | kv_alias, kt_string,    KSF_OCSPTRUSTNAME, NOT_ENUM }, /* obsolete _ */

>>>>>>> 32f8de3e
	{ "force_busy",     kv_config | kv_alias, kt_bool,      KBF_WARNIGNORE, NOT_ENUM },	/* obsolete _ */
	{ "force-busy",     kv_config, kt_bool,      KBF_WARNIGNORE, NOT_ENUM },
	{ "ddos-mode",     kv_config | kv_processed , kt_enum, KBF_DDOS_MODE, &kw_ddos_list },
	{ "ddos-ike-treshold",        kv_config, kt_number,     KBF_DDOS_IKE_TRESHOLD, NOT_ENUM },
	{ "max-halfopen-ike",        kv_config, kt_number,     KBF_MAX_HALFOPEN_IKE, NOT_ENUM },
	{ "ikeport",        kv_config, kt_number,     KBF_IKEPORT, NOT_ENUM },
	{ "nflog-all",        kv_config, kt_number,     KBF_NFLOG_ALL, NOT_ENUM },
	{ "virtual_private", kv_config | kv_alias, kt_string,     KSF_VIRTUALPRIVATE, NOT_ENUM },	/* obsolete _ */
	{ "virtual-private", kv_config, kt_string,     KSF_VIRTUALPRIVATE, NOT_ENUM },
	{ "nat_ikeport",   kv_config | kv_alias, kt_number,      KBF_NATIKEPORT, NOT_ENUM },	/* obsolete _ */
	{ "nat-ikeport",   kv_config, kt_number,      KBF_NATIKEPORT, NOT_ENUM },
	{ "seedbits",   kv_config, kt_number,      KBF_SEEDBITS, NOT_ENUM },
	{ "keep_alive", kv_config | kv_alias, kt_number,    KBF_KEEPALIVE, NOT_ENUM },	/* obsolete _ */
	{ "keep-alive", kv_config, kt_number,    KBF_KEEPALIVE, NOT_ENUM },
	{ "nat_traversal", kv_config, kt_obsolete_quiet, KBF_WARNIGNORE, NOT_ENUM },
	{ "disable_port_floating", kv_config, kt_obsolete, KBF_WARNIGNORE, NOT_ENUM },
	{ "force_keepalive", kv_config, kt_obsolete,    KBF_WARNIGNORE,
	  NOT_ENUM },

	{ "listen",     kv_config, kt_string, KSF_LISTEN, NOT_ENUM },
	{ "protostack",     kv_config, kt_string,    KSF_PROTOSTACK,
	  &kw_proto_stack },
	{ "nhelpers", kv_config, kt_number, KBF_NHELPERS, NOT_ENUM },
#ifdef HAVE_LABELED_IPSEC
	/* ??? AN ATTRIBUTE TYPE, NOT VALUE! */
	{ "secctx_attr_value", kv_config | kv_alias, kt_number, KBF_SECCTX, NOT_ENUM },	/* obsolete _ */
	{ "secctx-attr-value", kv_config, kt_number, KBF_SECCTX, NOT_ENUM },	/* obsolete: not a value, a type */
	{ "secctx-attr-type", kv_config, kt_number, KBF_SECCTX, NOT_ENUM },
#endif
	/* these options are obsoleted. Don't die on them */
	{ "forwardcontrol", kv_config, kt_obsolete, KBF_WARNIGNORE, NOT_ENUM },
	{ "rp_filter",      kv_config, kt_obsolete, KBF_WARNIGNORE, NOT_ENUM },
	{ "pluto",      kv_config, kt_obsolete, KBF_WARNIGNORE, NOT_ENUM },
	{ "prepluto",      kv_config, kt_obsolete, KBF_WARNIGNORE, NOT_ENUM },
	{ "postpluto",      kv_config, kt_obsolete, KBF_WARNIGNORE, NOT_ENUM },
	{ "plutoopts",      kv_config, kt_obsolete, KBF_WARNIGNORE, NOT_ENUM },
	{ "plutowait",      kv_config, kt_obsolete, KBF_WARNIGNORE, NOT_ENUM },
	{ "nocrsend",       kv_config, kt_obsolete, KBF_WARNIGNORE, NOT_ENUM },

	/* this is "left=" and "right=" */
	{ "",               kv_conn | kv_leftright, kt_loose_enum, KSCF_IP,
	  &kw_host_list },

	{ "ike",            kv_conn | kv_auto, kt_string, KSF_IKE, NOT_ENUM },

	{ "subnet",         kv_conn | kv_auto | kv_leftright | kv_processed,
	  kt_subnet, KSCF_SUBNET, NOT_ENUM },
	{ "subnets",        kv_conn | kv_auto | kv_leftright, kt_appendlist,
	  KSCF_SUBNETS, NOT_ENUM },
	{ "sourceip",       kv_conn | kv_auto | kv_leftright, kt_ipaddr,
	  KSCF_SOURCEIP, NOT_ENUM },
	{ "nexthop",        kv_conn | kv_auto | kv_leftright, kt_ipaddr,
	  KSCF_NEXTHOP, NOT_ENUM },
	{ "updown",         kv_conn | kv_auto | kv_leftright, kt_filename,
	  KSCF_UPDOWN, NOT_ENUM },
	{ "id",             kv_conn | kv_auto | kv_leftright, kt_idtype,
	  KSCF_ID, NOT_ENUM },
	{ "rsasigkey",      kv_conn | kv_auto | kv_leftright, kt_rsakey,
	  KSCF_RSAKEY1, &kw_rsasigkey_list },
	{ "rsasigkey2",     kv_conn | kv_auto | kv_leftright, kt_rsakey,
	  KSCF_RSAKEY2, &kw_rsasigkey_list },
	{ "cert",           kv_conn | kv_auto | kv_leftright, kt_filename,
	  KSCF_CERT, NOT_ENUM },
	{ "sendcert",       kv_conn | kv_auto | kv_leftright, kt_enum,
	  KNCF_SENDCERT, &kw_sendcert_list },
	{ "ca",             kv_conn | kv_auto | kv_leftright, kt_string,
	  KSCF_CA, NOT_ENUM },

	/* these are conn statements which are not left/right */
	{ "auto",           kv_conn | kv_duplicateok, kt_enum,   KBF_AUTO,
	  &kw_auto_list },
	{ "also",           kv_conn,         kt_appendstring, KSF_ALSO,
	  NOT_ENUM },
	{ "alsoflip",       kv_conn,         kt_string, KSF_ALSOFLIP,
	  NOT_ENUM },
	{ "connaddrfamily", kv_conn,         kt_enum,   KBF_CONNADDRFAMILY,
	  &kw_connaddrfamily_list },
	{ "type",           kv_conn,         kt_enum,   KBF_TYPE,
	  &kw_type_list },
	{ "authby",         kv_conn | kv_auto, kt_enum,   KBF_AUTHBY,
	  &kw_authby_list },
	{ "keyexchange",    kv_conn | kv_auto, kt_enum,   KBF_KEYEXCHANGE,
	  &kw_keyexchange_list },
	{ "ikev2",          kv_conn | kv_auto | kv_processed, kt_enum,
	  KBF_IKEv2, &kw_fourvalued_list },
	{ "ike_frag",       kv_conn | kv_auto | kv_processed | kv_alias, kt_enum,
	  KBF_IKE_FRAG, &kw_ynf_list },	/* obsolete _ */
	{ "ike-frag",       kv_conn | kv_auto | kv_processed, kt_enum,
	  KBF_IKE_FRAG, &kw_ynf_list },
	{ "narrowing",      kv_conn | kv_auto, kt_bool,
	  KBF_IKEv2_ALLOW_NARROWING, NOT_ENUM },
	{ "pam-authorize",      kv_conn | kv_auto, kt_bool,
	  KBF_IKEv2_PAM_AUTHORIZE, NOT_ENUM },
	{ "sareftrack",     kv_conn | kv_auto | kv_processed, kt_enum,
	  KBF_SAREFTRACK, &kw_sareftrack_list },
	{ "pfs",            kv_conn | kv_auto, kt_bool,   KBF_PFS,
	  NOT_ENUM },

	{ "nat_keepalive",  kv_conn | kv_auto | kv_alias, kt_bool,   KBF_NAT_KEEPALIVE,
	  NOT_ENUM },	/* obsolete _ */
	{ "nat-keepalive",  kv_conn | kv_auto, kt_bool,   KBF_NAT_KEEPALIVE,
	  NOT_ENUM },

	{ "initial_contact", kv_conn | kv_auto | kv_alias, kt_bool,   KBF_INITIAL_CONTACT,
	  NOT_ENUM },	/* obsolete _ */
	{ "initial-contact", kv_conn | kv_auto, kt_bool,   KBF_INITIAL_CONTACT,
	  NOT_ENUM },
	{ "cisco_unity", kv_conn | kv_auto | kv_alias, kt_bool,   KBF_CISCO_UNITY,
	  NOT_ENUM },	/* obsolete _ */
	{ "cisco-unity", kv_conn | kv_auto, kt_bool,   KBF_CISCO_UNITY,
	  NOT_ENUM },
	{ "send_vendorid", kv_conn | kv_auto | kv_alias, kt_bool,   KBF_SEND_VENDORID,
	  NOT_ENUM },	/* obsolete _ */
	{ "send-vendorid", kv_conn | kv_auto, kt_bool,   KBF_SEND_VENDORID,
	  NOT_ENUM },
	{ "sha2_truncbug",  kv_conn | kv_auto | kv_alias, kt_bool,   KBF_SHA2_TRUNCBUG,
	  NOT_ENUM },	/* obsolete _ */
	{ "sha2-truncbug",  kv_conn | kv_auto, kt_bool,   KBF_SHA2_TRUNCBUG,
	  NOT_ENUM },
	{ "keylife",        kv_conn | kv_auto | kv_alias, kt_time,
	  KBF_SALIFETIME, NOT_ENUM },
	{ "lifetime",       kv_conn | kv_auto | kv_alias, kt_time,
	  KBF_SALIFETIME, NOT_ENUM },
	{ "salifetime",     kv_conn | kv_auto, kt_time,   KBF_SALIFETIME,
	  NOT_ENUM },

	{ "retransmit-timeout", kv_conn | kv_auto, kt_time,   KBF_RETRANSMIT_TIMEOUT,
	  NOT_ENUM },
	{ "retransmit-interval", kv_conn | kv_auto, kt_number, KBF_RETRANSMIT_INTERVAL,
	  NOT_ENUM },

	{"ikepad",          kv_conn | kv_auto, kt_bool,   KBF_IKEPAD,
	  NOT_ENUM },
	{ "nat-ikev1-method", kv_conn | kv_auto | kv_processed, kt_enum,
	  KBF_IKEV1_NATT, &kw_ikev1natt_list },
#ifdef HAVE_LABELED_IPSEC
	{ "labeled_ipsec",   kv_conn | kv_auto | kv_alias, kt_bool, KBF_LABELED_IPSEC,
	  NOT_ENUM },	/* obsolete _ */
	{ "labeled-ipsec",   kv_conn | kv_auto, kt_bool, KBF_LABELED_IPSEC,
	  NOT_ENUM },
	{ "policy_label",    kv_conn | kv_auto | kv_alias,         kt_string,
	  KSF_POLICY_LABEL, NOT_ENUM },	/* obsolete _ */
	{ "policy-label",    kv_conn | kv_auto,         kt_string,
	  KSF_POLICY_LABEL, NOT_ENUM },
#endif

	/* Cisco interop: remote peer type */
	{ "remote_peer_type", kv_conn | kv_auto | kv_alias, kt_enum, KBF_REMOTEPEERTYPE,
	  &kw_remote_peer_type },	/* obsolete _ */
	{ "remote-peer-type", kv_conn | kv_auto, kt_enum, KBF_REMOTEPEERTYPE,
	  &kw_remote_peer_type },

	/* Network Manager support */
#ifdef HAVE_NM
	{ "nm_configured", kv_conn | kv_auto | kv_alias, kt_bool, KBF_NMCONFIGURED,
	  NOT_ENUM },	/* obsolete _ */
	{ "nm-configured", kv_conn | kv_auto, kt_bool, KBF_NMCONFIGURED,
	  NOT_ENUM },
#endif

	{ "xauthby", kv_conn | kv_auto, kt_enum, KBF_XAUTHBY, &kw_xauthby },
	{ "xauthfail", kv_conn | kv_auto, kt_enum, KBF_XAUTHFAIL,
	  &kw_xauthfail },
	{ "xauthserver", kv_conn | kv_auto | kv_leftright, kt_bool,
	  KNCF_XAUTHSERVER,  NOT_ENUM },
	{ "xauthclient", kv_conn | kv_auto | kv_leftright, kt_bool,
	  KNCF_XAUTHCLIENT, NOT_ENUM },
	{ "xauthname",   kv_conn | kv_auto | kv_leftright, kt_string,
	  KSCF_XAUTHUSERNAME, NOT_ENUM },
	{ "modecfgserver", kv_conn | kv_auto | kv_leftright, kt_bool,
	  KNCF_MODECONFIGSERVER, NOT_ENUM },
	{ "modecfgclient", kv_conn | kv_auto | kv_leftright, kt_bool,
	  KNCF_MODECONFIGCLIENT, NOT_ENUM },
	{ "xauthusername", kv_conn | kv_auto | kv_leftright, kt_string,
	  KSCF_XAUTHUSERNAME, NOT_ENUM },
	{ "modecfgpull", kv_conn | kv_auto, kt_invertbool, KBF_MODECONFIGPULL,
	  NOT_ENUM },
	/* these are really kt_ipaddr, but we handle them as string until we load them into a whack message */
	{ "modecfgdns1", kv_conn | kv_auto, kt_string, KSF_MODECFGDNS1,
	  NOT_ENUM },
	{ "modecfgdns2", kv_conn | kv_auto, kt_string, KSF_MODECFGDNS2,
	  NOT_ENUM },

	{ "modecfgdomain", kv_conn | kv_auto, kt_string, KSF_MODECFGDOMAIN,
	  NOT_ENUM },
	{ "modecfgbanner", kv_conn | kv_auto, kt_string, KSF_MODECFGBANNER,
	  NOT_ENUM },
	{ "addresspool", kv_conn | kv_auto | kv_leftright, kt_range,
	  KSCF_ADDRESSPOOL, NOT_ENUM },
	{ "modecfgwins1", kv_conn | kv_auto, kt_obsolete, KBF_WARNIGNORE,
	  NOT_ENUM },
	{ "modecfgwins2", kv_conn | kv_auto, kt_obsolete, KBF_WARNIGNORE,
	  NOT_ENUM },

	{ "forceencaps",    kv_conn | kv_auto, kt_bool,   KBF_FORCEENCAP,
	  NOT_ENUM },

	{ "overlapip",      kv_conn | kv_auto, kt_bool,   KBF_OVERLAPIP,
	  NOT_ENUM },
	{ "rekey",          kv_conn | kv_auto, kt_bool,   KBF_REKEY,
	  NOT_ENUM },
	{ "rekeymargin",    kv_conn | kv_auto, kt_time,   KBF_REKEYMARGIN,
	  NOT_ENUM },
	{ "rekeyfuzz",      kv_conn | kv_auto, kt_percent,   KBF_REKEYFUZZ,
	  NOT_ENUM },
	{ "keyingtries",    kv_conn | kv_auto, kt_number, KBF_KEYINGTRIES,
	  NOT_ENUM },
	{ "ikelifetime",    kv_conn | kv_auto, kt_time,   KBF_IKELIFETIME,
	  NOT_ENUM },
	{ "disablearrivalcheck", kv_conn | kv_auto, kt_invertbool,
	  KBF_ARRIVALCHECK, NOT_ENUM },
	{ "failureshunt",   kv_conn | kv_auto, kt_enum,   KBF_FAILURESHUNT,
	  &kw_failureshunt_list },
	{ "negotiationshunt",   kv_conn | kv_auto, kt_enum,   KBF_NEGOTIATIONSHUNT,
	  &kw_negotiationshunt_list },
	{ "connalias",      kv_conn | kv_processed | kv_auto | kv_manual,
	  kt_appendstring,   KSF_CONNALIAS, NOT_ENUM },

	/* attributes of the phase2 policy */
	{ "phase2alg",      kv_conn | kv_auto | kv_manual,  kt_string, KSF_ESP,
	  NOT_ENUM },
	{ "esp",            kv_conn | kv_auto | kv_manual | kv_alias,
	  kt_string, KSF_ESP, NOT_ENUM },
	{ "ah",             kv_conn | kv_auto | kv_manual | kv_alias,
	  kt_string, KSF_ESP, NOT_ENUM },
	{ "subnetwithin",   kv_conn | kv_leftright, kt_string,
	  KSCF_SUBNETWITHIN, NOT_ENUM },
	{ "protoport",      kv_conn | kv_leftright | kv_processed, kt_string,
	  KSCF_PROTOPORT, NOT_ENUM },
	{ "phase2",         kv_conn | kv_auto | kv_manual | kv_policy,
	  kt_enum, KBF_PHASE2, &kw_phase2types_list },
	{ "auth",           kv_conn | kv_auto | kv_manual | kv_policy |
	  kv_alias,  kt_enum, KBF_PHASE2, &kw_phase2types_list },
	{ "compress",       kv_conn | kv_auto, kt_bool,   KBF_COMPRESS,
	  NOT_ENUM },

	/* route metric */
	{ "metric",         kv_conn | kv_auto, kt_number, KBF_METRIC,
	  NOT_ENUM },

	/* DPD */
	{ "dpddelay",       kv_conn | kv_auto, kt_number, KBF_DPDDELAY,
	  NOT_ENUM },
	{ "dpdtimeout",     kv_conn | kv_auto, kt_number, KBF_DPDTIMEOUT,
	  NOT_ENUM },
	{ "dpdaction",      kv_conn | kv_auto, kt_enum, KBF_DPDACTION,
	  &kw_dpdaction_list },

	{ "sendca",	    kv_conn | kv_auto, kt_enum, KBF_SEND_CA,
	  &kw_sendca_list },

	{ "mtu",            kv_conn | kv_auto, kt_number, KBF_CONNMTU,
	  NOT_ENUM },
	{ "priority",       kv_conn | kv_auto, kt_number, KBF_PRIORITY,
	  NOT_ENUM },
	{ "reqid",          kv_conn | kv_auto, kt_number, KBF_REQID,
	  NOT_ENUM },
	{ "nflog",    kv_conn | kv_auto, kt_number, KBF_NFLOG_CONN,
	  NOT_ENUM },

	{ "aggrmode",    kv_conn | kv_auto, kt_invertbool,      KBF_AGGRMODE,
	  NOT_ENUM },

	{ NULL, 0, 0, 0, NOT_ENUM }
};

/* distinguished keyword */
static const struct keyword_def ipsec_conf_keyword_comment =
	{ "x-comment",      kv_conn,   kt_comment, 0, NOT_ENUM };


/*
 * look for one of the above tokens, and set the value up right.
 *
 * if we don't find it, then strdup() the string and return a string
 *
 */

/* type is really "token" type, which is actually int */
int parser_find_keyword(const char *s, YYSTYPE *lval)
{
	const struct keyword_def *k;
	bool keyleft;
	int keywordtype;

	keyleft = FALSE;
	k = ipsec_conf_keywords_v2;

	while (k->keyname != NULL) {
		if (strcaseeq(s, k->keyname))
			break;

		if (k->validity & kv_leftright) {
			if (strncaseeq(s, "left", 4) &&
			    strcaseeq(s + 4, k->keyname)) {
				keyleft = TRUE;
				break;
			} else if (strncaseeq(s, "right", 5) &&
				   strcaseeq(s + 5, k->keyname)) {
				keyleft = FALSE;
				break;
			}
		}

		k++;
	}

	lval->s = NULL;
	/* if we found nothing */
	if (k->keyname == NULL &&
	    (s[0] == 'x' || s[0] == 'X') && (s[1] == '-' || s[1] == '_')) {
		k = &ipsec_conf_keyword_comment;
		lval->k.string = strdup(s);
	}

	/* if we still found nothing */
	if (k->keyname == NULL) {
		lval->s = strdup(s);
		return STRING;
	}

	switch (k->type) {
	case kt_percent:
		keywordtype = PERCENTWORD;
		break;
	case kt_time:
		keywordtype = TIMEWORD;
		break;
	case kt_comment:
		keywordtype = COMMENT;
		break;
	case kt_bool:
	case kt_invertbool:
		keywordtype = BOOLWORD;
		break;
	default:
		keywordtype = KEYWORD;
		break;
	}

	/* else, set up llval.k to point, and return KEYWORD */
	lval->k.keydef = k;
	lval->k.keyleft = keyleft;
	return keywordtype;
}

unsigned int parser_enum_list(const struct keyword_def *kd, const char *s, bool list)
{
	char *piece;
	char *scopy;
	int numfound, kevcount;
	const struct keyword_enum_value *kev;
	unsigned int valresult;
	char complaintbuf[80];

	assert(kd->type == kt_list || kd->type == kt_enum);

	scopy = strdup(s);
	valresult = 0;

	/*
	 * split up the string into comma separated pieces, and look each piece up in the
	 * value list provided in the definition.
	 */

	numfound = 0;
	while ((piece = strsep(&scopy, ":, \t")) != NULL) {
		/* discard empty strings */
		if (strlen(piece) == 0)
			continue;

		assert(kd->validenum != NULL);
		for (kevcount = kd->validenum->valuesize,
		     kev = kd->validenum->values;
		     kevcount > 0 && !strcaseeq(piece, kev->name);
		     kev++, kevcount--)
			;

		/* if we found something */
		if (kevcount != 0) {
			/* count it */
			numfound++;

			valresult |= kev->value;
		} else { /* we didn't find anything, complain */

			snprintf(complaintbuf, sizeof(complaintbuf),
				 "%s: %d: keyword %s, invalid value: %s",
				 parser_cur_filename(), parser_cur_lineno(),
				 kd->keyname, piece);

				fprintf(stderr, "ERROR: %s\n", complaintbuf);
				exit(1);
		}
	}

	if (numfound > 1 && !list) {
		snprintf(complaintbuf, sizeof(complaintbuf),
			 "%s: %d: keyword %s accepts only one value, not %s",
			 parser_cur_filename(), parser_cur_lineno(),
			 kd->keyname, scopy);

			fprintf(stderr, "ERROR: %s\n", complaintbuf);
			free(scopy);
			exit(1);
	}

	free(scopy);
	return valresult;
}

unsigned int parser_loose_enum(struct keyword *k, const char *s)
{
	const struct keyword_def *kd = k->keydef;
	int kevcount;
	const struct keyword_enum_value *kev;
	unsigned int valresult;

	assert(kd->type == kt_loose_enum || kd->type == kt_rsakey);
	assert(kd->validenum != NULL && kd->validenum->values != NULL);

	for (kevcount = kd->validenum->valuesize, kev = kd->validenum->values;
	     kevcount > 0 && !strcaseeq(s, kev->name);
	     kev++, kevcount--)
		;

	/* if we found something */
	if (kevcount != 0) {
		assert(kev->value != 0);
		valresult = kev->value;
		k->string = NULL;
		return valresult;
	}

	k->string = strdup(s);	/* ??? why not xstrdup? */
	return 255;
}<|MERGE_RESOLUTION|>--- conflicted
+++ resolved
@@ -372,24 +372,7 @@
 	{ "fragicmp",       kv_config, kt_bool,      KBF_FRAGICMP, NOT_ENUM },
 	{ "hidetos",        kv_config, kt_bool,      KBF_HIDETOS, NOT_ENUM },
 	{ "uniqueids",      kv_config, kt_bool,      KBF_UNIQUEIDS, NOT_ENUM },
-<<<<<<< HEAD
-	{ "overridemtu",    kv_config, kt_number,    KBF_OVERRIDEMTU,
-	  NOT_ENUM },
-	{ "crl_strict", kv_config, kt_bool,      KBF_STRICTCRLPOLICY,
-	  NOT_ENUM },
-	{ "ocsp_strict", kv_config, kt_bool,      KBF_STRICTOCSPPOLICY,
-	  NOT_ENUM },
-	{ "ocsp_enable", kv_config, kt_bool,      KBF_OCSPENABLE,
-	  NOT_ENUM },
-	{ "ocsp_uri",     kv_config, kt_string,    KSF_OCSPURI, NOT_ENUM },
-	{ "ocsp_timeout", kv_config, kt_number,     KBF_OCSPTIMEOUT,
-	  NOT_ENUM },
-	{ "ocsp_trust_name",     kv_config, kt_string,    KSF_OCSPTRUSTNAME,
-	  NOT_ENUM },
-	{ "crlcheckinterval", kv_config, kt_time,     KBF_CRLCHECKINTERVAL,
-	  NOT_ENUM },
 	{ "shuntlifetime",    kv_config, kt_time, KBF_SHUNTLIFETIME, NOT_ENUM },
-=======
 	{ "overridemtu",    kv_config, kt_number,    KBF_OVERRIDEMTU, NOT_ENUM },
 
 	{ "crl-strict", kv_config, kt_bool,      KBF_STRICTCRLPOLICY, NOT_ENUM },
@@ -406,7 +389,6 @@
 	{ "ocsp_timeout", kv_config | kv_alias, kt_number,     KBF_OCSPTIMEOUT, NOT_ENUM }, /* obsolete _ */
 	{ "ocsp_trust_name", kv_config | kv_alias, kt_string,    KSF_OCSPTRUSTNAME, NOT_ENUM }, /* obsolete _ */
 
->>>>>>> 32f8de3e
 	{ "force_busy",     kv_config | kv_alias, kt_bool,      KBF_WARNIGNORE, NOT_ENUM },	/* obsolete _ */
 	{ "force-busy",     kv_config, kt_bool,      KBF_WARNIGNORE, NOT_ENUM },
 	{ "ddos-mode",     kv_config | kv_processed , kt_enum, KBF_DDOS_MODE, &kw_ddos_list },
