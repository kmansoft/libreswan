--- conflicted
+++ resolved
@@ -652,7 +652,6 @@
 CONFIG_PORT_CHAN=y
 # CONFIG_POSIX_MQUEUE is not set
 CONFIG_PPP=y
-<<<<<<< HEAD
 CONFIG_PPPOE=y
 CONFIG_PPP_ASYNC=y
 CONFIG_PPP_BSDCOMP=y
@@ -661,16 +660,6 @@
 CONFIG_PPP_MULTILINK=y
 CONFIG_PPP_SYNC_TTY=y
 CONFIG_PPP_MPPE=y
-=======
-# CONFIG_PPPOE is not set
-# CONFIG_PPP_ASYNC is not set
-# CONFIG_PPP_BSDCOMP is not set
-# CONFIG_PPP_DEFLATE is not set
-# CONFIG_PPP_FILTER is not set
-# CONFIG_PPP_MPPE is not set
-# CONFIG_PPP_MULTILINK is not set
-# CONFIG_PPP_SYNC_TTY is not set
->>>>>>> 151f1f72
 CONFIG_PREVENT_FIRMWARE_BUILD=y
 CONFIG_PRINTK=y
 # CONFIG_PRINTK_TIME is not set
