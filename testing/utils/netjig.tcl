# $Id: netjig.tcl,v 1.54 2005/10/20 21:11:45 mcr Exp $

global theprompt
set theprompt {([a-zA-Z0-9]*):.*# }

global managednets
set managednets {north south northpublic southpublic east west public admin}


proc netjigdebug {msg} {
    global env
    if {[info exists env(NETJIGVERBOSE)]} {
        puts stderr $msg
    }
}

proc netjigcmddebug {msg} {
    global env
    if {[info exists env(NETJIGTESTDEBUG)]} {
	puts -nonewline stderr $msg
    }
}

proc netjigstart {} {
    global env
    global umid
    global netjig_prog

    # we start up netjig_prog with a plain pipe, so that
    # stderr from it will go to our stderr.
    set debugjig ""
    set tcpdumpjig ""
    
    if {[info exists env(NETJIGTESTDEBUG)]} {
	if {$env(NETJIGTESTDEBUG) == "netjig"} {
	    set debugjig "--debug"
<<<<<<< HEAD
	}
    }
    
    if {[info exists env(NETJIGDUMP)]} {
	if { [string length "$env(NETJIGDUMP)"] > 0 } {
	    set tcpdumpjig "--tcpdump"
	}
    }
    
=======
	}
    }
    
    if {[info exists env(NETJIGDUMP)]} {
	if { [string length "$env(NETJIGDUMP)"] > 0 } {
	    set tcpdumpjig "--tcpdump"
	}
    }
    
>>>>>>> 151f1f72
    spawn -noecho -open [open "|$netjig_prog --cmdproto $debugjig $tcpdumpjig 2>@stderr" w+]
    return $spawn_id
}


proc sendnjcmd {netjig cmd} {
    global expect_out(buffer)

    # expect -i $netjig "OK netjig>"
    expect {
    	-i $netjig
	eof	{ puts stderr "EOF in sendnjcmd" }
	timeout	{ puts stderr "timeout in sendnjcmd" }
	"OK netjig>"
    }
    set ncmd [join $cmd]
    netjigcmddebug "Sending $ncmd\n"
    send -i $netjig "$ncmd\n"
    
#    exp_internal 1
    expect {
	-i $netjig
	-re {OK ([0-9]*) LINES} {
	    netjigcmddebug "There are $expect_out(1,string) lines of output\n"
	    return $expect_out(1,string)
	}
	-re {FAIL ([0-9]*) LINES} {
	    set lines $expect_out(1,string)
	    puts "Command failed with output $lines!"
	    exp_internal 1
	    expect -i $netjig -re "netjig>"
	    exit
	}
	timeout {
	    puts "Timeout while talking to netjig for $cmd"
	    puts stderr "Timeout while talking to netjig for $cmd"
	    exit
	}	    
	eof {
	    puts "EOF while talking to netjig for $cmd"
	    puts stderr "EOF while talking to netjig for $cmd"
	    exit
	}	    
    }

    netjigcmddebug "There are $expect_out(1,string) lines of output\n"
    return $expect_out(1,string)
}

proc newswitch {netjig net} {
    global env
    global expect_out(buffer)
    global umlid

    set arpreply ""

<<<<<<< HEAD
    netjigcmddebug "looking for umlid(net$net,arp)=$umlid(net$net,arp)\n"
    if { [info exists umlid(net$net,arp)] } {
=======
    if { [info exists umlid(net$net,arp)] } {
	netjigcmddebug "looking for umlid(net$net,arp)=$umlid(net$net,arp)\n"
>>>>>>> 151f1f72
	if { $umlid(net$net,arp) != 0 } {
	    set arpreply "--arpreply"
	}
    } 
    set lines [sendnjcmd $netjig "NEWSWITCH $arpreply $net"]

#    exp_internal 1
    while {$lines > 0} {
	expect {
		-i $netjig
		eof	{ puts stderr "EOF in newswitch" }
		timeout	{ puts stderr "timeout in newswitch" }
		-re {([^\r\n]*)=([^\r\n]*)}
	}
	set var   $expect_out(1,string)
	set value $expect_out(2,string)
	netjigcmddebug "Setting $var to $value|\n"
	set env($var) $value
	set lines [expr $lines - 1]
    }
}

proc njcmd {netjig cmdline} {
    global env
    global expect_out(buffer)
    set lines [sendnjcmd $netjig "$cmdline"]

    while {$lines > 0} {
	expect {
		-i $netjig
		timeout	{ puts stderr "timeout in njcmd" }
		eof	{ puts stderr "EOF in njcmd" }
		-re {([^\r\n]*)\n}
	}
	set lines [expr $lines - 1]
    }
}    

proc playnjscript {netjig scriptname} {
    set initscript [open $scriptname r]

    while {[gets $initscript line] >= 0} {
	# skip empty lines.
	if {[string length [string trimright $line]] == 0} {
	    continue;
	}	
	njcmd $netjig $line
    }
}

proc netjigsetup {netjig} {
    global env

    # set the packet replay rate, if necessary.
    if {[info exists env(PACKETRATE)]} {
	netjigdebug "setting PACKETRATE: $env(PACKETRATE)"
	njcmd $netjig "setrate $env(PACKETRATE)"
    }
}

proc expectprompt {umlid msg} {
    global theprompt

    trace variable expect_out(buffer) w log_by_tracing
    expect {
	-i $umlid
	-re $theprompt {}
	-re {^\<.\>.*\n}   { exp_continue }
	-re {([^\r\n]*)\n} { exp_continue }
	eof {
	    puts "Cannot find prompt $msg (eof)"
	    puts stderr "Can not find prompt $msg (eof)"
	    shutdownumls
	    exit;
	}
	timeout { 
	    puts "Cannot find prompt $msg (timeout)"
	    puts stderr "Can not find prompt $msg (timeout)"
	    # this ought to be pointless:
	    send -i $umlid "\n echo prompt missing \n"
	    exit
	}
    }
}

proc dumbplayscript {umlname scriptname} {
    global theprompt
    global umlid

    set id $umlid($umlname,spawnid)

    trace variable expect_out(buffer) w log_by_tracing

#    exp_internal 1
    set initscript [open $scriptname r]
    while {[gets $initscript line] >= 0} {
	# skip empty lines.
	if {[string length [string trimright $line]] == 0} {
	    continue;
	}	
	if {[string match [string index [string trimleft $line] 0] \#] == 0} {
	    expectprompt $id "in playscript $scriptname"

	    # eat any additional previous output
	    expect -i $id -gl "*"

	    send -i $id -- "$line\r"
	}
    }
    close $initscript
}

proc playscript {umlname scriptname} {
    global theprompt
    global umlid 
    global managed_hosts

    foreach host $managed_hosts {
	# insert trace of which script is where. This gets sanitized
	# out by east-prompt-splitline.pl
	if {[ info exists umlid($host,spawnid)]} {
	    expectprompt $umlid($host,spawnid) "in start of playscript $scriptname for $umlname"
	    send -i $umlid($host,spawnid) -- ": === NETJIG start of $umlname $scriptname \r"
	}
    }

    dumbplayscript $umlname $scriptname
}

proc record {netjig network recordfile} {
    sendnjcmd $netjig "RECORDFILE --switchname=$network --recordfile=$recordfile\n"
}

proc setupplay {netjig network playfile extra} {
    sendnjcmd $netjig "PLAYFILE --switchname=$network --playfile=$playfile $extra\n"
}

proc waitplay {netjig} {
    set timeout 900
    sendnjcmd $netjig "WAITPLAY\n"
}

proc log_by_tracing {array element op} {
    uplevel {
	global consoleout
	set id $expect_out(spawn_id)

#	puts stderr "\n***** Tracing out ID: $id *******\n"
	if {[ info exists consoleout($id) ]} {
	    puts -nonewline $consoleout($id) $expect_out(buffer)
	}
    }
}

proc shutdown {umlname} {
    system "uml_mconsole $umlname halt; exit 0"
}

proc shutdownumls {} {
    global umlid
    global managed_hosts

    foreach host $managed_hosts {
	shutdown $host
    }

    foreach host $umlid(extra_hosts) {
	shutdown $host
    }
}


proc startuml {umlname} {
    global umlid
    global consoleout

    if {[info exists umlid($umlname,consolefile)]} {
	set console [open $umlid($umlname,consolefile) w]
	puts $console "Starting UML $umlid($umlname,program)"
    } else {
	set console [open "OUTPUT/$umlname-console-default.txt" w]
    }

    netjigdebug "Starting UML $umlid($umlname,program) for $umlname"

    set umlid($umlname,pid) [spawn $umlid($umlname,program) single]
    set umlid($umlname,spawnid) $spawn_id

    if {[info exists umlid($umlname,consolefile)]} {
	puts $console "spawn $umlid($umlname,program) single"
	netjigdebug "Capturing console output to $umlid($umlname,consolefile)"
    } 
    set consoleout($umlid($umlname,spawnid)) $console
}

proc loginuml {umlname} {
    global umlid
    global theprompt
    
    trace variable expect_out(buffer) w log_by_tracing
    expect {
    	-i $umlid($umlname,spawnid)
	timeout	{ puts stderr "timeout in logginuml" }
	eof	{ 
	          puts stderr "EOF in loginuml" 
    	          shutdownumls
	}
	-exact "normal startup):"
    }
    netjigdebug "\nLogging in to $umlname"
    send -i $umlid($umlname,spawnid) -- "root\r"
}

proc inituml {umlname} {
    global umlid
    global env
    global theprompt
    
    expectprompt $umlid($umlname,spawnid) "before loading module ($umlname)"

    send -i $umlid($umlname,spawnid) -- "echo Starting loading module\r"

    expectprompt $umlid($umlname,spawnid) "for bash exec ($umlname)"

    send -i $umlid($umlname,spawnid) -- "exec bash --noediting\r"

    expectprompt $umlid($umlname,spawnid) "for ulimit ($umlname)"

    send -i $umlid($umlname,spawnid) -- "ulimit -c unlimited\r"

    if {[info exists env(KLIPS_MODULE)]} {
	puts stderr "Loading module into $umlname"

	trace variable expect_out(buffer) w log_by_tracing
	set expect_out(spawn_id) $umlid($umlname,spawnid)
	set expect_out(buffer) ""

	expectprompt $umlid($umlname,spawnid) "before recording memory level ($umlname)"

	send -i $umlid($umlname,spawnid) -- "cat /proc/meminfo >/tmp/proc_meminfo-no-ipsec-mod-01\r" 
	expectprompt $umlid($umlname,spawnid) "for insmod ($umlname)"

	send -i $umlid($umlname,spawnid) -- "insmod /ipsec.o\r"
    } 

    expectprompt $umlid($umlname,spawnid) "for post-insmod ($umlname)"

    send -i $umlid($umlname,spawnid) -- "echo Finished loading module\r"

    expectprompt $umlid($umlname,spawnid) "for klogd ($umlname)"

    send -i $umlid($umlname,spawnid) -- "klogd -c 4 -x -f /tmp/klog.log\r"

    if {[info exists umlid($umlname,initscript)]} {
	dumbplayscript $umlname $umlid($umlname,initscript)
	netjigdebug "$umlname Initialization done"
    }
}

proc runXuml {umlname pass} {
    global umlid
    global env
    global theprompt

    # upcase host name
    set uphost [string toupper $umlname]

    set scriptname run${pass}script
    
    set varname $uphost
    append varname _RUN${pass}_SCRIPT
    set_from_env $umlname $scriptname $varname

    if {[info exists umlid($umlname,$scriptname)]} {
	if {[info exists env(UML_GETTY)]} {
	    send -i $umlid($umlname,spawnid) -- "echo You have 3600 seconds. >/dev/ttys/1\r"
	    send -i $umlid($umlname,spawnid) -- "echo I would run $umlid($umlname,$scriptname) now >/dev/ttys/1\r"
	    send -i $umlid($umlname,spawnid) -- "rm /etc/nologin\r"
	    send -i $umlid($umlname,spawnid) -- "/sbin/getty ttys/1 38400\r"
	    set timeout 3600
	    expectprompt $umlid($umlname,spawnid) "UML_getty for $umlname"
	} 

	if {[file exists $umlid($umlname,$scriptname)]} {
	    playscript $umlname $umlid($umlname,$scriptname)
	    netjigdebug "$umlname run script($pass) $umlid($umlname,$scriptname) done"
	    return 1
	} else {
	    puts stderr "runXuml($umlname,$pass): $umlid($umlname,$scriptname) does not exist."
	    return 0
	}
    } else {
	netjigdebug "$umlname no run script for pass $pass"
	return 0
    }
}

proc runuml {umlname} {
    global umlid
    global env
    global theprompt

    runXuml $umlname ""
}

proc run2uml {umlname} {
    global umlid
    global env
    global theprompt

    runXuml $umlname 2
}

proc initdns {umlname} {
    global umlid
    global env
    global theprompt

    expectprompt $umlid($umlname,spawnid) "for bash exec ($umlname)"

    send -i $umlid($umlname,spawnid) -- "exec bash --noediting\r"

    expectprompt $umlid($umlname,spawnid) "before sucking in profile ($umlname)"

    send -i $umlid($umlname,spawnid) -- "source \$HOME/.profile\r"

    expectprompt $umlid($umlname,spawnid) "before starting bind ($umlname)"

    send -i $umlid($umlname,spawnid) -- "named\r"

    expectprompt $umlid($umlname,spawnid) "after starting bind ($umlname)"

    send -i $umlid($umlname,spawnid) -- "inetd\r"

    expectprompt $umlid($umlname,spawnid) "after starting inetd ($umlname)"
}

proc killdns {umlname} {
    global umlid
    
    trace variable expect_out(buffer) w log_by_tracing

    #exp_internal 1
    netjigdebug "Sending halt to $umlname!"

    send   -i $umlid($umlname,spawnid)     "halt -p -f\r"

    netjigdebug "Waiting for final message"
    expect {
	-i $umlid($umlname,spawnid)
	timeout	{ puts stderr "timeout in killdns" }
	eof	{ puts stderr "EOF in killdns" }
	-exact "Power down." 
    }
    expect -i $umlid($umlname,spawnid) -gl "*"
}


proc killuml {umlname} {
    global umlid

    trace variable expect_out(buffer) w log_by_tracing

    if {[info exists umlid($umlname,finalscript)]} {
	dumbplayscript $umlname $umlid($umlname,finalscript)
	netjigdebug "Finalscript done for $umlname"
    } 

    netjigdebug "Sending halt to $umlname!"
    # absorb anything there.

    expectprompt $umlid($umlname,spawnid) "for ipsec setup stop ($umlname)"
    send   -i $umlid($umlname,spawnid)     "ipsec setup stop\r"

    expectprompt $umlid($umlname,spawnid) "for klogd dump ($umlname)"
    send -i $umlid($umlname,spawnid) "kill `cat /var/run/klogd.pid`; cat /tmp/klog.log\r"

    expectprompt $umlid($umlname,spawnid) "for halt ($umlname)"
    send   -i $umlid($umlname,spawnid)     "halt -p -f\r"

    netjigdebug "Waiting for final message"

    catch {
	expect {
	    -i $umlid($umlname,spawnid)
	    timeout	{ puts stderr "timeout in killuml" }
	    eof	{ puts stderr "EOF in killuml" }
	    -exact "Power down." 
	}
	expect -i $umlid($umlname,spawnid) -gl "*"
    }
}

proc process_extra_host {optarg} {
   global umlid

   # format of arg is host=program[, ]host=program.
   set hostlist [split $optarg ", "]
   foreach hosttype $hostlist {
       set h       [split $hosttype =]
       set host    [lindex $h 0]
       set program [lindex $h 1]
       set umlid($host,program) $program
       lappend umlid(extra_hosts) $host
   }
}

proc set_from_env {host param varname} {
    global umlid
    global env
    
    netjigdebug "Looking for $varname..."
    if {[info exists env($varname)]} {
	netjigdebug "found it: umlid($host,$param)=$env($varname)"
	set umlid($host,$param) $env($varname)
    }
}


# For each host, the following variables are examined:
# ${HOST}_INIT_SCRIPT     the script to initialize the host with
# ${HOST}_RUN_SCRIPT      the script to run the host with
# ${HOST}_FINAL_SCRIPT    the script to run the host with
# ${HOST}_START   the program to invoke the UML
# REF_${HOST}_CONSOLE_OUTPUT      where to redirect the console output to

proc process_host {host} {
    global umlid
    global env

    # upcase me
    set uphost [string toupper $host]
    set kernver ""
    if {[info exists env(KERNVER)]} {
	set kernver $env(KERNVER)
    }

    set varname $uphost
    append varname _INIT_SCRIPT
    set_from_env $host initscript $varname
	
    set varname $uphost
    append varname _RUN_SCRIPT
    set_from_env $host runscript $varname

    set varname $uphost
    append varname _RUN2_SCRIPT
    set_from_env $host run2script $varname

    set varname $uphost
    append varname _FINAL_SCRIPT
    set_from_env $host finalscript $varname
    
    set varname $uphost
    append varname _START
    set_from_env $host program $varname
    
    set varname REF${kernver}
    append varname _
    append varname $uphost
    append varname _CONSOLE_RAW
    set_from_env $host consolefile $varname

    set umlid(netjig_wait_user) 0
    if {[info exists env(NETJIGWAITUSER)]} {
	if {$env(NETJIGWAITUSER) == "waituser"} {
	    set umlid(netjig_wait_user) 1
	}
    }
}

proc wait_user {} {
    global umlid
    global timeout

    if { $umlid(netjig_wait_user) == 1 } {
	set old_timeout $timeout
	puts -nonewline stderr "PLEASE PRESS ENTER TO TERMINATE TEST"
	set timeout -1
	expect_user -gl "\n"
	set timeout $old_timeout
    }
}

    
# {NORTH,SOUTH,EAST,WEST}_PLAY denotes a pcap file to play on that network
# {NORTH,SOUTH,EAST,WEST}_REC  denotes a pcap file to reocrd into from that network
#
# sets umlid(net$net,play) and umlid(net$net,record)
#

proc calc_net {net} {
    global umlid
    global env

    if {[info exists umlid(net$net,play)]} {
	set umlid(someplay) 1
    }
}

proc process_net {net} {
    global umlid
    global env

    netjigdebug "Processing network $net"
    # upcase me
    set upnet [string toupper $net]

    set umlid(net$net,arp) 0

    set varname $upnet
    append varname _PLAY
    set_from_env net$net play $varname
	
    set varname $upnet
    append varname _REC
    set_from_env net$net record $varname

    set varname $upnet
    append varname _ARPREPLY
    set_from_env net$net arp $varname

    calc_net $net
}

match_max -d 10000

# $Id: netjig.tcl,v 1.54 2005/10/20 21:11:45 mcr Exp $
#
# $Log: netjig.tcl,v $
# Revision 1.54  2005/10/20 21:11:45  mcr
# 	refactored to put wait-user function in netjig.tcl.
#
# Revision 1.53  2005/03/20 23:20:10  mcr
# 	when looking for an output file for console output,
# 	include the kernel version in the variable that we will
# 	look for.
#
# Revision 1.52  2005/02/11 01:33:46  mcr
# 	added newline to end of file.
#
# Revision 1.51  2005/01/19 00:01:07  ken
# Fix location of klogd.pid - broke due to blind find . patch for moving pluto files to /var/run/pluto
#
# Revision 1.50  2005/01/11 17:54:09  ken
# Move plutos runtime files from /var/run/pluto.* to /var/run/pluto/pluto.*
#
# This was done with find . -type f -print0 | xargs -0 perl -pi -e 's#/var/run/#/var/run/pluto/#g'
#
# Revision 1.49  2004/10/12 03:51:47  mcr
# 	make sure that UMLs run with core dumping enabled.
#
# Revision 1.48  2004/05/05 17:55:20  mcr
# 	fixed problem with getty not licking multiuser boot.
#
# Revision 1.47  2004/05/04 20:05:35  mcr
# 	use ttys/1 rather than tty1.
#
# Revision 1.46  2004/05/04 19:51:46  mcr
# 	make sure to send \r after each command.
#
# Revision 1.45  2004/05/04 19:17:59  mcr
# 	don't try getty unless we have a run command.
#
# Revision 1.44  2004/05/04 18:06:04  mcr
# 	if UML_GETTY is set, then start a getty before running each
# 	runuml command.
#
# Revision 1.43  2004/03/21 04:36:16  mcr
# 	1) local switches now reads testparams.sh file.
# 	2) $arpreply is totally deprecated.
#
# Revision 1.42  2004/02/15 20:37:08  mcr
# 	changed method by which we ask for --arpreply. We can't guess
# 	it, as it doesn't work in all cases like that.
#
# Revision 1.41  2004/02/15 00:12:00  mcr
# 	--arpreply calculation was failing for situation
# 	where the options were specified as arguments.
# 	split process_net -> process_net/calc_net.
#
# Revision 1.40  2004/02/15 00:02:06  mcr
# 	debugging for ARPreply settings.
#
# Revision 1.39  2004/02/05 02:15:51  mcr
# 	added RCS ids.
#
#<|MERGE_RESOLUTION|>--- conflicted
+++ resolved
@@ -34,7 +34,6 @@
     if {[info exists env(NETJIGTESTDEBUG)]} {
 	if {$env(NETJIGTESTDEBUG) == "netjig"} {
 	    set debugjig "--debug"
-<<<<<<< HEAD
 	}
     }
     
@@ -44,17 +43,6 @@
 	}
     }
     
-=======
-	}
-    }
-    
-    if {[info exists env(NETJIGDUMP)]} {
-	if { [string length "$env(NETJIGDUMP)"] > 0 } {
-	    set tcpdumpjig "--tcpdump"
-	}
-    }
-    
->>>>>>> 151f1f72
     spawn -noecho -open [open "|$netjig_prog --cmdproto $debugjig $tcpdumpjig 2>@stderr" w+]
     return $spawn_id
 }
@@ -111,13 +99,8 @@
 
     set arpreply ""
 
-<<<<<<< HEAD
-    netjigcmddebug "looking for umlid(net$net,arp)=$umlid(net$net,arp)\n"
-    if { [info exists umlid(net$net,arp)] } {
-=======
     if { [info exists umlid(net$net,arp)] } {
 	netjigcmddebug "looking for umlid(net$net,arp)=$umlid(net$net,arp)\n"
->>>>>>> 151f1f72
 	if { $umlid(net$net,arp) != 0 } {
 	    set arpreply "--arpreply"
 	}
