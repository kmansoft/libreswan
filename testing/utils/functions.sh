#!/bin/sh

#
# $Id: functions.sh,v 1.131 2005/11/16 21:31:50 mcr Exp $
#

KLIPS_MODULE=${KLIPS_MODULE-}
TESTHOST=${TESTHOST-}
NETJIGVERBOSE=${NETJIGVERBOSE-}
THREEEIGHT=${THREEEIGHT-}
TCPDUMPFLAGS=${TCPDUMPFLAGS-}
WESTHOST=${WESTHOST-}
EASTHOST=${EASTHOST-}
TEST_GOAL_ITEM=${TEST_GOAL_ITEM-0}
TEST_PROB_REPORT=${TEST_PROB_REPORT-0}
TEST_EXPLOIT_URL=${TEST_EXPLOIT_URL-http://www.openswan.org/vuln/}
MAKE=${MAKE-make}

preptest() {
    local testdir="$1"
    local testtype="$2"
    local createobjdir="$3"

    if [ ! -r "$testdir/testparams.sh" ]
    then
	echo '      ' "Missing configuration file: $testdir/testparams.sh"
	exit 1
    fi

    createobjdir=${createobjdir-false}

    # make sure no results survive from a past run
    if [ ! -z "$testdir" ] ; then
        if $createobjdir; then
	    rm -rf "$testdir/OUTPUT"${KLIPS_MODULE}
	    mkdir -p "$testdir/OUTPUT"${KLIPS_MODULE}
	fi
    fi

    cd $testdir

    source ./testparams.sh

    if [ "X$TEST_TYPE" != "X$testtype" ]
    then
        echo "Error: TEST_TYPE differs.  Check agreement of TESTLIST and testparams.sh"
	exit 1
    fi

    # get rid of any pluto core files.
    if [ -z "${XHOST_LIST-}" ]
    then
	XHOST_LIST="EAST WEST JAPAN"
    fi

    export XHOST_LIST

    # Xhost script takes things from the environment.
    for host in $XHOST_LIST
    do
	ROOT=$POOLSPACE/$host/root
	rm -f $ROOT/var/tmp/core
    done
}

lookforcore() {
    local testdir="$1"

    if [ -d "$testdir" ]
    then
	cd $testdir

	if [ -f ./testparams.sh ]
	then
	    source ./testparams.sh
	fi

	# get rid of any pluto core files.
	if [ -z "${XHOST_LIST-}" ]
	then
	    XHOST_LIST="EAST WEST JAPAN"
	fi

	export XHOST_LIST

	# Xhost script takes things from the environment.
	for host in $XHOST_LIST
	do
	    ROOT=$POOLSPACE/$host/root
	    if [ -f $ROOT/var/tmp/core ]
	    then
		mv $ROOT/var/tmp/core OUTPUT${KLIPS_MODULE}/pluto.$host.core
		echo "pluto.$host.core "
	    fi
	done
    fi
}


verboseecho() {
    if [ -n "${NETJIGVERBOSE-}" ]
    then
	echo $@
    fi
}

# ??? NOTE:
# This seems to only sometimes set $success.
# Whatever interesting settings are made seem to be lost by the caller :-(
consolediff() {
    prefix=$1
    output=$2
    ref=$3

    cleanups="cat $output "
    success=${success-true}

    for fixup in `echo $REF_CONSOLE_FIXUPS`
    do
	if [ -f $FIXUPDIR/$fixup ]
	then
	    case $fixup in
		*.sed) cleanups="$cleanups | sed -f $FIXUPDIR/$fixup";;
		*.pl)  cleanups="$cleanups | perl $FIXUPDIR/$fixup";;
		*.awk) cleanups="$cleanups | awk -f $FIXUPDIR/$fixup";;
		    *) echo Unknown fixup type: $fixup;;
            esac
	elif [ -f $FIXUPDIR2/$fixup ]
	then
	    case $fixup in
		*.sed) cleanups="$cleanups | sed -f $FIXUPDIR2/$fixup";;
		*.pl)  cleanups="$cleanups | perl $FIXUPDIR2/$fixup";;
		*.awk) cleanups="$cleanups | awk -f $FIXUPDIR2/$fixup";;
		    *) echo Unknown fixup type: $fixup;;
            esac
	else
	    echo Fixup $fixup not found.
	    success="missing fixup"
	    return
        fi
    done

    fixedoutput=OUTPUT${KLIPS_MODULE}/${prefix}console-fixed.txt
    rm -f $fixedoutput OUTPUT${KLIPS_MODULE}/${prefix}console.diff
    $CONSOLEDIFFDEBUG && echo Cleanups is $cleanups
    eval $cleanups >$fixedoutput

    # stick terminating newline in for fun.
    echo >>$fixedoutput

    if diff -N -u -w -b -B $ref $fixedoutput >OUTPUT${KLIPS_MODULE}/${prefix}console.diff
    then
	echo "${prefix}Console output matched"
    else
	echo "${prefix}Console output differed"

	case "$success" in
	true)	failnum=2 ;;
	esac

	success=false
    fi
}

compat_variables() {
    if [ -z "${REF_CONSOLE_OUTPUT-}" ] && [ -n "${REFCONSOLEOUTPUT-}" ]
    then
	echo PLEASE FIX UP TEST CASE FOR COMPAT VARIABLES: REFCONSOLEOUTPUT
	exit 1
	REF_CONSOLE_OUTPUT=$REFCONSOLEOUTPUT
    fi

    if [ -z "${REF_CONSOLE_FIXUPS-}" ] && [ -n "${REFCONSOLEFIXUPS-}" ]
    then
	echo PLEASE FIX UP TEST CASE FOR COMPAT VARIABLES: REFCONSOLEFIXUPS
	exit 1
	REF_CONSOLE_FIXUPS=$REFCONSOLEFIXUPS
    fi

    if [ -z "${REF_PUB_OUTPUT-}" ] && [ -n "${REFPUBOUTPUT-}" ]
    then
	echo PLEASE FIX UP TEST CASE FOR COMPAT VARIABLES: REFPUBOUTPUT
	exit 1
	REF_PUB_OUTPUT=$REFPUBOUTPUT
    fi

    if [ -z "${REF_PRIV_OUTPUT-}" ] && [ -n "${REFPRIVOUTPUT-}" ]
    then
	echo PLEASE FIX UP TEST CASE FOR COMPAT VARIABLES: REFPRIVOUTPUT
	exit 1
	REF_PRIV_OUTPUT=$REFPRIVOUTPUT
    fi

    if [ -z "${PRIV_INPUT-}" ] && [ -n "${PRIVINPUT-}" ]
    then
	echo PLEASE FIX UP TEST CASE FOR COMPAT VARIABLES: PRIVINPUT
	exit 1
	PRIV_INPUT=$PRIVINPUT
    fi

    if [ -z "${PUB_INPUT-}" ] && [ -n "${PUBINPUT-}" ]
    then
	echo PLEASE FIX UP TEST CASE FOR COMPAT VARIABLES: PUBINPUT
	exit 1
	PUB_INPUT=$PUBINPUT
    fi

    if [ -z "${INIT_SCRIPT-}" ] && [ -n "${SCRIPT-}" ]
    then
	echo PLEASE FIX UP TEST CASE FOR COMPAT VARIABLES: SCRIPT
	exit 1
	INIT_SCRIPT=$SCRIPT
    fi

    if [ -z "${EAST_RUN_SCRIPT-}" ] && [ -n "${RUN_EAST_SCRIPT-}" ]
    then
	echo PLEASE FIX UP TEST CASE FOR COMPAT VARIABLES: RUN_EAST_SCRIPT
	exit 1
	EAST_RUN_SCRIPT=$RUN_EAST_SCRIPT
    fi
    if [ -z "${WEST_RUN_SCRIPT-}" ] && [ -n "${RUN_WEST_SCRIPT-}" ]
    then
	echo PLEASE FIX UP TEST CASE FOR COMPAT VARIABLES: RUN_WEST_SCRIPT
	exit 1
	WEST_RUN_SCRIPT=$RUN_WEST_SCRIPT
    fi

    if [ -z "${EAST_FINAL_SCRIPT-}" ] && [ -n "${FINAL_EAST_SCRIPT-}" ]
    then
	echo PLEASE FIX UP TEST CASE FOR COMPAT VARIABLES: FINAL_EAST_SCRIPT
	exit 1
	EAST_FINAL_SCRIPT=$FINAL_EAST_SCRIPT
    fi
    if [ -z "${WEST_FINAL_SCRIPT-}" ] && [ -n "${FINAL_WEST_SCRIPT-}" ]
    then
	echo PLEASE FIX UP TEST CASE FOR COMPAT VARIABLES: FINAL_WEST_SCRIPT
	exit 1
	WEST_FINAL_SCRIPT=$FINAL_WEST_SCRIPT
    fi

    # make up variables for 2.6
    if [ -z "${REF26_CONSOLE_OUTPUT-}" ] && [ -n "${REF_CONSOLE_OUTPUT-}" ]
    then
	REF26_CONSOLE_OUTPUT=$REF_CONSOLE_OUTPUT
    fi

    # make up variables for 2.6
    if [ -z "${REF26_EAST_CONSOLE_OUTPUT-}" ] && [ -n "${REF_EAST_CONSOLE_OUTPUT-}" ]
    then
	REF26_EAST_CONSOLE_OUTPUT=$REF_EAST_CONSOLE_OUTPUT
    fi
    # make up variables for 2.6
    if [ -z "${REF26_WEST_CONSOLE_OUTPUT-}" ] && [ -n "${REF_WEST_CONSOLE_OUTPUT-}" ]
    then
	REF26_WEST_CONSOLE_OUTPUT=$REF_WEST_CONSOLE_OUTPUT
    fi
    # make up variables for 2.6
    if [ -z "${REF26_NORTH_CONSOLE_OUTPUT-}" ] && [ -n "${REF_NORTH_CONSOLE_OUTPUT-}" ]
    then
	REF26_NORTH_CONSOLE_OUTPUT=$REF_NORTH_CONSOLE_OUTPUT
    fi
    # make up variables for 2.6
    if [ -z "${REF26_ROAD_CONSOLE_OUTPUT-}" ] && [ -n "${REF_ROAD_CONSOLE_OUTPUT-}" ]
    then
	REF26_ROAD_CONSOLE_OUTPUT=$REF_ROAD_CONSOLE_OUTPUT
    fi

}

# this is called to set additional variables that depend upon testparams.sh
prerunsetup() {
    if [ -n "$KLIPS_MODULE" ]
    then
	HOST_START=${HOST_START-$POOLSPACE/$TESTHOST/startmodule.sh}
	EAST_START=${EAST_START-$POOLSPACE/$EASTHOST/startmodule.sh}
	WEST_START=${WEST_START-$POOLSPACE/$WESTHOST/startmodule.sh}
	REPORT_NAME=${TESTNAME}${KLIPS_MODULE}
    else
	HOST_START=${HOST_START-$POOLSPACE/$TESTHOST/start.sh}
	if [ -n "$EAST_NETKEY" ] 
	 then
	  EAST_START=${EAST_START-$POOLSPACE/$EASTHOST/start-netkey.sh}
	else 
	  EAST_START=${EAST_START-$POOLSPACE/$EASTHOST/start.sh}
	fi
	if [ -n "$WEST_NETKEY" ] 
	 then
	  WEST_START=${WEST_START-$POOLSPACE/$WESTHOST/start-netkey.sh}
	else 
	  WEST_START=${WEST_START-$POOLSPACE/$WESTHOST/start.sh}
	fi
	WEST_START=${WEST_START-$POOLSPACE/$WESTHOST/start.sh}
	REPORT_NAME=${TESTNAME}
    fi

    compat_variables;

    # export variables that are common.
    export PACKETRATE KERNVER

    perl ${OPENSWANSRCDIR}/testing/utils/regress-summarize-results.pl ${REGRESSRESULTS} ${TESTNAME}${KLIPS_MODULE}
}


setup_additional_hosts() {

    if [ -n "${ADDITIONAL_HOSTS-}" ]
    then
        SEP=""
	HOSTLIST=""
	for host in ${ADDITIONAL_HOSTS}
	do
	    HOSTLIST="${HOSTLIST}${SEP}${host}=${POOLSPACE}/${host}/start.sh"
	    SEP=","
	done

	echo "-H ${HOSTLIST}"
    fi
}

#
# use this function to run some script on each reference output script.
#
# Start this from testing/*, listing all the test names (directories),
# space-separated. The script to run is the first argument.
#
# The script will be provided with three arguments -
#    1) the name of the test
#    2) the name of the console# which is either "", east or west
#    3) and the file where the reference console should be placed.
#
# The current working directory is *NOT* changed before the script is ran.
#
foreach_ref_console() {
    script=$1
    shift

    for i in $*
    do
	    echo $i:
	    if [ -d $i ]
	    then
		    (if [ -f $i/testparams.sh ]
		    then
			    . $i/testparams.sh
			    compat_variables;
			    if [ -n "${REF_CONSOLE_OUTPUT-}" ]
			    then
				echo $script $i "" $REF_CONSOLE_OUTPUT
				$script $i "" $REF_CONSOLE_OUTPUT
			    fi
			    if [ -n "${REF_EAST_CONSOLE_OUTPUT-}" ]
			    then
				echo $script $i east $REF_EAST_CONSOLE_OUTPUT
				$script $i east $REF_EAST_CONSOLE_OUTPUT
			    fi
			    if [ -n "${REF_WEST_CONSOLE_OUTPUT-}" ]
			    then
				echo $script $i west $REF_WEST_CONSOLE_OUTPUT
				$script $i west $REF_WEST_CONSOLE_OUTPUT
			    fi
		    fi)
	    fi
    done
}

roguekill() {
    REPORT_NAME="$1"
    local rogue_sighted=""

    if [ -n "${REGRESSRESULTS-}" ]
    then
	rm -f $REGRESSRESULTS/$REPORT_NAME/roguelist.txt
	mkdir -p $REGRESSRESULTS/$REPORT_NAME
    fi

    # search for rogue UML
    local pointless=false
    local firstpass=true
    local other_rogues=""
    verboseecho "UML_BRAND=$UML_BRAND"
    for sig in KILL CONT KILL CONT KILL CONT KILL
    do
	if $pointless
	then
	    break;
	fi
	pointless=true
	for i in `grep -s -l '^'"$POOLSPACE"'/[a-z]*/linux\>' /proc/[1-9]*/cmdline`
	do
	    local pdir=`dirname "$i"`
	    local badpid=`basename $pdir`
	    if [ ! -r $pdir/environ ] || strings $pdir/environ | grep "^UML_BRAND=$UML_BRAND"'$' >/dev/null
	    then
		echo "${sig}ING ROGUE UML: $badpid `tr '\000' ' ' <$pdir/cmdline`"
		if [ -n "${REGRESSRESULTS-}" ]
		then
		   echo "UML pid $pdir went ROGUE" >>$REGRESSRESULTS/$REPORT_NAME/roguelist.txt
		fi

		# the cwd is a good indication of what test was being executed.
		rogue_sighted=" rogue"
		pointless=false
		ls -l $pdir/cwd
		kill -$sig $badpid
	    elif $firstpass
	    then
		other_rogues="$other_rogues $badpid"
	    fi
	done
	# might take some realtime for a kill to work
	if ! $pointless
	then
	    sleep 2
	fi
	firstpass=false
    done
    if [ -n "$other_rogues" ]
    then
	echo "ROGUES without brand $UML_BRAND:"
	ps -f -w -p $other_rogues
    fi
    stat="$stat$rogue_sighted"
}

#
# record results records the status of each test in
#   $REGRESSRESULTS/$REPORT_NAME/status
#
# If the status is negative, then the "OUTPUT${KLIPS_MODULE}" directory of the test is
# copied to $REGRESSRESULTS/$REPORT_NAME/OUTPUT${KLIPS_MODULE} as well.
#
# The file $testname/description.txt if it exists is copied as well.
#
# If $REGRESSRESULTS is not set, then nothing is done.
#
# See testing/utils/regress-summarizeresults.pl for a tool to build a nice
# report from these files.
#
# See testing/utils/regress-nightly.sh and regress-stage2.sh for code
# that sets up $REGRESSRESULTS.
#
# usage: recordresults testname testtype status REPORTNAME copybadresults
#
recordresults() {
    local testname="$1"
    local testexpect="$2"
    local status="$3"
    local REPORT_NAME="$4"
    local copybadresults="$5"

    if [ -z "$copybadresults" ]
    then
	copybadresults=true
    fi

    ECHO=${ECHO-echo}

    export REGRESSRESULTS
    roguekill $REPORT_NAME

    if [ -n "${REGRESSRESULTS-}" ]
    then
	rm -rf $REGRESSRESULTS/$REPORT_NAME
	mkdir -p $REGRESSRESULTS/$REPORT_NAME
	console=false
	packet=false

	# if there was a core file, add that to status
	cores=`( lookforcore $testname )`
	if [ ! -z "$cores" ]
	then
	    status="$status core"
	fi

	# if there was a rogue, add that to status
	if [ -f $REGRESSRESULTS/$REPORT_NAME/status/roguelist.txt ]
	then
	    status="$status rogue"
	fi

	# note that 0/1 is shell sense.
	case "$status" in
	    0) success=true;;
	    1) success=false; console=true;;
	    2) success=false; console=false; packet=true;;
	    99) success="missing 99"; console=false; packet=false;;
	    true)  success=true;;
	    false) sucesss=false;;
	    succeed) success=true;;
	    fail)  success=false;;
	    yes)   success=true;;
	    no)    success=false;;
	    skipped) success=skipped;;
	    missing) success=missing;;
	    *)	success=false;;
	esac

	${ECHO} "Recording "'"'"$success: $status"'"'" to $REGRESSRESULTS/$REPORT_NAME/status"
	echo "$success: $status" >$REGRESSRESULTS/$REPORT_NAME/status
	echo console=$console >>$REGRESSRESULTS/$REPORT_NAME/status
	echo packet=$packet   >>$REGRESSRESULTS/$REPORT_NAME/status

	echo "$testexpect" >$REGRESSRESULTS/$REPORT_NAME/expected

	if [ -f $testname/description.txt ]
	then
	    cp $testname/description.txt $REGRESSRESULTS/$REPORT_NAME
	fi


	# the following is in a subprocess to protect against certain
	# testparams.sh which exit!
	(
	    if [ -r "$testdir/testparams.sh" ]
	    then
		. "$testdir/testparams.sh"
	    fi

	    case "${TEST_PURPOSE}" in
	    regress) echo ${TEST_PROB_REPORT} >$REGRESSRESULTS/$REPORT_NAME/regress.txt;;
	       goal) echo ${TEST_GOAL_ITEM}   >$REGRESSRESULTS/$REPORT_NAME/goal.txt;;
	    exploit) echo ${TEST_EXPLOIT_URL} >$REGRESSRESULTS/$REPORT_NAME/exploit.txt;;
		  *) echo "unknown TEST_PURPOSE (${TEST_PURPOSE})" ;;
	    esac
	)

	if $copybadresults
	then
	    case "$success" in
	    false)
		# this code is run only when success is false, so that we have
		# a record of why the test failed. If it succeeded, then the
		# possibly volumnous output is not interesting.
		# 
		# NOTE: ${KLIPS_MODULE} is part of $REPORT_NAME
		rm -rf $REGRESSRESULTS/$REPORT_NAME/OUTPUT
		mkdir -p $REGRESSRESULTS/$REPORT_NAME/OUTPUT
		tar -C $testname/OUTPUT${KLIPS_MODULE} -c -f - . | (cd $REGRESSRESULTS/$REPORT_NAME/OUTPUT && tar xf - )
		;;
	    esac
	fi
    fi

    case "$status" in
    0)	echo '*******  PASSED '$REPORT_NAME' ********' ;;
    skipped)  echo '*******  SKIPPED '$REPORT_NAME' ********' ;;
    *)  echo '*******  FAILED '$REPORT_NAME' ********' ;;
    esac
}

#
#    pcap_filter west   $REF_OUTPUT $WESTOUTPUT $REF_WEST_FILTER
#
pcap_filter() {

    HOST=
    OUTPUT=
    FILTER=
    REF_OUTPUT=

    #echo PCAP_FILTER $@
    HOST=$1
    REF_OUTPUT=$2
    OUTPUT=$3
    FILTER=$4

    if [ -z "$FILTER" ]
    then
	FILTER=cat
    fi

    # refilter 3.8 output for 3.7 files unless the case has been updated
    if [ -z "$THREEEIGHT" ] && $THREEEIGHT
    then
	FILTER="$FILTER | sed -f $FIXUPDIR/tcpdump-three-eight.sed"
    fi

    PATH=$PATH:../../klips/fixups
    export PATH

    if [ -n "${OUTPUT-}" ]
    then
	rm -f OUTPUT${KLIPS_MODULE}/${OUTPUT}.txt
	verboseecho $TCPDUMP -n -t $TCPDUMPFLAGS '|' "$FILTER" '>' OUTPUT${KLIPS_MODULE}/${OUTPUT}.txt
	eval "$TCPDUMP -n -t $TCPDUMPFLAGS -r OUTPUT${KLIPS_MODULE}/$OUTPUT.pcap | $FILTER >|OUTPUT${KLIPS_MODULE}/$OUTPUT.txt"

	rm -f OUTPUT${KLIPS_MODULE}/$OUTPUT.diff
	if diff -u -w -b -B $REF_OUTPUT OUTPUT${KLIPS_MODULE}/$OUTPUT.txt >OUTPUT${KLIPS_MODULE}/$OUTPUT.diff
	then
	    printf "%-8s side output matched\n" $HOST
	else
	    printf "%-8s side output differed\n" $HOST
	    success=false
	fi
    fi
}

# netjigtest - invoke a single UML with input/output setup for KLIPS
#              testing.
#
# variables are documented in doc/makecheck.html
#
netjigtest() {

    prerunsetup

    success=true
    failnum=1

    PRIVOUTPUT=''
    PUBOUTPUT=''

    NJARGS=''

    export_variables

    if [ -n "${PRIV_INPUT-}" ]
    then
	NJARGS="$NJARGS -p $PRIV_INPUT"
    fi

    if [ -n "${PUB_INPUT-}" ]
    then
	NJARGS="$NJARGS -P $PUB_INPUT"
    fi

    case $KERNVER in
	26) if [ -n "${REF26_CONSOLE_OUTPUT-}" ]
	    then
	        NJARGS="$NJARGS -c OUTPUT${KLIPS_MODULE}/26console.txt"
	    fi;;
	*) if [ -n "${REF_CONSOLE_OUTPUT-}" ]
	   then
	        NJARGS="$NJARGS -c OUTPUT${KLIPS_MODULE}/console.txt"
           fi;;
    esac

    if [ -n "${REF_PRIV_OUTPUT-}" ]
    then
	PRIVOUTPUT=`basename $REF_PRIV_OUTPUT .txt `
	NJARGS="$NJARGS -r OUTPUT${KLIPS_MODULE}/$PRIVOUTPUT.pcap"
    fi

    if [ -n "${REF_PUB_OUTPUT-}" ]
    then
	PUBOUTPUT=`basename $REF_PUB_OUTPUT .txt`
	NJARGS="$NJARGS -R OUTPUT${KLIPS_MODULE}/$PUBOUTPUT.pcap"
    fi

    if [ -n "${NETJIGARGS-}" ]
    then
	NJARGS="$NJARGS $NETJIGARGS"
    fi

    if [ "X${ARPREPLY-}" = "X--arpreply" ]
    then
	NJARGS="$NJARGS -a"
    fi

    if [ -n "${RUN_SCRIPT-}" ]
    then
	NJARGS="$NJARGS -s ${RUN_SCRIPT}"
    fi

    if [ -n "${FINAL_SCRIPT-}" ]
    then
	NJARGS="$NJARGS -I ${FINAL_SCRIPT}"
    fi

    NJARGS="$NJARGS "`setup_additional_hosts`

#    if [ "X$EXITONEMPTY" = "X--exitonempty" ]
#    then
#	NJARGS="$NJARGS -a"
#    fi

    rm -f OUTPUT${KLIPS_MODULE}/console.txt

    cmd="expect -f $UTILS/host-test.tcl -- -U $TESTHOST -u $HOST_START -i ${INIT_SCRIPT} -n $NJ $NJARGS"
    $NETJIGDEBUG && echo $cmd
    eval $cmd

    #uml_mconsole $TESTHOST halt

    pcap_filter private "$REF_PRIV_OUTPUT" "$PRIVOUTPUT" "$REF_PRIV_FILTER"
    pcap_filter public  "$REF_PUB_OUTPUT"  "$PUBOUTPUT"  "$REF_PUB_FILTER"

    case $KERNVER in
	26) if [ -n "${REF26_CONSOLE_OUTPUT-}" ]
	    then
		consolediff "26" OUTPUT${KLIPS_MODULE}/26console.txt $REF26_CONSOLE_OUTPUT
	    fi;;
	*) if [ -n "${REF_CONSOLE_OUTPUT-}" ]
	   then
	        consolediff "" OUTPUT${KLIPS_MODULE}/console.txt $REF_CONSOLE_OUTPUT
           fi;;
    esac

    case "$success" in
    true)	exit 0 ;;
    *)		exit $failnum ;;
    esac
}

###################################
#
#  test type: klipstest
#
###################################

# test entry point:
klipstest() {
    testdir=$1
    testexpect=$2

    echo '*******  KLIPS RUNNING' $testdir${KLIPS_MODULE} '*******'

    export UML_BRAND="$$"
    ( preptest $testdir klipstest && netjigtest )
    stat=$?

    recordresults $testdir "$testexpect" "$stat" $testdir${KLIPS_MODULE} ""
}

###################################
#
#  test type: ctltest - run the UML with no I/O
#
###################################

do_ctl_test() {
    success=true

    prerunsetup

    NJARGS=""

    if [ -n "${FINAL_SCRIPT-}" ]
    then
	NJARGS="$NJARGS -I ${FINAL_SCRIPT}"
    fi

    if [ -n "${REF_CONSOLE_OUTPUT-}" ]
    then
	rm -f OUTPUT${KLIPS_MODULE}/console.txt
	NJARGS="$NJARGS -c OUTPUT${KLIPS_MODULE}/console.txt"
    fi

    if [ "X${NEEDS_DNS-}" = "Xtrue" ]
    then
	NJARGS="$NJARGS -D $POOLSPACE/nic/start.sh"
    fi

    NJARGS="$NJARGS "`setup_additional_hosts`

    cmd="expect -f $UTILS/host-test.tcl -- -U $TESTHOST -u $HOST_START -i ${INIT_SCRIPT} -n $NJ $NJARGS"
    $NETJIGDEBUG && echo $cmd
    eval $cmd


    if [ -n "${REF_CONSOLE_OUTPUT-}" ]
    then
	consolediff "" OUTPUT${KLIPS_MODULE}/console.txt $REF_CONSOLE_OUTPUT
    fi

    case "$success" in
    true)	exit 0 ;;
    *)		exit 2 ;;
    esac
}


# test entry point:
ctltest() {
    testdir=$1
    testexpect=$2

    echo '****** CONTROL RUNNING' $testdir${KLIPS_MODULE} '*******'

    export UML_BRAND="$$"
    ( preptest $testdir ctltest && do_ctl_test )
    stat=$?

    recordresults $testdir "$testexpect" "$stat" $testdir${KLIPS_MODULE} ""
}

skiptest() {
    testdir=$1
    testexpect=$2

    export TEST_PURPOSE=regress

    UML_BRAND=0 recordresults $testdir "$testexpect" skipped $testdir${KLIPS_MODULE} ""
}

###################################
#
#  test type: mkinsttest
#
###################################

do_make_install_test() {

    rm -rf OUTPUT${KLIPS_MODULE}/root
    mkdir -p OUTPUT${KLIPS_MODULE}/root

    # locale affects sort order.
    LC_ALL=C export LC_ALL

    success=true
    instdir=`cd OUTPUT${KLIPS_MODULE}/root && pwd`

    prerunsetup

    if [ -n "${INSTALL_FLAGS-}" ]
    then
	$MAKE_INSTALL_TEST_DEBUG && echo make --no-print-directory DESTDIR=$instdir $INSTALL_FLAGS
	(cd $OPENSWANSRCDIR && eval make OPENSWANSRCDIR=`pwd` --no-print-directory DESTDIR=$instdir $INSTALL_FLAGS ) >OUTPUT${KLIPS_MODULE}/install1.txt 2>&1 || exit 1
    fi

    if [ -n "${POSTINSTALL_SCRIPT-}" ]
    then
	$POSTINSTALL_SCRIPT $OPENSWANSRCDIR $instdir || exit 1
    fi

    if [ -n "${INSTALL2_FLAGS-}" ]
    then
	$MAKE_INSTALL_TEST_DEBUG && echo make --no-print-directory DESTDIR=$instdir $INSTALL2_FLAGS
	(cd $OPENSWANSRCDIR && eval make OPENSWANSRCDIR=`pwd` --no-print-directory DESTDIR=$instdir $INSTALL2_FLAGS ) >OUTPUT${KLIPS_MODULE}/install2.txt 2>&1 || exit 1
    fi

    if [ -n "${UNINSTALL_FLAGS-}" ]
    then
	$MAKE_INSTALL_TEST_DEBUG && echo make --no-print-directory DESTDIR=$instdir $UNINSTALL_FLAGS
	(cd $OPENSWANSRCDIR && eval make OPENSWANSRCDIR=`pwd` --no-print-directory DESTDIR=$instdir $UNINSTALL_FLAGS ) >OUTPUT${KLIPS_MODULE}/uninstall.txt 2>&1 || exit 1
    fi

    if [ -n "${REF_MAKE_DOC_OUTPUT-}" ]
    then
      rm -f OUTPUT${KLIPS_MODULE}/$REF_MAKE_DOC_OUTPUT.txt

      (cd $OPENSWANSRCDIR/doc && eval make OPENSWANSRCDIR=$OPENSWANSRCDIR clean --no-print-directory && eval make OPENSWANSRCDIR=$OPENSWANSRCDIR --no-print-directory ) | sort >OUTPUT${KLIPS_MODULE}/$REF_MAKE_DOC_OUTPUT.txt
      if diff -u -w -b -B $REF_MAKE_DOC_OUTPUT.txt OUTPUT${KLIPS_MODULE}/$REF_MAKE_DOC_OUTPUT.txt >OUTPUT${KLIPS_MODULE}/$REF_MAKE_DOC_OUTPUT.diff
      then
	 echo "make doc output matched"
      else
	 echo "make doc output differed"
	 success=false
      fi
    fi

    if [ -n "${REF_FIND_f_l_OUTPUT-}" ]
    then
      rm -f OUTPUT${KLIPS_MODULE}/$REF_FIND_f_l_OUTPUT

      (cd OUTPUT${KLIPS_MODULE}/root && find . \( -type f -or -type l \) -print ) | sort >OUTPUT${KLIPS_MODULE}/$REF_FIND_f_l_OUTPUT.txt
      if diff -u -w -b -B $REF_FIND_f_l_OUTPUT.txt OUTPUT${KLIPS_MODULE}/$REF_FIND_f_l_OUTPUT.txt >OUTPUT${KLIPS_MODULE}/$REF_FIND_f_l_OUTPUT.diff
      then
	 echo "Install list file list matched"
      else
	 echo "Install list file list differed"
	 success=false
      fi
    fi


    if [ -n "${REF_FILE_CONTENTS-}" ]
    then
      cat $REF_FILE_CONTENTS | while read reffile samplefile
      do
	if diff -u -w -b -B $reffile $instdir/$samplefile >OUTPUT${KLIPS_MODULE}/$reffile.diff
	then
	    echo "Reffile $samplefile matched"
	else
	    echo "Reffile $samplefile differed"
	    success=false
	fi
      done
    fi

    case "$success" in
    true)	exit 0 ;;
    *)		exit 1 ;;
    esac
}

# test entry point:
mkinsttest() {
    testdir=$1
    testexpect=$2

    echo '**** Make Install RUNNING' $testdir${KLIPS_MODULE} '****'

    OPENSWANSRCDIR=`cd $OPENSWANSRCDIR && pwd` export OPENSWANSRCDIR

    export UML_BRAND="$$"
    ( preptest $testdir mkinsttest && do_make_install_test )
    stat=$?

    recordresults $testdir "$testexpect" "$stat" $testdir${KLIPS_MODULE} ""
}

###################################
#
#  test type: rpm_build_install_test
#
###################################

do_rpm_install_test() {

    rm -rf OUTPUT${KLIPS_MODULE}/root
    mkdir -p OUTPUT${KLIPS_MODULE}/root

    success=true
    instdir=`cd OUTPUT${KLIPS_MODULE}/root && pwd`

    prerunsetup

    RPM_KERNEL_SOURCE=`eval echo $RPM_KERNEL_SOURCE`
    if [ -z "$RPM_KERNEL_SOURCE" ]
    then
	echo "Test must define \$RPM_KERNEL_SOURCE ($RPM_KERNEL_SOURCE)"
	success='missing $RPM_KERNEL_SOURCE'
	exit 99
    fi

    if [ -z "$RPM_OMIT_BUILD" ]
    then
	echo "Building with kernel source $RPM_KERNEL_SOURCE";

	(cd $OPENSWANSRCDIR/packaging/redhat && make clean --no-print-directory && make --no-print-directory RH_KERNELSRC=$RPM_KERNEL_SOURCE OPENSWANSRCDIR=$OPENSWANSRCDIR rpm )
    fi

    mkdir OUTPUT${KLIPS_MODULE}/rpm
    cp $OPENSWANSRCDIR/packaging/redhat/rpms/RPMS/i386/*.rpm OUTPUT${KLIPS_MODULE}/rpm

    # while loop below winds up in sub-shell. Argh.
    successfile=OUTPUT${KLIPS_MODULE}/success
    echo "$success" >$successfile

    if [ -n "${REF_RPM_CONTENTS-}" ]
    then
      cat $REF_RPM_CONTENTS | while read rpmfile rpmcontents
      do
        if [ -z "$rpmfile" ]
	then
	    continue;
	fi
        # expand $rpmfile, which may have wildcards!
	realfile=`eval echo OUTPUT${KLIPS_MODULE}/rpm/${rpmfile}`
	if [ ! -f $realfile ]
	then
	    echo "RPM production failed to build anything to match $rpmfile"
	    echo false >$successfile
	fi
        rpm2cpio $realfile | cpio -it >OUTPUT${KLIPS_MODULE}/$rpmcontents.txt
	if diff -u -w -b -B $rpmcontents.txt OUTPUT${KLIPS_MODULE}/$rpmcontents.txt >OUTPUT${KLIPS_MODULE}/$rpmcontents.diff
	then
	    echo "Reffile ($rpmcontents) for $realfile matched"
	else
	    echo "Reffile ($rpmcontents) for $realfile differed"
	    echo false >$successfile
	fi
      done
    fi

    success=`cat $successfile`

    case "$success" in
    true)	exit 0 ;;
    *)		exit 1 ;;
    esac
}


# test entry point:
rpm_build_install_test() {
    testdir=$1
    testexpect=$2

    echo '**** Make Install RUNNING' $testdir${KLIPS_MODULE} '****'

    OPENSWANSRCDIR=`cd $OPENSWANSRCDIR && pwd` export OPENSWANSRCDIR

    export UML_BRAND="$$"
    ( preptest $testdir rpm_build_install_test && do_rpm_install_test )
    stat=$?
    if [ $stat = 99 ]
    then
        echo Test missing parts.
	stat='missing parts'
    fi

    recordresults $testdir "$testexpect" "$stat" $testdir${KLIPS_MODULE} ""
}

###################################
#
#  test type: ipkg_build_install_test
#
###################################


do_ipkg_install_test() {

    rm -rf OUTPUT${KLIPS_MODULE}/root
    mkdir -p OUTPUT${KLIPS_MODULE}/root

    success=true
    instdir=`cd OUTPUT${KLIPS_MODULE}/root && pwd`

    prerunsetup

    KERNEL_SOURCE=`eval echo $KERNEL_SOURCE`
    if [ -z "${KERNEL_SOURCE-}" ]
    then
	echo "Test must define \$KERNEL_SOURCE ($KERNEL_SOURCE)"
	success='missing $KERNEL_SOURCE'
	exit 99
    fi

    if [ -z "${OMIT_BUILD-}" ]
    then
	echo "Building with kernel source $KERNEL_SOURCE";

	(cd $OPENSWANSRCDIR && make clean --no-print-directory && make --no-print-directory KERNELSRC=$KERNEL_SOURCE OPENSWANSRCDIR=$OPENSWANSRCDIR DESTDIR=/tmp/ipkg ipkg )
    fi

    mkdir OUTPUT${KLIPS_MODULE}/ipkg
    cp $OPENSWANSRCDIR/packaging/ipkg/ipkg/*.ipk  OUTPUT${KLIPS_MODULE}/ipkg

    # while loop below winds up in sub-shell. Argh.
    successfile=OUTPUT${KLIPS_MODULE}/success
    echo "$success" >$successfile

    if [ -n "${REF_IPKG_CONTENTS-}" ]
    then
      cat $REF_IPKG_CONTENTS | while read ipkgfile ipkgcontents
      do
        if [ -z "$ipkgfile" ]
	then
	    continue;
	fi
        # expand $ipkgfile, which may have wildcards!
	realfile=`eval echo OUTPUT${KLIPS_MODULE}/ipkg/${ipkgfile}`
	if [ ! -f $realfile ]
	then
	    echo "IPKG production failed to build anything to match $ipkgfile"
	    echo false >$successfile
	fi
        tar -tzvf  $realfile >OUTPUT${KLIPS_MODULE}/$ipkgcontents.txt
	if diff -u -w -b -B $ipkgcontents.txt OUTPUT${KLIPS_MODULE}/$ipkgcontents.txt >OUTPUT${KLIPS_MODULE}/$ipkgcontents.diff
	then
	    echo "Reffile ($ipkgcontents) for $realfile matched"
	else
	    echo "Reffile ($ipkgcontents) for $realfile differed"
	    echo false >$successfile
	fi
      done
    fi

    success=`cat $successfile`

    case "$success" in
    true)	exit 0 ;;
    *)		exit 1 ;;
    esac
}


# test entry point:
ipkg_build_install_test() {
    testdir=$1
    testexpect=$2

    echo '**** Make Install RUNNING' $testdir${KLIPS_MODULE} '****'

    OPENSWANSRCDIR=`cd $OPENSWANSRCDIR && pwd` export OPENSWANSRCDIR

    export UML_BRAND="$$"
    ( preptest $testdir ipkg_build_install_test && do_ipkg_install_test )
    stat=$?
    if [ $stat = 99 ]
    then
        echo Test missing parts.
	stat='missing parts'
    fi

    recordresults $testdir "$testexpect" "$stat" $testdir${KLIPS_MODULE} ""
}



###################################
#
#  test type: libtest
#
###################################

complibtest() {
    testobj=$1
    testsrc=$2

    CC=${CC-cc}

    ECHO=${ECHO-echo}

    symbol=`echo $testobj | tr 'a-z' 'A-Z'`_MAIN

    unset FILE
    SRCDIR=${SRCDIR-./}

    if [ -f ${SRCDIR}$testsrc ] 
    then
	FILE=${SRCDIR}$testsrc
    elif [ -f ${OPENSWANSRCDIR}/lib/libopenwan/$testsrc ]
    then
	FILE=${OPENSWANSRCDIR}/lib/libopenswan/$testsrc
    elif [ -f ${OPENSWANSRCDIR}/lib/libopenswan/$testsrc ]
    then
        FILE=${OPENSWANSRCDIR}/lib/libopenswan/$testsrc
    elif [ -f ${OPENSWANSRCDIR}/linux/lib/libopenswan/$testsrc ]
    then
        FILE=${OPENSWANSRCDIR}/linux/lib/libopenswan/$testsrc
    elif [ -f ${OPENSWANSRCDIR}/linux/net/ipsec/$testsrc ]
    then
        FILE=${OPENSWANSRCDIR}/linux/net/ipsec/$testsrc
    fi

    eval $(cd ${OPENSWANSRCDIR} && OPENSWANSRCDIR=$(pwd) ${MAKE} --no-print-directory env )

    EXTRAFLAGS=
    EXTRALIBS=
    UNITTESTARGS=-r

    if [ -f ${SRCDIR}FLAGS ]; then 
        ${ECHO} "   "Sourcing ${SRCDIR}FLAGS
	source ${SRCDIR}FLAGS
    fi
     	
    if [ -f ${SRCDIR}FLAGS.$testobj ]
    then
        ${ECHO} "   "Sourcing ${SRCDIR}FLAGS.$testobj
	source ${SRCDIR}FLAGS.$testobj
    fi

    stat=99
    if [ -n "${FILE-}" -a -r "${FILE-}" ]
    then
	    ${ECHO} "   "CC -g -o $testobj -D$symbol ${FILE} ${OPENSWANLIB} 
	    ${CC} -g -o $testobj -D$symbol ${MOREFLAGS} ${PORTINCLUDE} ${EXTRAFLAGS} -I${OPENSWANSRCDIR}/linux/include -I${OPENSWANSRCDIR} -I${OPENSWANSRCDIR}/include ${FILE} ${OPENSWANLIB} ${EXTRALIBS}
	    rm -rf lib-$testobj/OUTPUT
	    mkdir -p lib-$testobj/OUTPUT
    fi
}

# test entry point:
libtest() {
    testobj=$1
    testexpect=$2
    testsrc=$testobj.c

    ECHO=${ECHO-echo}

    ${ECHO} '**** make libtest COMPILING' $testsrc '****'
    complibtest $testobj $testsrc

    stat=99
    if [ -n "${FILE-}" -a -r "${FILE-}" ]
    then
	    export TEST_PURPOSE=regress

	    echo "file ../$testobj" >lib-$testobj/.gdbinit
	    echo "set args "${UNITTESTARGS} >>lib-$testobj/.gdbinit

	    ${ECHO} "   "Running $testobj
	    ( ulimit -c unlimited; cd lib-$testobj && eval ../$testobj ${UNITTESTARGS} >OUTPUT${KLIPS_MODULE}/$testobj.txt 2>&1 )


	    stat=$?
	    ${ECHO} "   "Exit code $stat
	    if [ $stat -gt 128 ]
	    then
		stat="$stat core"
	    else
		if [ -r OUTPUT.$testobj.txt ]
		then
		    if diff -N -u -w -b -B lib-$testobj/OUTPUT${KLIPS_MODULE}/$testobj.txt OUTPUT.$testobj.txt > lib-$testobj/OUTPUT${KLIPS_MODULE}/$testobj.output.diff
		    then
			${ECHO} "   ""output matched"
			stat="0"
		    else
			${ECHO} "   ""output differed"
			stat="1"
		    fi
		fi
            fi
    fi

    TEST_PURPOSE=regress  UML_BRAND=0 recordresults lib-$testobj "$testexpect" "$stat" lib-$testobj
}

# test entry point:
multilibtest() {
    testobj=$1
    testexpect=$2
    testsrc=$testobj.c

    ECHO=${ECHO-echo}

    ${ECHO} '**** make multilibtest COMPILING' $testsrc '****'
    complibtest $testobj $testsrc

    stat=99
    if [ -n "${FILE-}" -a -r "${FILE-}" ]
    then
	    export TEST_PURPOSE=regress

	    echo "file ../$testobj" >lib-$testobj/.gdbinit
<<<<<<< HEAD
	    echo "set args "${UNITTESTARGS} >>lib-$testobj/.gdbinit

	    ${ECHO} Multilib running lib-$testobj/testlist.sh for $testobj ${UNITTESTARGS}
=======
	    echo "set args "${UNITTESTARS} >>$testobj/.gdbinit

	    echo Running $testobj ${UNITTESTARGS}
>>>>>>> 7d8b8134
	    ( ulimit -c unlimited; cd lib-$testobj && ./testlist.sh >OUTPUT${KLIPS_MODULE}/$testobj.txt 2>&1 )

	    stat=$?
	    ${ECHO} Exit code $stat
	    if [ $stat -gt 128 ]
	    then
		stat="$stat core"
	    else
		if [ -r OUTPUT.$testobj.txt ]
		then
		    if diff -N -u -w -b -B OUTPUT.$testobj.txt lib-$testobj/OUTPUT${KLIPS_MODULE}/$testobj.txt > lib-$testobj/OUTPUT${KLIPS_MODULE}/$testobj.output.diff
		    then
			${ECHO} "output matched"
			stat="0"
		    else
			echo "$testobj: output differed"
			stat="1"
		    fi
		fi
            fi
    fi

    TEST_PURPOSE=regress  UML_BRAND=0 recordresults lib-$testobj "$testexpect" "$stat" lib-$testobj false
}



###################################
#
#  test type: umlplutotest
#
###################################

#  If set, then the public and private packet output will be captured,
#  turned into ASCII with tcpdump, and diff'ed against these files.
#    REF_PUB_OUTPUT    - for public side
#    REF_EAST_OUTPUT   - for east private side
#    REF_WEST_OUTPUT   - for west private side
#    TCPDUMPARGS     - extra args for TCPDUMP.
#
#  If set, then the console output will be diff'ed against this file:
#    REF_EAST_CONSOLE_OUTPUT
#    REF_WEST_CONSOLE_OUTPUT
#
#  The console output may need to be sanitized. The list of fixups from
# REF_CONSOLE_FIXUPS will be appled from "fixups". The extension is used to
# determine what program to use.
#
#  Some additional options to control the network emulator
#    ARPREPLY=--arpreply         - if ARPs should be answered
#  -> obsoleted by NETWORK_ARPREPLY=true
#

# test entry point:
umlplutotest() {
    testdir=$1
    testexpect=$2

    echo '***** UML PLUTO RUNNING' $testdir${KLIPS_MODULE} '*******'

    export UML_BRAND="$$"
    ( export XHOST_LIST="EAST WEST"
      preptest $testdir umlplutotest && do_umlX_test )
    stat=$?

    recordresults $testdir "$testexpect" "$stat" $testdir${KLIPS_MODULE} ""
}

###################################
#
#  test type: kernel_patch_test
#
###################################
do_kernel_patch_test() {
    success=true

    set -e

    if [ -z "${KERNEL_VERSION}" ]
    then
	exit 0;
    fi

    if [ -z "${KERNEL_NAME}" ]
    then
        echo Kernel name not defined.
	exit 99
    fi

    kernelver=`echo ${KERNEL_VERSION} | tr '.' '_'`
    kernelname=`echo ${KERNEL_NAME} | tr 'a-z' 'A-Z'`

    kernel_var_name=KERNEL_${kernelname}${kernelver}_SRC
    echo Looking for kernel source ${kernel_var_name}
    KERNEL_SRC=${!kernel_var_name}

    echo at location ${KERNEL_SRC}.

    if [ -z "${KERNEL_SRC}" ] || [ ! -d "${KERNEL_SRC}" ]
    then
	echo Kernel source not found.
	exit 99
    fi

    # okay, we got some source code to play with!
    mkdir OUTPUT${KLIPS_MODULE}/$kernel_var_name

    # get ourselves a kernel source tree.
    if (cd OUTPUT${KLIPS_MODULE}/$kernel_var_name && lndir -silent $KERNEL_SRC . )
    then
	:
    else
        echo Unable to link in kernel source.
	exit 99
    fi

    env >OUTPUT${KLIPS_MODULE}/env.txt

    # now patch it. (set +x turns off any debugging there might have been)
    set -x
    set -v
    # the environment variable OPENSWANSRCDIR should be correct
    # but the make macro OPENSWANSRCDIR may be relative, and hence wrong
    (cd ${OPENSWANSRCDIR} && make OPENSWANSRCDIR=`pwd` kernelpatch${KERNEL_VERSION} ) | tee OUTPUT${KLIPS_MODULE}/patchfile.patch | (cd OUTPUT${KLIPS_MODULE}/$kernel_var_name && patch -p1 2>&1 ) >OUTPUT${KLIPS_MODULE}/patch-output.txt

    # compare the patch.
    if [ -n "${REF_PATCH_OUTPUT}" ]
    then
        consolediff "" OUTPUT${KLIPS_MODULE}/patch-output.txt $REF_PATCH_OUTPUT
    fi

    # normally, clean up the kernel output, as it is volumnous
    if [ -z "${KERNEL_PATCH_LEAVE_SOURCE}" ]
    then
      rm -rf OUTPUT${KLIPS_MODULE}/$kernel_var_name
    fi

    case "$success" in
    true)	exit 0 ;;
    *)		exit 1 ;;
    esac
}

# test entry point:
kernel_patch_test() {
    testdir=$1
    testexpect=$2

    echo '***** KERNEL PATCH RUNNING' $testdir '*******'

    export UML_BRAND="$$"
    ( preptest $testdir kernel_patch_test && do_kernel_patch_test )
    stat=$?
    if [ $stat = 99 ]
    then
        echo Test missing parts.
	stat='missing parts'
    fi

    recordresults $testdir "$testexpect" "$stat" $testdir ""
}

###################################
#
#  test type: module_compile
#
###################################

do_module_compile_test() {

    rm -rf OUTPUT${KLIPS_MODULE}/module
    mkdir -p OUTPUT${KLIPS_MODULE}/module
    set -e

    success=false
    moddir=`cd OUTPUT${KLIPS_MODULE}/module && pwd`

    prerunsetup

    if [ -z "${KERNEL_VERSION}" ]
    then
	exit 0;
    fi

    if [ -z "${KERNEL_NAME}" ]
    then
        echo Kernel name not defined.
	exit 99
    fi

    kernelver=`echo ${KERNEL_VERSION} | tr '.' '_'`
    kernelname=`echo ${KERNEL_NAME} | tr 'a-z' 'A-Z'`

    kernel_var_name=KERNEL_${kernelname}${kernelver}_SRC
    echo Looking for kernel source ${kernel_var_name}
    KERNEL_SRC=${!kernel_var_name}

    if [ -z "${KERNEL_SRC}" ]
    then
        echo Kernel source missing.
	exit 99
    fi

    if [ ! -r ${MODULE_DEF_INCLUDE} ]
    then
	echo the file ${MODULE_DEF_INCLUDE} is needed to build this test.
	exit 99
    fi

    if [ ! -r ${MODULE_DEFCONFIG} ]
    then
	echo the file ${MODULE_DEFCONFIG} is needed to build this test.
	exit 99
    fi

    if [ -z "${ARCH}" ]
    then
	ARCH=`uname -m`
    fi
    case $ARCH in
	    i?86) ARCH=i386;;
    esac

    if [ -z "${SUBARCH}" ]
    then
	SUBARCH=${ARCH}
    fi
    case $SUBARCH in
	    i?86) SUBARCH=i386;;
    esac


    if [ -n "${KERNEL_CONFIG_FILE}" ]
    then
	echo "Making local copy of kernel source, for ${KERNEL_CONFIG_FILE}."
	# if there is a KERNEL_CONFIG_FILE, then we have to
	# lndir, and "make oldconfig" the kernel to get something working.

	LOCAL_KERNEL_SRC=`pwd`/OUTPUT${KLIPS_MODULE}/$kernel_var_name

	rm -rf ${LOCAL_KERNEL_SRC}
	mkdir -p ${LOCAL_KERNEL_SRC}

        # get ourselves a kernel source tree, which is configured
        (cd ${LOCAL_KERNEL_SRC} && lndir -silent $KERNEL_SRC . )

	# this directory needs to really be a symlink.
	rm -r ${LOCAL_KERNEL_SRC}/include/asm

	cp ${KERNEL_CONFIG_FILE} ${LOCAL_KERNEL_SRC}/.config

	(cd ${LOCAL_KERNEL_SRC} && make ARCH=${ARCH} SUBARCH=${SUBARCH} oldconfig ) >OUTPUT${KLIPS_MODULE}/oldconfig.txt

	# repoint ourselves here, so we use the just configured sources.
	KERNEL_SRC=${LOCAL_KERNEL_SRC}
    fi


    # make this name absolute.
    MODULE_DEF_INCLUDE=`pwd`/$MODULE_DEF_INCLUDE

    if [ -z "${MODULE_DEFCONFIG}" ]
    then
	MODULE_DEFCONFIG=/dev/null
    else
	MODULE_DEFCONFIG=`pwd`/$MODULE_DEFCONFIG
    fi

    rm -f OUTPUT${KLIPS_MODULE}/module/ipsec.o

    cmd="(cd $OPENSWANSRCDIR && make KERNELSRC=$KERNEL_SRC MOD${KERNVER}BUILDDIR=$moddir OPENSWANSRCDIR=$OPENSWANSRCDIR MODULE_DEFCONFIG=${MODULE_DEFCONFIG} MODULE_DEF_INCLUDE=${MODULE_DEF_INCLUDE} ARCH=${ARCH} SUBARCH=${SUBARCH} module${KERNVER} )"
    echo "# run as" >OUTPUT${KLIPS_MODULE}/doit.sh
    echo "$cmd" >>OUTPUT${KLIPS_MODULE}/doit.sh
    . OUTPUT${KLIPS_MODULE}/doit.sh

    if [ -n "${KERNEL_PROCESS_FILE}" ]
    then
      source ${KERNEL_PROCESS_FILE} 

    elif [ -r OUTPUT${KLIPS_MODULE}/module/ipsec.o ]
    then
	success=true
    fi

    if [ -n "${KERNEL_CONFIG_FILE}" ]
    then
       if [ -z "${KERNEL_PATCH_LEAVE_SOURCE}" ]
       then
	    rm -r ${KERNEL_CONFIG_FILE}
       fi
    fi

    case "$success" in
    true)	exit 0 ;;
    *)		exit 1 ;;
    esac
}

# test entry point:
module_compile() {
    testdir=$1
    testexpect=$2

    echo '****MODULE COMPILE RUNNING' $testdir '*******'

    export UML_BRAND="$$"
    ( preptest $testdir module_compile && do_module_compile_test )
    stat=$?
    if [ $stat = 99 ]
    then
        echo Test missing parts.
	stat='missing parts'
    fi

    recordresults $testdir "$testexpect" "$stat" $testdir false 
}

export_variables() {
    # Xhost script takes things from the environment.
    for host in $XHOST_LIST
    do
       verboseecho "Processing exports for $host"
       verboseecho
       lhost=`echo $host | tr 'A-Z' 'a-z'`

       local startvar
       startvar=${host}_START
       if [ -z "${!startvar-}" ]
       then
            local startdir
	    local starthost
	    starthost=${host}HOST
	    startdir=$POOLSPACE/${!starthost}
	    if [ -n "${KLIPS_MODULE-}" ]
	    then
		eval ${host}_START=$startdir/startmodule.sh
	    else
	        eval ${host}_START=$startdir/start.sh
            fi
       fi
       export ${host}_START

       eval "REF${KERNVER}_${host}_CONSOLE_RAW=OUTPUT${KLIPS_MODULE}/${KERNVER}${lhost}console.txt"
       export REF${KERNVER}_${host}_CONSOLE_RAW
       export ${host}_INIT_SCRIPT
       export ${host}_RUN_SCRIPT
       export ${host}_RUN2_SCRIPT
       export ${host}_RUN3_SCRIPT
       export ${host}_RUN4_SCRIPT
       export ${host}_RUN5_SCRIPT
       export ${host}_FINAL_SCRIPT
    done

    for net in NORTH SOUTH NORTHPUBLIC SOUTHPUBLIC EAST WEST PUBLIC ADMIN PRIVATE
    do
	export ${net}_PLAY
	export ${net}_REC
	export ${net}_ARPREPLY
    done

    export NORTH_PLAY
    export SOUTH_PLAY
    export XHOST_LIST
}

###################################
#
#  test type: umlXhost - a test with many hosts under control
#
###################################

do_umlX_test() {

    prerunsetup

    success=true
    failnum=1

    # these are network names
    EASTOUTPUT=''
    WESTOUTPUT=''
    PUBOUTPUT=''

    EXP2_ARGS=''

    export_variables

    if [ -n "${EAST_INPUT-}" ]
    then
	EAST_PLAY=$EAST_INPUT export EAST_PLAY
    fi

    if [ -n "${WEST_INPUT-}" ]
    then
	WEST_PLAY=$WEST_INPUT export WEST_PLAY
    fi

    if [ -n "${PUB_INPUT-}" ]
    then
	EXP2_ARGS="$EXP2_ARGS -p $PUB_INPUT"
    fi

    if [ -z "${XHOST_LIST-}" ]
    then
	XHOST_LIST="EAST WEST JAPAN"
    fi

    if [ -n "${REF_EAST_OUTPUT-}" ]
    then
	EASTOUTPUT=`basename $REF_EAST_OUTPUT .txt `
	EXP2_ARGS="$EXP2_ARGS -E OUTPUT${KLIPS_MODULE}/$EASTOUTPUT.pcap"
    fi

    if [ -n "${REF_WEST_OUTPUT-}" ]
    then
	WESTOUTPUT=`basename $REF_WEST_OUTPUT .txt `
	EXP2_ARGS="$EXP2_ARGS -W OUTPUT${KLIPS_MODULE}/$WESTOUTPUT.pcap"
    fi

    if [ -n "${REF_NORTH_OUTPUT-}" ]
    then
	NORTHOUTPUT=`basename $REF_NORTH_OUTPUT .txt `
	NORTH_REC=OUTPUT${KLIPS_MODULE}/$EASTOUTPUT.pcap export NORTH_REC
    fi

    if [ -n "${REF_SOUTH_OUTPUT-}" ]
    then
	SOUTHOUTPUT=`basename $REF_SOUTH_OUTPUT .txt `
	SOUTH_REC=OUTPUT${KLIPS_MODULE}/$WESTOUTPUT.pcap export SOUTH_REC
    fi

    if [ -n "${REF_PUB_OUTPUT-}" ]
    then
	PUBOUTPUT=`basename $REF_PUB_OUTPUT .txt`
	EXP2_ARGS="$EXP2_ARGS -P OUTPUT${KLIPS_MODULE}/$PUBOUTPUT.pcap"
    fi

    if [ -n "${NETJIG_EXTRA-}" ]
    then
	EXP2_ARGS="$EXP2_ARGS -N $NETJIG_EXTRA"
    fi

    EXP2_ARGS="$EXP2_ARGS "`setup_additional_hosts`

    rm -f OUTPUT${KLIPS_MODULE}/eastconsole.txt
    rm -f OUTPUT${KLIPS_MODULE}/westconsole.txt
    rm -f OUTPUT${KLIPS_MODULE}/japanconsole.txt

    cmd="expect -f $UTILS/Xhost-test.tcl -- -n $NJ $EXP2_ARGS "
    $NETJIGDEBUG && echo $cmd
    eval $cmd

    pcap_filter west   "${REF_WEST_OUTPUT-}" "$WESTOUTPUT" "${REF_WEST_FILTER-}"
    pcap_filter east   "${REF_EAST_OUTPUT-}" "$EASTOUTPUT" "${REF_EAST_FILTER-}"
    pcap_filter public "${REF_PUB_OUTPUT-}"  "$PUBOUTPUT"  "${REF_PUB_FILTER-}"

    for host in $XHOST_LIST
    do
       local consoleref
       consoleref=REF${KERNVER}_${host}_CONSOLE_OUTPUT
       lhost=`echo $host | tr 'A-Z' 'a-z'`

	if [ -n "${!consoleref-}" ]
	then
	    consolediff ${KERNVER}$lhost OUTPUT${KLIPS_MODULE}/${KERNVER}${lhost}console.txt ${!consoleref}
	fi
    done

    case "$success" in
    true)	exit 0 ;;
    *)		exit 1 ;;
    esac
}


# test entry point:
umlXhost() {
    testdir=$1
    testexpect=$2

    echo '***** UML 3HOST RUNNING' $testdir '*******'

    export UML_BRAND="$$"
    ( preptest $testdir umlXhost && do_umlX_test )
    stat=$?

    recordresults $testdir "$testexpect" "$stat" $testdir ""
}


###################################
#
#  test type: buildtest
#
#  does an alternate build with another set of options and/or
#  a different kind of compiler
#
###################################

do_build_test() {

    rm -rf OUTPUT${KLIPS_MODULE}/root
    mkdir -p OUTPUT${KLIPS_MODULE}/root

    # locale affects sort order.
    LC_ALL=C export LC_ALL

    success=true
    instdir=`cd OUTPUT${KLIPS_MODULE}/root && pwd`

    prerunsetup

    if [ -n "${INSTALL_FLAGS-}" ]
    then
	$MAKE_INSTALL_TEST_DEBUG && echo make --no-print-directory DESTDIR=$instdir $INSTALL_FLAGS
	(cd $OPENSWANSRCDIR && eval make OPENSWANSRCDIR=`pwd` --no-print-directory DESTDIR=$instdir $INSTALL_FLAGS ) >OUTPUT${KLIPS_MODULE}/install1.txt 2>&1 || exit 1
    fi

    if [ -n "${POSTINSTALL_SCRIPT-}" ]
    then
	$POSTINSTALL_SCRIPT $OPENSWANSRCDIR $instdir || exit 1
    fi

    if [ -n "${INSTALL2_FLAGS-}" ]
    then
	$MAKE_INSTALL_TEST_DEBUG && echo make --no-print-directory DESTDIR=$instdir $INSTALL2_FLAGS
	(cd $OPENSWANSRCDIR && eval make OPENSWANSRCDIR=`pwd` --no-print-directory DESTDIR=$instdir $INSTALL2_FLAGS ) >OUTPUT${KLIPS_MODULE}/install2.txt 2>&1 || exit 1
    fi

    if [ -n "${UNINSTALL_FLAGS-}" ]
    then
	$MAKE_INSTALL_TEST_DEBUG && echo make --no-print-directory DESTDIR=$instdir $UNINSTALL_FLAGS
	(cd $OPENSWANSRCDIR && eval make OPENSWANSRCDIR=`pwd` --no-print-directory DESTDIR=$instdir $UNINSTALL_FLAGS ) >OUTPUT${KLIPS_MODULE}/uninstall.txt 2>&1 || exit 1
    fi

    if [ -n "${REF_MAKE_DOC_OUTPUT-}" ]
    then
      rm -f OUTPUT${KLIPS_MODULE}/$REF_MAKE_DOC_OUTPUT.txt

      (cd $OPENSWANSRCDIR/doc && eval make OPENSWANSRCDIR=$OPENSWANSRCDIR clean --no-print-directory && eval make OPENSWANSRCDIR=$OPENSWANSRCDIR --no-print-directory ) | sort >OUTPUT${KLIPS_MODULE}/$REF_MAKE_DOC_OUTPUT.txt
      if diff -u -w -b -B $REF_MAKE_DOC_OUTPUT.txt OUTPUT${KLIPS_MODULE}/$REF_MAKE_DOC_OUTPUT.txt >OUTPUT${KLIPS_MODULE}/$REF_MAKE_DOC_OUTPUT.diff
      then
	 echo "make doc output matched"
      else
	 echo "make doc output differed"
	 success=false
      fi
    fi

    if [ -n "${REF_FIND_f_l_OUTPUT-}" ]
    then
      rm -f OUTPUT${KLIPS_MODULE}/$REF_FIND_f_l_OUTPUT

      (cd OUTPUT${KLIPS_MODULE}/root && find . \( -type f -or -type l \) -print ) | sort >OUTPUT${KLIPS_MODULE}/$REF_FIND_f_l_OUTPUT.txt
      if diff -u -w -b -B $REF_FIND_f_l_OUTPUT.txt OUTPUT${KLIPS_MODULE}/$REF_FIND_f_l_OUTPUT.txt >OUTPUT${KLIPS_MODULE}/$REF_FIND_f_l_OUTPUT.diff
      then
	 echo "Install list file list matched"
      else
	 echo "Install list file list differed"
	 success=false
      fi
    fi


    if [ -n "${REF_FILE_CONTENTS-}" ]
    then
      cat $REF_FILE_CONTENTS | while read reffile samplefile
      do
	if diff -u -w -b -B $reffile $instdir/$samplefile >OUTPUT${KLIPS_MODULE}/$reffile.diff
	then
	    echo "Reffile $samplefile matched"
	else
	    echo "Reffile $samplefile differed"
	    success=false
	fi
      done
    fi

    case "$success" in
    true)	exit 0 ;;
    *)		exit 1 ;;
    esac
}


# test entry point:
buildtest() {
    testdir=$1
    testexpect=$2

    echo '**** Make BUILD RUNNING' $testdir${KLIPS_MODULE} '****'

    OPENSWANSRCDIR=`cd $OPENSWANSRCDIR && pwd` export OPENSWANSRCDIR

    export UML_BRAND="$$"
    ( preptest $testdir buildtest && do_build_test )
    stat=$?

    recordresults $testdir "$testexpect" "$stat" $testdir${KLIPS_MODULE} false
}

###################################
#
#  test type: unittest
#
# testparams.sh should specify a script to be run as $TESTSCRIPT
#          REF_CONSOLE_OUTPUT= name of reference output
#    
# The script will be started with:
#          ROOTDIR=    set to root of source code.
#          OBJDIRTOP=  set to location of object files
# 
#
# testparams.sh should set PROGRAMS= to a list of subdirs of programs/
#                that must be built before using the test. This allows
#                additional modules to be built.
#
# If there is a Makefile in the subdir, it will be invoked as
# "make checkprograms". It will have the above variables as well,
# and make get the build environment with 
#    include ${ROOTDIR}/programs/Makefile.program
#
# The stdout of the script will be set to an output file, which will then
# be sanitized using the normal set of fixup scripts.
#          
#
###################################

do_unittest() {

    export ROOTDIR=${OPENSWANSRCDIR}
    eval `(cd $ROOTDIR; make --no-print-directory env )`
    failnum=1

    if [ ! -x "$TESTSCRIPT" ]; then echo "TESTSCRIPT=$TESTSCRIPT is not executable"; exit 41; fi

    echo "BUILDING DEPENDANCIES"
    (cd ${ROOTDIR}/programs;
     for program in ${PROGRAMS}
     do
	if [ -d $program ]; then (cd $program && make programs checkprograms ); fi
     done)

    echo "BUILDING TEST CASE"
    # if there is a makefile, run it and bail if fails
    if [ -f Makefile ]; then
	if make checkprograms; then
	    :
	else
	    exit 1;
	fi
    fi

    # make sure we get all core dumps!
    ulimit -c unlimited
    export OBJDIRTOP

    OUTDIR=${OBJDIRTOP}/testing/${TESTSUBDIR}/${TESTNAME}
    mkdir -p ${OUTDIR}
    rm -f OUTPUT; ln -f -s ${OUTDIR} OUTPUT

    echo "RUNNING $TESTSCRIPT"
    ./$TESTSCRIPT >${OUTDIR}/console.txt
    echo "DONE    $TESTSCRIPT"

    stat=$?
    echo Exit code $stat
    if [ $stat -gt 128 ]
    then
	stat="$stat core"
    else
        consolediff "" OUTPUT/console.txt $REF_CONSOLE_OUTPUT
	case "$success" in
	true)	exit 0 ;;
	*)	exit $failnum ;;
	esac
    fi
}

unittest() {
    testcase=$1
    testexpect=$2

    echo '**** make unittest RUNNING '$testcase' ****'

    echo Running $testobj
    ( preptest $testcase unittest false && do_unittest )
    stat=$?

    TEST_PURPOSE=regress recordresults $testcase "$testexpect" "$stat" $testcase false
}




<|MERGE_RESOLUTION|>--- conflicted
+++ resolved
@@ -1218,15 +1218,9 @@
 	    export TEST_PURPOSE=regress
 
 	    echo "file ../$testobj" >lib-$testobj/.gdbinit
-<<<<<<< HEAD
 	    echo "set args "${UNITTESTARGS} >>lib-$testobj/.gdbinit
 
 	    ${ECHO} Multilib running lib-$testobj/testlist.sh for $testobj ${UNITTESTARGS}
-=======
-	    echo "set args "${UNITTESTARS} >>$testobj/.gdbinit
-
-	    echo Running $testobj ${UNITTESTARGS}
->>>>>>> 7d8b8134
 	    ( ulimit -c unlimited; cd lib-$testobj && ./testlist.sh >OUTPUT${KLIPS_MODULE}/$testobj.txt 2>&1 )
 
 	    stat=$?
