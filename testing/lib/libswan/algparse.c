#define AGGRESSIVE 1
#define PRINT_SA_DEBUG 1
#include "../../../lib/libswan/alg_info.c"

#if 0
/* work in progress */
#include "../../../programs/pluto/plutoalg.c"
#include "../../../programs/pluto/ike_alg.c"
#endif

char *progname;

void exit_tool(int stat)
{
	exit(stat);
}

void do_test(const char *algstr, int ttype) {
	struct alg_info *aie;
	char err_buf[256];	/* ??? big enough? */
	char algbuf[256];

	printf("[%*s] ", 20, algstr);
	switch(ttype) {
	case PROTO_IPSEC_ESP:
		aie = (struct alg_info *)alg_info_esp_create_from_str(
			algstr, err_buf, sizeof(err_buf));
		break;
	case PROTO_IPSEC_AH:
		aie = (struct alg_info *)alg_info_ah_create_from_str(
			algstr, err_buf, sizeof(err_buf));
		break;
#ifdef WORK_IN_PROGRESS
	case PROTO_ISAKMP:
		aie = (struct alg_info *)alg_info_ike_create_from_str(
			algstr, err_buf, sizeof(err_buf));
		break;
#endif
	}
<<<<<<< HEAD
	alg_info_snprint(algbuf, 256, aie);
	if (err_buf[0] != '\0')
=======
	algbuf[0] = '\0';
	if (aie != NULL)
		alg_info_snprint(algbuf, sizeof(algbuf), aie);
	if (err_buf[0] != '\0') {
>>>>>>> cd89649b
		printf("ERROR: alg=%s  error=%s\n", algbuf, err_buf);
	} else {
		passert(aie != NULL);
		printf("   OK: alg=%s\n", algbuf);
	}
<<<<<<< HEAD
	alg_info_free(aie);
=======
	if (aie != NULL)
		alg_info_free(aie);
>>>>>>> cd89649b
}

main(int argc, char *argv[]) {

	progname = argv[0];

	tool_init_log();

	/* esp= */
	do_test("3des-sha1;modp1024", PROTO_IPSEC_ESP);
	do_test("3des-sha1;modp1536", PROTO_IPSEC_ESP);
	do_test("3des-sha1;modp2048", PROTO_IPSEC_ESP);
	do_test("3des-sha1;dh22", PROTO_IPSEC_ESP);
	do_test("3des-sha1;dh23", PROTO_IPSEC_ESP);
	do_test("3des-sha1;dh24", PROTO_IPSEC_ESP);
	do_test("3des-sha1", PROTO_IPSEC_ESP);
	do_test("3des168-sha1", PROTO_IPSEC_ESP); /* should get rejected */
	do_test("null-sha1", PROTO_IPSEC_ESP);
	do_test("aes256-sha1", PROTO_IPSEC_ESP);
	do_test("aes128-sha1", PROTO_IPSEC_ESP);
	do_test("aes224-sha1", PROTO_IPSEC_ESP); /* should get rejected */
	do_test("aes512-sha1", PROTO_IPSEC_ESP); /* should get rejected */
	do_test("aes-sha1", PROTO_IPSEC_ESP);
	do_test("aes-sha", PROTO_IPSEC_ESP);
	do_test("aes", PROTO_IPSEC_ESP);
	do_test("aes256-sha", PROTO_IPSEC_ESP);
	do_test("aes256-sha2", PROTO_IPSEC_ESP);
	do_test("aes256-sha2_256", PROTO_IPSEC_ESP);
	do_test("aes256-sha2_384", PROTO_IPSEC_ESP);
	do_test("aes256-sha2_512", PROTO_IPSEC_ESP);
	do_test("camellia", PROTO_IPSEC_ESP);
	do_test("aes_ccm_a-128-null", PROTO_IPSEC_ESP);
	do_test("aes_ccm_a-192-null", PROTO_IPSEC_ESP);
	do_test("aes_ccm_a-256-null", PROTO_IPSEC_ESP);
	do_test("aes_ccm_b-128-null", PROTO_IPSEC_ESP);
	do_test("aes_ccm_b-192-null", PROTO_IPSEC_ESP);
	do_test("aes_ccm_b-256-null", PROTO_IPSEC_ESP);
	do_test("aes_ccm_c-128-null", PROTO_IPSEC_ESP);
	do_test("aes_ccm_c-192-null", PROTO_IPSEC_ESP);
	do_test("aes_ccm_c-256-null", PROTO_IPSEC_ESP);
	do_test("aes_gcm_a-128-null", PROTO_IPSEC_ESP);
	do_test("aes_gcm_a-192-null", PROTO_IPSEC_ESP);
	do_test("aes_gcm_a-256-null", PROTO_IPSEC_ESP);
	do_test("aes_gcm_b-128-null", PROTO_IPSEC_ESP);
	do_test("aes_gcm_b-192-null", PROTO_IPSEC_ESP);
	do_test("aes_gcm_b-256-null", PROTO_IPSEC_ESP);
	do_test("aes_gcm_c-128-null", PROTO_IPSEC_ESP);
	do_test("aes_gcm_c-192-null", PROTO_IPSEC_ESP);
	do_test("aes_gcm_c-256-null", PROTO_IPSEC_ESP);
	do_test("aes_ctr", PROTO_IPSEC_ESP);
	do_test("serpent", PROTO_IPSEC_ESP);
	do_test("twofish", PROTO_IPSEC_ESP);
	do_test("blowfish", PROTO_IPSEC_ESP); /* obsoleted */
	do_test("des-sha1", PROTO_IPSEC_ESP); /* obsoleted */
	do_test("mars", PROTO_IPSEC_ESP);
	/* do_test("modp1536", PROTO_IPSEC_ESP); should we support this?  */

	/* ah= */
	do_test("md5", PROTO_IPSEC_AH);
	do_test("sha", PROTO_IPSEC_AH);
	do_test("sha1", PROTO_IPSEC_AH);
	do_test("sha2", PROTO_IPSEC_AH);
	/* these should fail - but not by passert() */
	do_test("aes-sha1", PROTO_IPSEC_AH);
	do_test("vanityhash1", PROTO_IPSEC_AH);


#ifdef WORK_IB_PROGRESS
	/* ike= */
	do_test("3des-sha1", PROTO_ISAKMP);
#endif

	/* should not fail but do */
	do_test("id3", PROTO_IPSEC_ESP); /* alternative spelling for 3DES */
	do_test("id12", PROTO_IPSEC_ESP); /* alternative spelling for AES */


	report_leaks();
	tool_close_log();
	exit(0);
}<|MERGE_RESOLUTION|>--- conflicted
+++ resolved
@@ -37,26 +37,17 @@
 		break;
 #endif
 	}
-<<<<<<< HEAD
-	alg_info_snprint(algbuf, 256, aie);
-	if (err_buf[0] != '\0')
-=======
 	algbuf[0] = '\0';
 	if (aie != NULL)
 		alg_info_snprint(algbuf, sizeof(algbuf), aie);
 	if (err_buf[0] != '\0') {
->>>>>>> cd89649b
 		printf("ERROR: alg=%s  error=%s\n", algbuf, err_buf);
 	} else {
 		passert(aie != NULL);
 		printf("   OK: alg=%s\n", algbuf);
 	}
-<<<<<<< HEAD
-	alg_info_free(aie);
-=======
 	if (aie != NULL)
 		alg_info_free(aie);
->>>>>>> cd89649b
 }
 
 main(int argc, char *argv[]) {
