--- conflicted
+++ resolved
@@ -1,13 +1,4 @@
-east:~#
  TESTNAME=transport-01
-east:~#
- source /testing/pluto/bin/eastlocal.sh
-east:~#
- sh /etc/init.d/inetd stop
-Stopping internet superserver: inetd.
-east:~#
- sh /etc/init.d/inetd start
-Starting internet superserver: inetd.
 east:~#
  telnet localhost 3 | wc -l
 Connection closed by foreign host.
@@ -20,12 +11,6 @@
 east:~#
  ipsec auto --add west--east-pass
 east:~#
-<<<<<<< HEAD
- /testing/pluto/bin/wait-until-pluto-started
-east:~#
- ipsec auto --route west--east-pass
-east:~#
-=======
  ipsec auto --add west--east-pass2
 east:~#
  sh /etc/init.d/inetd start
@@ -41,7 +26,6 @@
 0          192.0.2.254/32     -> 192.1.2.45/32      => %pass
 0          192.1.2.23/32      -> 192.1.2.45/32      => %pass
 east:~#
->>>>>>> 642922d6
  ipsec whack --debug-control --debug-controlmore --debug-crypt
 east:~#
  
