--- conflicted
+++ resolved
@@ -37,23 +37,13 @@
 west #
  ipsec auto --up  westnet-eastnet-ikev2
 002 "westnet-eastnet-ikev2" #1: initiating v2 parent SA
-<<<<<<< HEAD
-133 "westnet-eastnet-ikev2" #1: STATE_PARENT_I1: initiate
+133 "westnet-eastnet-ikev2" #1: initiate
 002 "westnet-eastnet-ikev2" #1: IMPAIR: adding bogus bit to critical octet
 002 "westnet-eastnet-ikev2" #1: IMPAIR: adding bogus bit to critical octet
 002 "westnet-eastnet-ikev2" #1: IMPAIR: adding bogus bit to critical octet
 002 "westnet-eastnet-ikev2" #1: IMPAIR: adding bogus bit to critical octet
 002 "westnet-eastnet-ikev2" #1: IMPAIR: adding bogus bit to critical octet
 002 "westnet-eastnet-ikev2" #1: IMPAIR: adding bogus bit to critical octet
-=======
-133 "westnet-eastnet-ikev2" #1: initiate
-002 "westnet-eastnet-ikev2" #1:  setting bogus ISAKMP_PAYLOAD_LIBRESWAN_BOGUS flag in ISAKMP payload
-002 "westnet-eastnet-ikev2" #1:  setting bogus ISAKMP_PAYLOAD_LIBRESWAN_BOGUS flag in ISAKMP payload
-002 "westnet-eastnet-ikev2" #1:  setting bogus ISAKMP_PAYLOAD_LIBRESWAN_BOGUS flag in ISAKMP payload
-002 "westnet-eastnet-ikev2" #1:  setting bogus ISAKMP_PAYLOAD_LIBRESWAN_BOGUS flag in ISAKMP payload
-002 "westnet-eastnet-ikev2" #1:  setting bogus ISAKMP_PAYLOAD_LIBRESWAN_BOGUS flag in ISAKMP payload
-002 "westnet-eastnet-ikev2" #1:  setting bogus ISAKMP_PAYLOAD_LIBRESWAN_BOGUS flag in ISAKMP payload
->>>>>>> 9c7e645a
 133 "westnet-eastnet-ikev2" #1: STATE_PARENT_I1: sent v2I1, expected v2R1
 002 "westnet-eastnet-ikev2" #1: IMPAIR: adding bogus bit to critical octet
 002 "westnet-eastnet-ikev2" #1: IMPAIR: adding bogus bit to critical octet
