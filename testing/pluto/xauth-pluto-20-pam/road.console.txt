/testing/guestbin/swan-prep
road #
 # replace IP to pseudo random (probably not really needed)
road #
 ifconfig eth0 192.1.3.194 netmask 255.255.255.0
road #
 route add -net default gw 192.1.3.254
road #
 ipsec start
Redirecting to: systemctl start ipsec.service
road #
 /testing/pluto/bin/wait-until-pluto-started
road #
 ipsec auto --add xauth-road-eastnet
002 added connection description "xauth-road-eastnet"
road #
 echo done
done
road #
 ipsec whack --debug-all --impair-retransmits
road #
 ipsec whack --xauthname 'baduser' --xauthpass 'use1pass' --name xauth-road-eastnet --initiate
002 "xauth-road-eastnet" #1: initiating Main Mode
104 "xauth-road-eastnet" #1: STATE_MAIN_I1: initiate
106 "xauth-road-eastnet" #1: STATE_MAIN_I2: sent MI2, expecting MR2
108 "xauth-road-eastnet" #1: STATE_MAIN_I3: sent MI3, expecting MR3
<<<<<<< HEAD
002 "xauth-road-eastnet" #1: Peer ID is ID_FQDN: '@east'
004 "xauth-road-eastnet" #1: STATE_MAIN_I4: ISAKMP SA established {auth=RSA_SIG cipher=aes_256 integ=sha group=MODP2048}
=======
002 "xauth-road-eastnet" #1: Main mode peer ID is ID_FQDN: '@east'
004 "xauth-road-eastnet" #1: STATE_MAIN_I4: ISAKMP SA established {auth=RSA_SIG cipher=aes_256 integ=sha2_256 group=MODP2048}
>>>>>>> 1f3372bc
041 "xauth-road-eastnet" #1: xauth-road-eastnet prompt for Username:
040 "xauth-road-eastnet" #1: xauth-road-eastnet prompt for Password:
002 "xauth-road-eastnet" #1: XAUTH: Answering XAUTH challenge with user='baduser'
004 "xauth-road-eastnet" #1: STATE_XAUTH_I1: XAUTH client - awaiting CFG_set {auth=RSA_SIG cipher=aes_256 integ=sha2_256 group=MODP2048}
002 "xauth-road-eastnet" #1: Received Cisco XAUTH status: FAIL
002 "xauth-road-eastnet" #1: xauth: xauth_client_ackstatus() returned STF_OK
002 "xauth-road-eastnet" #1: XAUTH: aborting entire IKE Exchange
036 "xauth-road-eastnet" #1: encountered fatal error in state STATE_XAUTH_I1
road #
 ipsec whack --xauthname 'gooduser' --xauthpass 'use1pass' --name xauth-road-eastnet --initiate
002 "xauth-road-eastnet" #2: initiating Main Mode
104 "xauth-road-eastnet" #2: STATE_MAIN_I1: initiate
106 "xauth-road-eastnet" #2: STATE_MAIN_I2: sent MI2, expecting MR2
108 "xauth-road-eastnet" #2: STATE_MAIN_I3: sent MI3, expecting MR3
<<<<<<< HEAD
002 "xauth-road-eastnet" #2: Peer ID is ID_FQDN: '@east'
004 "xauth-road-eastnet" #2: STATE_MAIN_I4: ISAKMP SA established {auth=RSA_SIG cipher=aes_256 integ=sha group=MODP2048}
=======
002 "xauth-road-eastnet" #2: Main mode peer ID is ID_FQDN: '@east'
004 "xauth-road-eastnet" #2: STATE_MAIN_I4: ISAKMP SA established {auth=RSA_SIG cipher=aes_256 integ=sha2_256 group=MODP2048}
>>>>>>> 1f3372bc
041 "xauth-road-eastnet" #2: xauth-road-eastnet prompt for Username:
040 "xauth-road-eastnet" #2: xauth-road-eastnet prompt for Password:
002 "xauth-road-eastnet" #2: XAUTH: Answering XAUTH challenge with user='gooduser'
004 "xauth-road-eastnet" #2: STATE_XAUTH_I1: XAUTH client - awaiting CFG_set {auth=RSA_SIG cipher=aes_256 integ=sha2_256 group=MODP2048}
002 "xauth-road-eastnet" #2: XAUTH: Successfully Authenticated
004 "xauth-road-eastnet" #2: STATE_XAUTH_I1: XAUTH client - awaiting CFG_set {auth=RSA_SIG cipher=aes_256 integ=sha2_256 group=MODP2048}
002 "xauth-road-eastnet" #3: initiating Quick Mode RSASIG+ENCRYPT+TUNNEL+PFS+UP+XAUTH+IKEV1_ALLOW+IKEV2_ALLOW+SAREF_TRACK+IKE_FRAG_ALLOW+ESN_NO
117 "xauth-road-eastnet" #3: STATE_QUICK_I1: initiate
004 "xauth-road-eastnet" #3: STATE_QUICK_I2: sent QI2, IPsec SA established tunnel mode {ESP=>0xESPESP <0xESPESP xfrm=AES_128-HMAC_SHA1 NATOA=none NATD=none DPD=passive username=gooduser}
road #
 ping -n -c4 192.0.2.254
PING 192.0.2.254 (192.0.2.254) 56(84) bytes of data.
64 bytes from 192.0.2.254: icmp_seq=1 ttl=64 time=0.XXX ms
64 bytes from 192.0.2.254: icmp_seq=2 ttl=64 time=0.XXX ms
64 bytes from 192.0.2.254: icmp_seq=3 ttl=64 time=0.XXX ms
64 bytes from 192.0.2.254: icmp_seq=4 ttl=64 time=0.XXX ms
--- 192.0.2.254 ping statistics ---
4 packets transmitted, 4 received, 0% packet loss, time XXXX
rtt min/avg/max/mdev = 0.XXX/0.XXX/0.XXX/0.XXX ms
road #
 echo done
done
road #
 ipsec look
road NOW
XFRM state:
src 192.1.2.23 dst 192.1.3.194
	proto esp spi 0xSPISPIXX reqid REQID mode tunnel
	replay-window 32 flag af-unspec
	auth-trunc hmac(sha1) 0xHASHKEY 96
	enc cbc(aes) 0xENCKEY
src 192.1.3.194 dst 192.1.2.23
	proto esp spi 0xSPISPIXX reqid REQID mode tunnel
	replay-window 32 flag af-unspec
	auth-trunc hmac(sha1) 0xHASHKEY 96
	enc cbc(aes) 0xENCKEY
XFRM policy:
src 192.1.3.194/32 dst 192.0.2.0/24 
	dir out priority 2088 ptype main 
	tmpl src 192.1.3.194 dst 192.1.2.23
		proto esp reqid REQID mode tunnel
src 192.0.2.0/24 dst 192.1.3.194/32 
	dir fwd priority 2088 ptype main 
	tmpl src 192.1.2.23 dst 192.1.3.194
		proto esp reqid REQID mode tunnel
src 192.0.2.0/24 dst 192.1.3.194/32 
	dir in priority 2088 ptype main 
	tmpl src 192.1.2.23 dst 192.1.3.194
		proto esp reqid REQID mode tunnel
src 0.0.0.0/0 dst 0.0.0.0/0 
	socket out priority 0 ptype main 
src 0.0.0.0/0 dst 0.0.0.0/0 
	socket in priority 0 ptype main 
src 0.0.0.0/0 dst 0.0.0.0/0 
	socket out priority 0 ptype main 
src 0.0.0.0/0 dst 0.0.0.0/0 
	socket in priority 0 ptype main 
src 0.0.0.0/0 dst 0.0.0.0/0 
	socket out priority 0 ptype main 
src 0.0.0.0/0 dst 0.0.0.0/0 
	socket in priority 0 ptype main 
src 0.0.0.0/0 dst 0.0.0.0/0 
	socket out priority 0 ptype main 
src 0.0.0.0/0 dst 0.0.0.0/0 
	socket in priority 0 ptype main 
XFRM done
IPSEC mangle TABLES
NEW_IPSEC_CONN mangle TABLES
ROUTING TABLES
default via 192.1.3.254 dev eth0 
192.1.3.0/24 dev eth0 proto kernel scope link src 192.1.3.194 
NSS_CERTIFICATES
Certificate Nickname                                         Trust Attributes
                                                             SSL,S/MIME,JAR/XPI
road #
 if [ -f /etc/pam.d/pluto.stock ]; then mv /etc/pam.d/pluto.stock /etc/pam.d/pluto ; fi
road #
road #
 ../bin/check-for-core.sh
road #
 if [ -f /sbin/ausearch ]; then ausearch -r -m avc -ts recent ; fi
<|MERGE_RESOLUTION|>--- conflicted
+++ resolved
@@ -24,13 +24,8 @@
 104 "xauth-road-eastnet" #1: STATE_MAIN_I1: initiate
 106 "xauth-road-eastnet" #1: STATE_MAIN_I2: sent MI2, expecting MR2
 108 "xauth-road-eastnet" #1: STATE_MAIN_I3: sent MI3, expecting MR3
-<<<<<<< HEAD
 002 "xauth-road-eastnet" #1: Peer ID is ID_FQDN: '@east'
-004 "xauth-road-eastnet" #1: STATE_MAIN_I4: ISAKMP SA established {auth=RSA_SIG cipher=aes_256 integ=sha group=MODP2048}
-=======
-002 "xauth-road-eastnet" #1: Main mode peer ID is ID_FQDN: '@east'
 004 "xauth-road-eastnet" #1: STATE_MAIN_I4: ISAKMP SA established {auth=RSA_SIG cipher=aes_256 integ=sha2_256 group=MODP2048}
->>>>>>> 1f3372bc
 041 "xauth-road-eastnet" #1: xauth-road-eastnet prompt for Username:
 040 "xauth-road-eastnet" #1: xauth-road-eastnet prompt for Password:
 002 "xauth-road-eastnet" #1: XAUTH: Answering XAUTH challenge with user='baduser'
@@ -45,13 +40,8 @@
 104 "xauth-road-eastnet" #2: STATE_MAIN_I1: initiate
 106 "xauth-road-eastnet" #2: STATE_MAIN_I2: sent MI2, expecting MR2
 108 "xauth-road-eastnet" #2: STATE_MAIN_I3: sent MI3, expecting MR3
-<<<<<<< HEAD
 002 "xauth-road-eastnet" #2: Peer ID is ID_FQDN: '@east'
-004 "xauth-road-eastnet" #2: STATE_MAIN_I4: ISAKMP SA established {auth=RSA_SIG cipher=aes_256 integ=sha group=MODP2048}
-=======
-002 "xauth-road-eastnet" #2: Main mode peer ID is ID_FQDN: '@east'
 004 "xauth-road-eastnet" #2: STATE_MAIN_I4: ISAKMP SA established {auth=RSA_SIG cipher=aes_256 integ=sha2_256 group=MODP2048}
->>>>>>> 1f3372bc
 041 "xauth-road-eastnet" #2: xauth-road-eastnet prompt for Username:
 040 "xauth-road-eastnet" #2: xauth-road-eastnet prompt for Password:
 002 "xauth-road-eastnet" #2: XAUTH: Answering XAUTH challenge with user='gooduser'
