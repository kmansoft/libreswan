--- conflicted
+++ resolved
@@ -1,16 +1,6 @@
 ipsec auto --up  westnet-eastnet-ipv4-psk-ikev2
 ping -n -c 4 -I 192.0.1.254 192.0.2.254
 ipsec look
-<<<<<<< HEAD
-# sleep for 60s to run a few liveness cycles 
-sleep 20
-sleep 20
-sleep 20
-kill -9 `cat /run/pluto/pluto.pid`
-# sleep for timeout action
-sleep 30
-echo done
-=======
 # sleep for 30s to run a few liveness cycles 
 sleep 15
 sleep 15
@@ -20,5 +10,4 @@
 # sleeping for timeout
 sleep 20
 sleep 20
-sleep 20
->>>>>>> 105b240e
+sleep 20