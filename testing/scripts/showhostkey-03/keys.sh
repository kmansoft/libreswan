: ==== start ====
#!/bin/sh
TZ=GMT export TZ

# Test ignoring of PSK's and XAUTH's and PIN's
ipsec showhostkey --dump
<<<<<<< HEAD

ipsec showhostkey --file /testing/pluto/scripts/showhostkey-03/multiple.secrets --left
=======
>>>>>>> 662b7ec4

ipsec showhostkey --file /testing/pluto/scripts/showhostkey-03/multiple.secrets --left

: ==== end ====<|MERGE_RESOLUTION|>--- conflicted
+++ resolved
@@ -4,11 +4,6 @@
 
 # Test ignoring of PSK's and XAUTH's and PIN's
 ipsec showhostkey --dump
-<<<<<<< HEAD
-
-ipsec showhostkey --file /testing/pluto/scripts/showhostkey-03/multiple.secrets --left
-=======
->>>>>>> 662b7ec4
 
 ipsec showhostkey --file /testing/pluto/scripts/showhostkey-03/multiple.secrets --left
 
