/*
 * IPSEC Transmit code.
 * Copyright (C) 1996, 1997  John Ioannidis.
 * Copyright (C) 1998-2003   Richard Guy Briggs.
 * Copyright (C) 2004-2005   Michael Richardson <mcr@xelerance.com>
 * 
 * This program is free software; you can redistribute it and/or modify it
 * under the terms of the GNU General Public License as published by the
 * Free Software Foundation; either version 2 of the License, or (at your
 * option) any later version.  See <http://www.fsf.org/copyleft/gpl.txt>.
 * 
 * This program is distributed in the hope that it will be useful, but
 * WITHOUT ANY WARRANTY; without even the implied warranty of MERCHANTABILITY
 * or FITNESS FOR A PARTICULAR PURPOSE.  See the GNU General Public License
 * for more details.
 */

char ipsec_xmit_c_version[] = "RCSID $Id: ipsec_xmit.c,v 1.20.2.4 2006/04/20 16:33:07 mcr Exp $";

#define __NO_VERSION__
#include <linux/module.h>
#include <linux/config.h>	/* for CONFIG_IP_FORWARD */
#include <linux/version.h>
#include <linux/kernel.h> /* printk() */

#include "openswan/ipsec_param.h"

#ifdef MALLOC_SLAB
# include <linux/slab.h> /* kmalloc() */
#else /* MALLOC_SLAB */
# include <linux/malloc.h> /* kmalloc() */
#endif /* MALLOC_SLAB */
#include <linux/errno.h>  /* error codes */
#include <linux/types.h>  /* size_t */
#include <linux/interrupt.h> /* mark_bh */

#include <linux/netdevice.h>   /* struct device, struct net_device_stats, dev_queue_xmit() and other headers */
#include <linux/etherdevice.h> /* eth_type_trans */
#include <linux/ip.h>          /* struct iphdr */
#include <linux/tcp.h>         /* struct tcphdr */
#include <linux/udp.h>         /* struct udphdr */
#include <linux/skbuff.h>
#include <asm/uaccess.h>
#include <asm/checksum.h>
#include <openswan.h>
#ifdef NET_21
# define MSS_HACK_		/* experimental */
# include <linux/in6.h>
# include <net/dst.h>
# define proto_priv cb
#endif /* NET_21 */

#include <net/icmp.h>		/* icmp_send() */
#include <net/ip.h>
#ifdef NETDEV_23
# include <linux/netfilter_ipv4.h>
#endif /* NETDEV_23 */

#include <linux/if_arp.h>
#ifdef MSS_HACK
# include <net/tcp.h>		/* TCP options */
#endif	/* MSS_HACK */

#include "openswan/ipsec_kern24.h"
#include "openswan/radij.h"
#include "openswan/ipsec_life.h"
#include "openswan/ipsec_xform.h"
#include "openswan/ipsec_eroute.h"
#include "openswan/ipsec_encap.h"
#include "openswan/ipsec_radij.h"
#include "openswan/ipsec_xmit.h"
#include "openswan/ipsec_sa.h"
#include "openswan/ipsec_tunnel.h"
#include "openswan/ipsec_ipe4.h"
#include "openswan/ipsec_ah.h"
#include "openswan/ipsec_esp.h"

#ifdef CONFIG_KLIPS_IPCOMP
#include "openswan/ipcomp.h"
#endif /* CONFIG_KLIPS_IPCOMP */

#include <pfkeyv2.h>
#include <pfkey.h>

#include "openswan/ipsec_proto.h"
#include "openswan/ipsec_alg.h"

/* 
 * Stupid kernel API differences in APIs. Not only do some
 * kernels not have ip_select_ident, but some have differing APIs,
 * and SuSE has one with one parameter, but no way of checking to
 * see what is really what.
 */

#ifdef SUSE_LINUX_2_4_19_IS_STUPID
#define KLIPS_IP_SELECT_IDENT(iph, skb) ip_select_ident(iph)
#else

/* simplest case, nothing */
#if !defined(IP_SELECT_IDENT)
#define KLIPS_IP_SELECT_IDENT(iph, skb)  do { iph->id = htons(ip_id_count++); } while(0)
#endif

/* kernels > 2.3.37-ish */
#if defined(IP_SELECT_IDENT) && !defined(IP_SELECT_IDENT_NEW)
#define KLIPS_IP_SELECT_IDENT(iph, skb) ip_select_ident(iph, skb->dst)
#endif

/* kernels > 2.4.2 */
#if defined(IP_SELECT_IDENT) && defined(IP_SELECT_IDENT_NEW)
#define KLIPS_IP_SELECT_IDENT(iph, skb) ip_select_ident(iph, skb->dst, NULL)
#endif

#endif /* SUSE_LINUX_2_4_19_IS_STUPID */



#if defined(CONFIG_KLIPS_AH)
static __u32 zeroes[64];
#endif

int ipsec_xmit_trap_count = 0;
int ipsec_xmit_trap_sendcount = 0;

#ifdef CONFIG_KLIPS_DEBUG
#define dmp(_x,_y,_z) if(debug_xmit && sysctl_ipsec_debug_verbose) ipsec_dmp_block(_x,_y,_z)
#else /* CONFIG_KLIPS_DEBUG */
#define dmp(_x, _y, _z) 
#endif /* CONFIG_KLIPS_DEBUG */


#if !defined(SKB_COPY_EXPAND) || defined(KLIPS_UNIT_TESTS)
/*
 *	This is mostly skbuff.c:skb_copy().
 */
struct sk_buff *
skb_copy_expand(const struct sk_buff *skb, int headroom,
		int tailroom, int priority)
{
	struct sk_buff *n;
	unsigned long offset;

	/*
	 *	Do sanity checking
	 */
	if((headroom < 0) || (tailroom < 0) || ((headroom+tailroom) < 0)) {
		printk(KERN_WARNING
		       "klips_error:skb_copy_expand: "
		       "Illegal negative head,tailroom %d,%d\n",
		       headroom,
		       tailroom);
		return NULL;
	}
	/*
	 *	Allocate the copy buffer
	 */
	 
#ifndef NET_21
	IS_SKB(skb);
#endif /* !NET_21 */


	n=alloc_skb(skb->end - skb->head + headroom + tailroom, priority);

	KLIPS_PRINT(debug_tunnel & DB_TN_CROUT,
		    "klips_debug:skb_copy_expand: "
		    "allocating %d bytes, head=0p%p data=0p%p tail=0p%p end=0p%p end-head=%d tail-data=%d\n",
		    skb->end - skb->head + headroom + tailroom,
		    skb->head,
		    skb->data,
		    skb->tail,
		    skb->end,
		    skb->end - skb->head,
		    skb->tail - skb->data);

	if(n==NULL)
		return NULL;

	/*
	 *	Shift between the two data areas in bytes
	 */
	 
	/* Set the data pointer */
	skb_reserve(n,skb->data-skb->head+headroom);
	/* Set the tail pointer and length */
	if(skb_tailroom(n) < skb->len) {
		printk(KERN_WARNING "klips_error:skb_copy_expand: "
		       "tried to skb_put %ld, %d available.  This should never happen, please report.\n",
		       (unsigned long int)skb->len,
		       skb_tailroom(n));
		ipsec_kfree_skb(n);
		return NULL;
	}
	skb_put(n,skb->len);

	offset=n->head + headroom - skb->head;

	/* Copy the bytes */
	memcpy(n->head + headroom, skb->head,skb->end-skb->head);
#ifdef NET_21
	n->csum=skb->csum;
	n->priority=skb->priority;
	n->dst=dst_clone(skb->dst);
	if(skb->nh.raw)
		n->nh.raw=skb->nh.raw+offset;
#ifndef NETDEV_23
	n->is_clone=0;
#endif /* NETDEV_23 */
	atomic_set(&n->users, 1);
	n->destructor = NULL;
#ifdef HAVE_SOCK_SECURITY
	n->security=skb->security;
#endif
#else /* NET_21 */
	n->link3=NULL;
	n->when=skb->when;
	if(skb->ip_hdr)
	        n->ip_hdr=(struct iphdr *)(((char *)skb->ip_hdr)+offset);
	n->saddr=skb->saddr;
	n->daddr=skb->daddr;
	n->raddr=skb->raddr;
	n->seq=skb->seq;
	n->end_seq=skb->end_seq;
	n->ack_seq=skb->ack_seq;
	n->acked=skb->acked;
	n->free=1;
	n->arp=skb->arp;
	n->tries=0;
	n->lock=0;
	n->users=0;
#endif /* NET_21 */
	n->protocol=skb->protocol;
	n->list=NULL;
	n->sk=NULL;
	n->dev=skb->dev;
	if(skb->h.raw)
		n->h.raw=skb->h.raw+offset;
	if(skb->mac.raw) 
		n->mac.raw=skb->mac.raw+offset;
	memcpy(n->proto_priv, skb->proto_priv, sizeof(skb->proto_priv));
#ifndef NETDEV_23
	n->used=skb->used;
#endif /* !NETDEV_23 */
	n->pkt_type=skb->pkt_type;
	n->stamp=skb->stamp;
	
#ifndef NET_21
	IS_SKB(n);
#endif /* !NET_21 */
	return n;
}
#endif /* !SKB_COPY_EXPAND */

#ifdef CONFIG_KLIPS_DEBUG
void
ipsec_print_ip(struct iphdr *ip)
{
	char buf[ADDRTOA_BUF];

	printk(KERN_INFO "klips_debug:   IP:");
	printk(" ihl:%d", ip->ihl << 2);
	printk(" ver:%d", ip->version);
	printk(" tos:%d", ip->tos);
	printk(" tlen:%d", ntohs(ip->tot_len));
	printk(" id:%d", ntohs(ip->id));
	printk(" %s%s%sfrag_off:%d",
               ip->frag_off & __constant_htons(IP_CE) ? "CE " : "",
               ip->frag_off & __constant_htons(IP_DF) ? "DF " : "",
               ip->frag_off & __constant_htons(IP_MF) ? "MF " : "",
               (ntohs(ip->frag_off) & IP_OFFSET) << 3);
	printk(" ttl:%d", ip->ttl);
	printk(" proto:%d", ip->protocol);
	if(ip->protocol == IPPROTO_UDP)
		printk(" (UDP)");
	if(ip->protocol == IPPROTO_TCP)
		printk(" (TCP)");
	if(ip->protocol == IPPROTO_ICMP)
		printk(" (ICMP)");
	printk(" chk:%d", ntohs(ip->check));
	addrtoa(*((struct in_addr*)(&ip->saddr)), 0, buf, sizeof(buf));
	printk(" saddr:%s", buf);
	if(ip->protocol == IPPROTO_UDP)
		printk(":%d",
		       ntohs(((struct udphdr*)((caddr_t)ip + (ip->ihl << 2)))->source));
	if(ip->protocol == IPPROTO_TCP)
		printk(":%d",
		       ntohs(((struct tcphdr*)((caddr_t)ip + (ip->ihl << 2)))->source));
	addrtoa(*((struct in_addr*)(&ip->daddr)), 0, buf, sizeof(buf));
	printk(" daddr:%s", buf);
	if(ip->protocol == IPPROTO_UDP)
		printk(":%d",
		       ntohs(((struct udphdr*)((caddr_t)ip + (ip->ihl << 2)))->dest));
	if(ip->protocol == IPPROTO_TCP)
		printk(":%d",
		       ntohs(((struct tcphdr*)((caddr_t)ip + (ip->ihl << 2)))->dest));
	if(ip->protocol == IPPROTO_ICMP)
		printk(" type:code=%d:%d",
		       ((struct icmphdr*)((caddr_t)ip + (ip->ihl << 2)))->type,
		       ((struct icmphdr*)((caddr_t)ip + (ip->ihl << 2)))->code);
	printk("\n");

	if(sysctl_ipsec_debug_verbose) {
		__u8 *c;
		int len = ntohs(ip->tot_len) - ip->ihl*4;
		
		c = ((__u8*)ip) + ip->ihl*4;
		ipsec_dmp_block("ip_print", c, len);
	}
}
#endif /* CONFIG_KLIPS_DEBUG */

#ifdef MSS_HACK
/*
 * Issues:
 *  1) Fragments arriving in the tunnel should probably be rejected.
 *  2) How does this affect syncookies, mss_cache, dst cache ?
 *  3) Path MTU discovery handling needs to be reviewed.  For example,
 *     if we receive an ICMP 'packet too big' message from an intermediate 
 *     router specifying it's next hop MTU, our stack may process this and
 *     adjust the MSS without taking our AH/ESP overheads into account.
 */

 
/*
 * Recaclulate checksum using differences between changed datum, 
 * borrowed from netfilter.
 */
DEBUG_NO_STATIC u_int16_t 
ipsec_fast_csum(u_int32_t oldvalinv, u_int32_t newval, u_int16_t oldcheck)
{
	u_int32_t diffs[] = { oldvalinv, newval };
	return csum_fold(csum_partial((char *)diffs, sizeof(diffs),
	oldcheck^0xFFFF));
}

/*
 * Determine effective MSS.
 *
 * Note that we assume that there is always an MSS option for our own
 * SYN segments, which is mentioned in tcp_syn_build_options(), kernel 2.2.x.
 * This could change, and we should probably parse TCP options instead.
 *
 */
DEBUG_NO_STATIC u_int8_t
ipsec_adjust_mss(struct sk_buff *skb, struct tcphdr *tcph, u_int16_t mtu)
{
	u_int16_t oldmss, newmss;
	u_int32_t *mssp;
	struct sock *sk = skb->sk;
	
	newmss = tcp_sync_mss(sk, mtu);
	printk(KERN_INFO "klips: setting mss to %u\n", newmss);
	mssp = (u_int32_t *)tcph + sizeof(struct tcphdr) / sizeof(u_int32_t);
	oldmss = ntohl(*mssp) & 0x0000FFFF;
	*mssp = htonl((TCPOPT_MSS << 24) | (TCPOLEN_MSS << 16) | newmss);
	tcph->check = ipsec_fast_csum(htons(~oldmss), 
	                              htons(newmss), tcph->check);
	return 1;
}
#endif	/* MSS_HACK */
                                                        
/*
 * Sanity checks
 */
enum ipsec_xmit_value
ipsec_xmit_sanity_check_dev(struct ipsec_xmit_state *ixs)
{

	if (ixs->dev == NULL) {
		KLIPS_PRINT(debug_tunnel & DB_TN_XMIT,
			    "klips_error:ipsec_xmit_sanity_check_dev: "
			    "No device associated with skb!\n" );
		return IPSEC_XMIT_NODEV;
	}

	ixs->prv = ixs->dev->priv;
	if (ixs->prv == NULL) {
		KLIPS_PRINT(debug_tunnel & DB_TN_XMIT,
			    "klips_error:ipsec_xmit_sanity_check_dev: "
			    "Device has no private structure!\n" );
		return 	IPSEC_XMIT_NOPRIVDEV;
	}

	ixs->physdev = ixs->prv->dev;
	if (ixs->physdev == NULL) {
		KLIPS_PRINT(debug_tunnel & DB_TN_XMIT,
			    "klips_error:ipsec_xmit_sanity_check_dev: "
			    "Device is not attached to physical device!\n" );
		return IPSEC_XMIT_NOPHYSDEV;
	}

	ixs->physmtu = ixs->physdev->mtu;
	ixs->cur_mtu = ixs->dev->mtu;

	ixs->stats = (struct net_device_stats *) &(ixs->prv->mystats);

	return IPSEC_XMIT_OK;
}

enum ipsec_xmit_value
ipsec_xmit_sanity_check_skb(struct ipsec_xmit_state *ixs)
{
	/*
	 *	Return if there is nothing to do.  (Does this ever happen?) XXX
	 */
	if (ixs->skb == NULL) {
		KLIPS_PRINT(debug_tunnel & DB_TN_XMIT,
			    "klips_error:ipsec_xmit_sanity_check_skb: "
			    "Nothing to do!\n" );
		return IPSEC_XMIT_NOSKB;
	}

	/* if skb was cloned (most likely due to a packet sniffer such as
	   tcpdump being momentarily attached to the interface), make
	   a copy of our own to modify */
	if(skb_cloned(ixs->skb)) {
		if
#ifdef SKB_COW_NEW
	       (skb_cow(ixs->skb, skb_headroom(ixs->skb)) != 0)
#else /* SKB_COW_NEW */
	       ((ixs->skb = skb_cow(ixs->skb, skb_headroom(ixs->skb))) == NULL)
#endif /* SKB_COW_NEW */
		{
			KLIPS_PRINT(debug_tunnel & DB_TN_XMIT,
				    "klips_error:ipsec_xmit_sanity_check_skb: "
				    "skb_cow failed to allocate buffer, dropping.\n" );
			ixs->stats->tx_dropped++;
			return IPSEC_XMIT_ERRSKBALLOC;
		}
	}

	ixs->iph = ixs->skb->nh.iph;

	/* sanity check for IP version as we can't handle IPv6 right now */
	if (ixs->iph->version != 4) {
		KLIPS_PRINT(debug_tunnel,
			    "klips_debug:ipsec_xmit_sanity_check_skb: "
			    "found IP Version %d but cannot process other IP versions than v4.\n",
			    ixs->iph->version); /* XXX */
		ixs->stats->tx_dropped++;
		return IPSEC_XMIT_NOIPV6;
	}
	
#if IPSEC_DISALLOW_IPOPTIONS
	if ((ixs->iph->ihl << 2) != sizeof (struct iphdr)) {
		KLIPS_PRINT(debug_tunnel,
			    "klips_debug:ipsec_xmit_sanity_check_skb: "
			    "cannot process IP header options yet.  May be mal-formed packet.\n"); /* XXX */
		ixs->stats->tx_dropped++;
		return IPSEC_XMIT_NOIPOPTIONS;
	}
#endif /* IPSEC_DISALLOW_IPOPTIONS */
	
#ifndef NET_21
	if (ixs->iph->ttl <= 0) {
		/* Tell the sender its packet died... */
		ICMP_SEND(ixs->skb, ICMP_TIME_EXCEEDED, ICMP_EXC_TTL, 0, ixs->physdev);

		KLIPS_PRINT(debug_tunnel, "klips_debug:ipsec_xmit_sanity_check_skb: "
			    "TTL=0, too many hops!\n");
		ixs->stats->tx_dropped++;
		return IPSEC_XMIT_TTLEXPIRED;
	}
#endif /* !NET_21 */
	
	return IPSEC_XMIT_OK;
}

enum ipsec_xmit_value
ipsec_xmit_encap_once(struct ipsec_xmit_state *ixs)
{
#ifdef CONFIG_KLIPS_ESP
	struct esphdr *espp;
	unsigned char *idat, *pad;
	int authlen = 0, padlen = 0, i;
#endif /* !CONFIG_KLIPS_ESP */
#ifdef CONFIG_KLIPS_AH
	struct iphdr ipo;
	struct ahhdr *ahp;
#endif /* CONFIG_KLIPS_AH */
#if defined(CONFIG_KLIPS_AUTH_HMAC_MD5) || defined(CONFIG_KLIPS_AUTH_HMAC_SHA1)
	union {
#ifdef CONFIG_KLIPS_AUTH_HMAC_MD5
		MD5_CTX md5;
#endif /* CONFIG_KLIPS_AUTH_HMAC_MD5 */
#ifdef CONFIG_KLIPS_AUTH_HMAC_SHA1
		SHA1_CTX sha1;
#endif /* CONFIG_KLIPS_AUTH_HMAC_SHA1 */
	} tctx;
	__u8 hash[AH_AMAX];
#endif /* defined(CONFIG_KLIPS_AUTH_HMAC_MD5) || defined(CONFIG_KLIPS_AUTH_HMACn_SHA1) */
	int headroom = 0, tailroom = 0, ilen = 0, len = 0;
	unsigned char *dat;
	int blocksize = 8; /* XXX: should be inside ixs --jjo */
	struct ipsec_alg_enc *ixt_e = NULL;
	struct ipsec_alg_auth *ixt_a = NULL;
	
	ixs->iphlen = ixs->iph->ihl << 2;
	ixs->pyldsz = ntohs(ixs->iph->tot_len) - ixs->iphlen;
	ixs->sa_len = satot(&ixs->ipsp->ips_said, 0, ixs->sa_txt, SATOT_BUF);
	KLIPS_PRINT(debug_tunnel & DB_TN_OXFS,
		    "klips_debug:ipsec_xmit_encap_once: "
		    "calling output for <%s%s%s>, SA:%s\n", 
		    IPS_XFORM_NAME(ixs->ipsp),
		    ixs->sa_len ? ixs->sa_txt : " (error)");
	
	switch(ixs->ipsp->ips_said.proto) {
#ifdef CONFIG_KLIPS_AH
	case IPPROTO_AH:
		headroom += sizeof(struct ahhdr);
		break;
#endif /* CONFIG_KLIPS_AH */

#ifdef CONFIG_KLIPS_ESP
	case IPPROTO_ESP:
		ixt_e=ixs->ipsp->ips_alg_enc;
		if (ixt_e) {
			blocksize = ixt_e->ixt_common.ixt_blocksize;
			headroom += ESP_HEADER_LEN + ixt_e->ixt_common.ixt_support.ias_ivlen/8;
		} else {
			ixs->stats->tx_errors++;
			return IPSEC_XMIT_ESP_BADALG;
		}

		ixt_a=ixs->ipsp->ips_alg_auth;
		if (ixt_a) {
			tailroom += AHHMAC_HASHLEN;
		} else 
		switch(ixs->ipsp->ips_authalg) {
#ifdef CONFIG_KLIPS_AUTH_HMAC_MD5
		case AH_MD5:
			authlen = AHHMAC_HASHLEN;
			break;
#endif /* CONFIG_KLIPS_AUTH_HMAC_MD5 */
#ifdef CONFIG_KLIPS_AUTH_HMAC_SHA1
		case AH_SHA:
			authlen = AHHMAC_HASHLEN;
			break;
#endif /* CONFIG_KLIPS_AUTH_HMAC_SHA1 */
		case AH_NONE:
			break;
		default:
			ixs->stats->tx_errors++;
			return IPSEC_XMIT_ESP_BADALG;
		}		
		tailroom += blocksize != 1 ?
			((blocksize - ((ixs->pyldsz + 2) % blocksize)) % blocksize) + 2 :
			((4 - ((ixs->pyldsz + 2) % 4)) % 4) + 2;
#else
		tailroom += ((8 - ((ixs->pyldsz + 2 * sizeof(unsigned char)) % 8)) % 8) + 2;
		tailroom += authlen;
		break;
#endif /* CONFIG_KLIPS_ESP */

#ifdef CONFIG_KLIPS_IPIP
	case IPPROTO_IPIP:
		headroom += sizeof(struct iphdr);
		ixs->iphlen = sizeof(struct iphdr);
		break;
#endif /* !CONFIG_KLIPS_IPIP */

#ifdef CONFIG_KLIPS_IPCOMP
	case IPPROTO_COMP:
		break;
#endif /* CONFIG_KLIPS_IPCOMP */

	default:
		ixs->stats->tx_errors++;
		return IPSEC_XMIT_BADPROTO;
	}
	
	KLIPS_PRINT(debug_tunnel & DB_TN_CROUT,
		    "klips_debug:ipsec_xmit_encap_once: "
		    "pushing %d bytes, putting %d, proto %d.\n", 
		    headroom, tailroom, ixs->ipsp->ips_said.proto);
	if(skb_headroom(ixs->skb) < headroom) {
		printk(KERN_WARNING
		       "klips_error:ipsec_xmit_encap_once: "
		       "tried to skb_push headroom=%d, %d available.  This should never happen, please report.\n",
		       headroom, skb_headroom(ixs->skb));
		ixs->stats->tx_errors++;
		return IPSEC_XMIT_ESP_PUSHPULLERR;
	}

	dat = skb_push(ixs->skb, headroom);
	ilen = ixs->skb->len - tailroom;
	if(skb_tailroom(ixs->skb) < tailroom) {
		printk(KERN_WARNING
		       "klips_error:ipsec_xmit_encap_once: "
		       "tried to skb_put %d, %d available.  This should never happen, please report.\n",
		       tailroom, skb_tailroom(ixs->skb));
		ixs->stats->tx_errors++;
		return IPSEC_XMIT_ESP_PUSHPULLERR;
	}
	skb_put(ixs->skb, tailroom);
	KLIPS_PRINT(debug_tunnel & DB_TN_CROUT,
		    "klips_debug:ipsec_xmit_encap_once: "
		    "head,tailroom: %d,%d before xform.\n",
		    skb_headroom(ixs->skb), skb_tailroom(ixs->skb));
	len = ixs->skb->len;
	if(len > 0xfff0) {
		printk(KERN_WARNING "klips_error:ipsec_xmit_encap_once: "
		       "tot_len (%d) > 65520.  This should never happen, please report.\n",
		       len);
		ixs->stats->tx_errors++;
		return IPSEC_XMIT_BADLEN;
	}
	memmove((void *)dat, (void *)(dat + headroom), ixs->iphlen);
	ixs->iph = (struct iphdr *)dat;
	ixs->iph->tot_len = htons(ixs->skb->len);

	switch(ixs->ipsp->ips_said.proto) {
#ifdef CONFIG_KLIPS_ESP
	case IPPROTO_ESP:
		espp = (struct esphdr *)(dat + ixs->iphlen);
		espp->esp_spi = ixs->ipsp->ips_said.spi;
		espp->esp_rpl = htonl(++(ixs->ipsp->ips_replaywin_lastseq));
		
		if (!ixt_e) {
			ixs->stats->tx_errors++;
			return IPSEC_XMIT_ESP_BADALG;
		}
		
		idat = dat + ixs->iphlen + headroom;
		ilen = len - (ixs->iphlen + headroom + authlen);
		
		/* Self-describing padding */
		pad = &dat[len - tailroom];
		padlen = tailroom - 2 - authlen;
		for (i = 0; i < padlen; i++) {
			pad[i] = i + 1; 
		}
		dat[len - authlen - 2] = padlen;
		
		dat[len - authlen - 1] = ixs->iph->protocol;
		ixs->iph->protocol = IPPROTO_ESP;

#ifdef CONFIG_KLIPS_DEBUG
		if(debug_tunnel & DB_TN_ENCAP) {
		        dmp("pre-encrypt", dat, len);
		}
#endif

		/*
		 * Do all operations here:
		 * copy IV->ESP, encrypt, update ips IV
		 *
		 */
		{
			int ret;
			memcpy(espp->esp_iv, 
			       ixs->ipsp->ips_iv, 
			       ixs->ipsp->ips_iv_size);
			ret=ipsec_alg_esp_encrypt(ixs->ipsp, 
						  idat, ilen, espp->esp_iv,
						  IPSEC_ALG_ENCRYPT);

			prng_bytes(&ipsec_prng,
				   (char *)ixs->ipsp->ips_iv,
				   ixs->ipsp->ips_iv_size);
		} 
		
		if (ixt_a) {
			ipsec_alg_sa_esp_hash(ixs->ipsp,
					(caddr_t)espp, len - ixs->iphlen - authlen,
					&(dat[len - authlen]), authlen);

		} else
		switch(ixs->ipsp->ips_authalg) {
#ifdef CONFIG_KLIPS_AUTH_HMAC_MD5
		case AH_MD5:
			dmp("espp", (char*)espp, len - ixs->iphlen - authlen);
			tctx.md5 = ((struct md5_ctx*)(ixs->ipsp->ips_key_a))->ictx;
			dmp("ictx", (char*)&tctx.md5, sizeof(tctx.md5));
			osMD5Update(&tctx.md5, (caddr_t)espp, len - ixs->iphlen - authlen);
			dmp("ictx+dat", (char*)&tctx.md5, sizeof(tctx.md5));
			osMD5Final(hash, &tctx.md5);
			dmp("ictx hash", (char*)&hash, sizeof(hash));
			tctx.md5 = ((struct md5_ctx*)(ixs->ipsp->ips_key_a))->octx;
			dmp("octx", (char*)&tctx.md5, sizeof(tctx.md5));
			osMD5Update(&tctx.md5, hash, AHMD596_ALEN);
			dmp("octx+hash", (char*)&tctx.md5, sizeof(tctx.md5));
			osMD5Final(hash, &tctx.md5);
			dmp("octx hash", (char*)&hash, sizeof(hash));
			memcpy(&(dat[len - authlen]), hash, authlen);

			/* paranoid */
			memset((caddr_t)&tctx.md5, 0, sizeof(tctx.md5));
			memset((caddr_t)hash, 0, sizeof(*hash));
			break;
#endif /* CONFIG_KLIPS_AUTH_HMAC_MD5 */
#ifdef CONFIG_KLIPS_AUTH_HMAC_SHA1
		case AH_SHA:
			tctx.sha1 = ((struct sha1_ctx*)(ixs->ipsp->ips_key_a))->ictx;
			SHA1Update(&tctx.sha1, (caddr_t)espp, len - ixs->iphlen - authlen);
			SHA1Final(hash, &tctx.sha1);
			tctx.sha1 = ((struct sha1_ctx*)(ixs->ipsp->ips_key_a))->octx;
			SHA1Update(&tctx.sha1, hash, AHSHA196_ALEN);
			SHA1Final(hash, &tctx.sha1);
			memcpy(&(dat[len - authlen]), hash, authlen);
			
			/* paranoid */
			memset((caddr_t)&tctx.sha1, 0, sizeof(tctx.sha1));
			memset((caddr_t)hash, 0, sizeof(*hash));
			break;
#endif /* CONFIG_KLIPS_AUTH_HMAC_SHA1 */
		case AH_NONE:
			break;
		default:
			ixs->stats->tx_errors++;
			return IPSEC_XMIT_AH_BADALG;
		}
#ifdef NET_21
		ixs->skb->h.raw = (unsigned char*)espp;
#endif /* NET_21 */
		break;
#endif /* !CONFIG_KLIPS_ESP */
#ifdef CONFIG_KLIPS_AH
	case IPPROTO_AH:
		ahp = (struct ahhdr *)(dat + ixs->iphlen);
		ahp->ah_spi = ixs->ipsp->ips_said.spi;
		ahp->ah_rpl = htonl(++(ixs->ipsp->ips_replaywin_lastseq));
		ahp->ah_rv = 0;
		ahp->ah_nh = ixs->iph->protocol;
		ahp->ah_hl = (headroom >> 2) - sizeof(__u64)/sizeof(__u32);
		ixs->iph->protocol = IPPROTO_AH;
		dmp("ahp", (char*)ahp, sizeof(*ahp));
		
		ipo = *ixs->iph;
		ipo.tos = 0;
		ipo.frag_off = 0;
		ipo.ttl = 0;
		ipo.check = 0;
		dmp("ipo", (char*)&ipo, sizeof(ipo));
		
		switch(ixs->ipsp->ips_authalg) {
#ifdef CONFIG_KLIPS_AUTH_HMAC_MD5
		case AH_MD5:
			tctx.md5 = ((struct md5_ctx*)(ixs->ipsp->ips_key_a))->ictx;
			dmp("ictx", (char*)&tctx.md5, sizeof(tctx.md5));
			osMD5Update(&tctx.md5, (unsigned char *)&ipo, sizeof (struct iphdr));
			dmp("ictx+ipo", (char*)&tctx.md5, sizeof(tctx.md5));
			osMD5Update(&tctx.md5, (unsigned char *)ahp, headroom - sizeof(ahp->ah_data));
			dmp("ictx+ahp", (char*)&tctx.md5, sizeof(tctx.md5));
			osMD5Update(&tctx.md5, (unsigned char *)zeroes, AHHMAC_HASHLEN);
			dmp("ictx+zeroes", (char*)&tctx.md5, sizeof(tctx.md5));
			osMD5Update(&tctx.md5,  dat + ixs->iphlen + headroom, len - ixs->iphlen - headroom);
			dmp("ictx+dat", (char*)&tctx.md5, sizeof(tctx.md5));
			osMD5Final(hash, &tctx.md5);
			dmp("ictx hash", (char*)&hash, sizeof(hash));
			tctx.md5 = ((struct md5_ctx*)(ixs->ipsp->ips_key_a))->octx;
			dmp("octx", (char*)&tctx.md5, sizeof(tctx.md5));
			osMD5Update(&tctx.md5, hash, AHMD596_ALEN);
			dmp("octx+hash", (char*)&tctx.md5, sizeof(tctx.md5));
			osMD5Final(hash, &tctx.md5);
			dmp("octx hash", (char*)&hash, sizeof(hash));
					
			memcpy(ahp->ah_data, hash, AHHMAC_HASHLEN);
					
			/* paranoid */
			memset((caddr_t)&tctx.md5, 0, sizeof(tctx.md5));
			memset((caddr_t)hash, 0, sizeof(*hash));
			break;
#endif /* CONFIG_KLIPS_AUTH_HMAC_MD5 */
#ifdef CONFIG_KLIPS_AUTH_HMAC_SHA1
		case AH_SHA:
			tctx.sha1 = ((struct sha1_ctx*)(ixs->ipsp->ips_key_a))->ictx;
			SHA1Update(&tctx.sha1, (unsigned char *)&ipo, sizeof (struct iphdr));
			SHA1Update(&tctx.sha1, (unsigned char *)ahp, headroom - sizeof(ahp->ah_data));
			SHA1Update(&tctx.sha1, (unsigned char *)zeroes, AHHMAC_HASHLEN);
			SHA1Update(&tctx.sha1,  dat + ixs->iphlen + headroom, len - ixs->iphlen - headroom);
			SHA1Final(hash, &tctx.sha1);
			tctx.sha1 = ((struct sha1_ctx*)(ixs->ipsp->ips_key_a))->octx;
			SHA1Update(&tctx.sha1, hash, AHSHA196_ALEN);
			SHA1Final(hash, &tctx.sha1);
					
			memcpy(ahp->ah_data, hash, AHHMAC_HASHLEN);
					
			/* paranoid */
			memset((caddr_t)&tctx.sha1, 0, sizeof(tctx.sha1));
			memset((caddr_t)hash, 0, sizeof(*hash));
			break;
#endif /* CONFIG_KLIPS_AUTH_HMAC_SHA1 */
		default:
			ixs->stats->tx_errors++;
			return IPSEC_XMIT_AH_BADALG;
		}
#ifdef NET_21
		ixs->skb->h.raw = (unsigned char*)ahp;
#endif /* NET_21 */
		break;
#endif /* CONFIG_KLIPS_AH */
#ifdef CONFIG_KLIPS_IPIP
	case IPPROTO_IPIP:
		ixs->iph->version  = 4;
		switch(sysctl_ipsec_tos) {
		case 0:
#ifdef NET_21
			ixs->iph->tos = ixs->skb->nh.iph->tos;
#else /* NET_21 */
			ixs->iph->tos = ixs->skb->ip_hdr->tos;
#endif /* NET_21 */
			break;
		case 1:
			ixs->iph->tos = 0;
			break;
		default:
			break;
		}
		ixs->iph->ttl      = SYSCTL_IPSEC_DEFAULT_TTL;
		ixs->iph->frag_off = 0;
		ixs->iph->saddr    = ((struct sockaddr_in*)(ixs->ipsp->ips_addr_s))->sin_addr.s_addr;
		ixs->iph->daddr    = ((struct sockaddr_in*)(ixs->ipsp->ips_addr_d))->sin_addr.s_addr;
		ixs->iph->protocol = IPPROTO_IPIP;
		ixs->iph->ihl      = sizeof(struct iphdr) >> 2;

		KLIPS_IP_SELECT_IDENT(ixs->iph, ixs->skb);

		ixs->newdst = (__u32)ixs->iph->daddr;
		ixs->newsrc = (__u32)ixs->iph->saddr;
		
#ifdef NET_21
		ixs->skb->h.ipiph = ixs->skb->nh.iph;
#endif /* NET_21 */
		break;
#endif /* !CONFIG_KLIPS_IPIP */
#ifdef CONFIG_KLIPS_IPCOMP
	case IPPROTO_COMP:
	{
		unsigned int flags = 0;
#ifdef CONFIG_KLIPS_DEBUG
		unsigned int old_tot_len = ntohs(ixs->iph->tot_len);
#endif /* CONFIG_KLIPS_DEBUG */
		ixs->ipsp->ips_comp_ratio_dbytes += ntohs(ixs->iph->tot_len);

		ixs->skb = skb_compress(ixs->skb, ixs->ipsp, &flags);

#ifdef NET_21
		ixs->iph = ixs->skb->nh.iph;
#else /* NET_21 */
		ixs->iph = ixs->skb->ip_hdr;
#endif /* NET_21 */

		ixs->ipsp->ips_comp_ratio_cbytes += ntohs(ixs->iph->tot_len);

#ifdef CONFIG_KLIPS_DEBUG
		if (debug_tunnel & DB_TN_CROUT)
		{
			if (old_tot_len > ntohs(ixs->iph->tot_len))
				KLIPS_PRINT(debug_tunnel & DB_TN_CROUT,
					    "klips_debug:ipsec_xmit_encap_once: "
					    "packet shrunk from %d to %d bytes after compression, cpi=%04x (should be from spi=%08x, spi&0xffff=%04x.\n",
					    old_tot_len, ntohs(ixs->iph->tot_len),
					    ntohs(((struct ipcomphdr*)(((char*)ixs->iph) + ((ixs->iph->ihl) << 2)))->ipcomp_cpi),
					    ntohl(ixs->ipsp->ips_said.spi),
					    (__u16)(ntohl(ixs->ipsp->ips_said.spi) & 0x0000ffff));
			else
				KLIPS_PRINT(debug_tunnel & DB_TN_CROUT,
					    "klips_debug:ipsec_xmit_encap_once: "
					    "packet did not compress (flags = %d).\n",
					    flags);
		}
#endif /* CONFIG_KLIPS_DEBUG */
	}
	break;
#endif /* CONFIG_KLIPS_IPCOMP */
	default:
		ixs->stats->tx_errors++;
		return IPSEC_XMIT_BADPROTO;
	}
			
#ifdef NET_21
	ixs->skb->nh.raw = ixs->skb->data;
#else /* NET_21 */
	ixs->skb->ip_hdr = ixs->skb->h.iph = (struct iphdr *) ixs->skb->data;
#endif /* NET_21 */
	ixs->iph->check = 0;
	ixs->iph->check = ip_fast_csum((unsigned char *)ixs->iph, ixs->iph->ihl);
			
	KLIPS_PRINT(debug_tunnel & DB_TN_XMIT,
		    "klips_debug:ipsec_xmit_encap_once: "
		    "after <%s%s%s>, SA:%s:\n",
		    IPS_XFORM_NAME(ixs->ipsp),
		    ixs->sa_len ? ixs->sa_txt : " (error)");
	KLIPS_IP_PRINT(debug_tunnel & DB_TN_XMIT, ixs->iph);
 			
	ixs->ipsp->ips_life.ipl_bytes.ipl_count += len;
	ixs->ipsp->ips_life.ipl_bytes.ipl_last = len;

	if(!ixs->ipsp->ips_life.ipl_usetime.ipl_count) {
		ixs->ipsp->ips_life.ipl_usetime.ipl_count = jiffies / HZ;
	}
	ixs->ipsp->ips_life.ipl_usetime.ipl_last = jiffies / HZ;
	ixs->ipsp->ips_life.ipl_packets.ipl_count++; 

	ixs->ipsp = ixs->ipsp->ips_next;
			
	return IPSEC_XMIT_OK;
}

/*
 * If the IP packet (iph) is a carrying TCP/UDP, then set the encaps
 * source and destination ports to those from the TCP/UDP header.
 */
void ipsec_extract_ports(struct iphdr * iph, struct sockaddr_encap * er)
{
	struct udphdr *udp;

	switch (iph->protocol) {
	case IPPROTO_UDP:
	case IPPROTO_TCP:
		/*
		 * The ports are at the same offsets in a TCP and UDP
		 * header so hack it ...
		 */
		udp = (struct udphdr*)(((char*)iph)+(iph->ihl<<2));
		er->sen_sport = udp->source;
		er->sen_dport = udp->dest;
		break;
	default:
		er->sen_sport = 0;
		er->sen_dport = 0;
		break;
	}
}

/*
 * A TRAP eroute is installed and we want to replace it with a HOLD
 * eroute.
 */
static int create_hold_eroute(struct eroute *origtrap,
			      struct sk_buff * skb, struct iphdr * iph,
			      uint32_t eroute_pid)
{
	struct eroute hold_eroute;
	ip_said hold_said;
	struct sk_buff *first, *last;
	int error;

	first = last = NULL;
	memset((caddr_t)&hold_eroute, 0, sizeof(hold_eroute));
	memset((caddr_t)&hold_said, 0, sizeof(hold_said));
	
	hold_said.proto = IPPROTO_INT;
	hold_said.spi = htonl(SPI_HOLD);
	hold_said.dst.u.v4.sin_addr.s_addr = INADDR_ANY;
	
	hold_eroute.er_eaddr.sen_len = sizeof(struct sockaddr_encap);
	hold_eroute.er_emask.sen_len = sizeof(struct sockaddr_encap);
	hold_eroute.er_eaddr.sen_family = AF_ENCAP;
	hold_eroute.er_emask.sen_family = AF_ENCAP;
	hold_eroute.er_eaddr.sen_type = SENT_IP4;
	hold_eroute.er_emask.sen_type = 255;
	
	hold_eroute.er_eaddr.sen_ip_src.s_addr = iph->saddr;
	hold_eroute.er_eaddr.sen_ip_dst.s_addr = iph->daddr;
	hold_eroute.er_emask.sen_ip_src.s_addr = INADDR_BROADCAST;
	hold_eroute.er_emask.sen_ip_dst.s_addr = INADDR_BROADCAST;
	hold_eroute.er_emask.sen_sport = 0;
	hold_eroute.er_emask.sen_dport = 0;
	hold_eroute.er_pid = eroute_pid;
	hold_eroute.er_count = 0;
	hold_eroute.er_lasttime = jiffies/HZ;

	/*
	 * if it wasn't captured by a wildcard, then don't record it as
	 * a wildcard.
	 */
	if(origtrap->er_eaddr.sen_proto != 0) {
	  hold_eroute.er_eaddr.sen_proto = iph->protocol;

	  if((iph->protocol == IPPROTO_TCP ||
	      iph->protocol == IPPROTO_UDP) &&
	     (origtrap->er_eaddr.sen_sport != 0 ||
	      origtrap->er_eaddr.sen_dport != 0)) {

	    if(origtrap->er_eaddr.sen_sport != 0)
	      hold_eroute.er_emask.sen_sport = ~0;

	    if(origtrap->er_eaddr.sen_dport != 0) 
	      hold_eroute.er_emask.sen_dport = ~0;

	    ipsec_extract_ports(iph, &hold_eroute.er_eaddr);
	  }
	}

#ifdef CONFIG_KLIPS_DEBUG
	if (debug_pfkey) {
		char buf1[64], buf2[64];
		subnettoa(hold_eroute.er_eaddr.sen_ip_src,
			  hold_eroute.er_emask.sen_ip_src, 0, buf1, sizeof(buf1));
		subnettoa(hold_eroute.er_eaddr.sen_ip_dst,
			  hold_eroute.er_emask.sen_ip_dst, 0, buf2, sizeof(buf2));
		KLIPS_PRINT(debug_pfkey,
			    "klips_debug:ipsec_tunnel_start_xmit: "
			    "calling breakeroute and makeroute for %s:%d->%s:%d %d HOLD eroute.\n",
			    buf1, ntohs(hold_eroute.er_eaddr.sen_sport),
			    buf2, ntohs(hold_eroute.er_eaddr.sen_dport),
			    hold_eroute.er_eaddr.sen_proto);
	}
#endif /* CONFIG_KLIPS_DEBUG */

	if (ipsec_breakroute(&(hold_eroute.er_eaddr), &(hold_eroute.er_emask),
			     &first, &last)) {
		KLIPS_PRINT(debug_pfkey,
			    "klips_debug:ipsec_tunnel_start_xmit: "
			    "HOLD breakeroute found nothing.\n");
	} else {
		KLIPS_PRINT(debug_pfkey,
			    "klips_debug:ipsec_tunnel_start_xmit: "
			    "HOLD breakroute deleted %u.%u.%u.%u:%u -> %u.%u.%u.%u:%u %u\n",
			    NIPQUAD(hold_eroute.er_eaddr.sen_ip_src),
			    ntohs(hold_eroute.er_eaddr.sen_sport),
			    NIPQUAD(hold_eroute.er_eaddr.sen_ip_dst),
			    ntohs(hold_eroute.er_eaddr.sen_dport),
			    hold_eroute.er_eaddr.sen_proto);
	}
	if (first != NULL)
		kfree_skb(first);
	if (last != NULL)
		kfree_skb(last);

	error = ipsec_makeroute(&(hold_eroute.er_eaddr),
				&(hold_eroute.er_emask),
				hold_said, eroute_pid, skb, NULL, NULL);
	if (error) {
		KLIPS_PRINT(debug_pfkey,
			    "klips_debug:ipsec_tunnel_start_xmit: "
			    "HOLD makeroute returned %d, failed.\n", error);
	} else {
		KLIPS_PRINT(debug_pfkey,
			    "klips_debug:ipsec_tunnel_start_xmit: "
			    "HOLD makeroute call successful.\n");
	}
	return (error == 0);
}

enum ipsec_xmit_value
ipsec_xmit_encap_bundle_2(struct ipsec_xmit_state *ixs)
{
	struct ipsec_alg_enc *ixt_e = NULL;
	struct ipsec_alg_auth *ixt_a = NULL;
	int blocksize = 8;
	enum ipsec_xmit_value bundle_stat = IPSEC_XMIT_OK;
	struct ipsec_sa *saved_ipsp;

	KLIPS_PRINT(debug_tunnel & DB_TN_XMIT,
		    "klips_debug:ipsec_xmit_encap_bundle: "
		    "found ipsec_sa -- SA:<%s%s%s> %s\n",
		    IPS_XFORM_NAME(ixs->ipsp),
		    ixs->sa_len ? ixs->sa_txt : " (error)");
		
	/*
	 * How much headroom do we need to be able to apply
	 * all the grouped transforms?
	 */
	saved_ipsp = ixs->ipsp;	/* save the head of the ipsec_sa chain */
	while (ixs->ipsp) {
		ixs->sa_len = satot(&ixs->ipsp->ips_said, 0, ixs->sa_txt, sizeof(ixs->sa_txt));
		if(ixs->sa_len == 0) {
			strcpy(ixs->sa_txt, "(error)");
		}

		/* If it is in larval state, drop the packet, we cannot process yet. */
		if(ixs->ipsp->ips_state == K_SADB_SASTATE_LARVAL) {
			KLIPS_PRINT(debug_tunnel & DB_TN_XMIT,
				    "klips_debug:ipsec_xmit_encap_bundle: "
				    "ipsec_sa in larval state for SA:<%s%s%s> %s, cannot be used yet, dropping packet.\n",
				    IPS_XFORM_NAME(ixs->ipsp),
				    ixs->sa_len ? ixs->sa_txt : " (error)");
			if(ixs->stats) {
				ixs->stats->tx_errors++;
			}
			bundle_stat = IPSEC_XMIT_SAIDNOTLIVE;
			goto cleanup;
		}

		if(ixs->ipsp->ips_state == K_SADB_SASTATE_DEAD) {
			KLIPS_PRINT(debug_tunnel & DB_TN_XMIT,
				    "klips_debug:ipsec_xmit_encap_bundle: "
				    "ipsec_sa in dead state for SA:<%s%s%s> %s, can no longer be used, dropping packet.\n",
				    IPS_XFORM_NAME(ixs->ipsp),
				    ixs->sa_len ? ixs->sa_txt : " (error)");
			ixs->stats->tx_errors++;
			bundle_stat = IPSEC_XMIT_SAIDNOTLIVE;
			goto cleanup;
		}

		/* If the replay window counter == -1, expire SA, it will roll */
		if(ixs->ipsp->ips_replaywin && ixs->ipsp->ips_replaywin_lastseq == -1) {
			pfkey_expire(ixs->ipsp, 1);
			KLIPS_PRINT(debug_tunnel & DB_TN_XMIT,
				    "klips_debug:ipsec_xmit_encap_bundle: "
				    "replay window counter rolled for SA:<%s%s%s> %s, packet dropped, expiring SA.\n",
				    IPS_XFORM_NAME(ixs->ipsp),
				    ixs->sa_len ? ixs->sa_txt : " (error)");
			ipsec_sa_rm(ixs->ipsp);
			ixs->stats->tx_errors++;
			bundle_stat = IPSEC_XMIT_REPLAYROLLED;
			goto cleanup;
		}

		/*
		 * if this is the first time we are using this SA, mark start time,
		 * and offset hard/soft counters by "now" for later checking.
		 */
#if 0
		if(ixs->ipsp->ips_life.ipl_usetime.count == 0) {
			ixs->ipsp->ips_life.ipl_usetime.count = jiffies;
			ixs->ipsp->ips_life.ipl_usetime.hard += jiffies;
			ixs->ipsp->ips_life.ipl_usetime.soft += jiffies;
		}
#endif
			  

		if(ipsec_lifetime_check(&ixs->ipsp->ips_life.ipl_bytes, "bytes", ixs->sa_txt, 
					ipsec_life_countbased, ipsec_outgoing, ixs->ipsp) == ipsec_life_harddied ||
		   ipsec_lifetime_check(&ixs->ipsp->ips_life.ipl_addtime, "addtime",ixs->sa_txt,
					ipsec_life_timebased,  ipsec_outgoing, ixs->ipsp) == ipsec_life_harddied ||
		   ipsec_lifetime_check(&ixs->ipsp->ips_life.ipl_usetime, "usetime",ixs->sa_txt,
					ipsec_life_timebased,  ipsec_outgoing, ixs->ipsp) == ipsec_life_harddied ||
		   ipsec_lifetime_check(&ixs->ipsp->ips_life.ipl_packets, "packets",ixs->sa_txt,
					ipsec_life_countbased, ipsec_outgoing, ixs->ipsp) == ipsec_life_harddied) {
				
			ipsec_sa_rm(ixs->ipsp);
			ixs->stats->tx_errors++;
			bundle_stat = IPSEC_XMIT_LIFETIMEFAILED;
			goto cleanup;
		}
			

		ixs->headroom = ixs->tailroom = 0;
		KLIPS_PRINT(debug_tunnel & DB_TN_CROUT,
			    "klips_debug:ipsec_xmit_encap_bundle: "
			    "calling room for <%s%s%s>, SA:%s\n", 
			    IPS_XFORM_NAME(ixs->ipsp),
			    ixs->sa_len ? ixs->sa_txt : " (error)");
		switch(ixs->ipsp->ips_said.proto) {
#ifdef CONFIG_KLIPS_AH
		case IPPROTO_AH:
			ixs->headroom += sizeof(struct ahhdr);
			break;
#endif /* CONFIG_KLIPS_AH */
#ifdef CONFIG_KLIPS_ESP
		case IPPROTO_ESP:
			ixt_e=ixs->ipsp->ips_alg_enc;
			if (ixt_e) {
				blocksize = ixt_e->ixt_common.ixt_blocksize;
				ixs->headroom += ESP_HEADER_LEN + ixt_e->ixt_common.ixt_support.ias_ivlen/8;
			}
			else {
				ixs->stats->tx_errors++;
				bundle_stat = IPSEC_XMIT_ESP_BADALG;
				goto cleanup;
			}

			if ((ixt_a=ixs->ipsp->ips_alg_auth)) {
				ixs->tailroom += AHHMAC_HASHLEN;
			} else
			switch(ixs->ipsp->ips_authalg) {
#ifdef CONFIG_KLIPS_AUTH_HMAC_MD5
			case AH_MD5:
				ixs->tailroom += AHHMAC_HASHLEN;
				break;
#endif /* CONFIG_KLIPS_AUTH_HMAC_MD5 */
#ifdef CONFIG_KLIPS_AUTH_HMAC_SHA1
			case AH_SHA:
				ixs->tailroom += AHHMAC_HASHLEN;
				break;
#endif /* CONFIG_KLIPS_AUTH_HMAC_SHA1 */
			case AH_NONE:
				break;
			default:
				ixs->stats->tx_errors++;
				bundle_stat = IPSEC_XMIT_AH_BADALG;
				goto cleanup;
			}			
			ixs->tailroom += blocksize != 1 ?
				((blocksize - ((ixs->pyldsz + 2) % blocksize)) % blocksize) + 2 :
				((4 - ((ixs->pyldsz + 2) % 4)) % 4) + 2;
#ifdef CONFIG_IPSEC_NAT_TRAVERSAL
		if ((ixs->ipsp->ips_natt_type) && (!ixs->natt_type)) {
			ixs->natt_type = ixs->ipsp->ips_natt_type;
			ixs->natt_sport = ixs->ipsp->ips_natt_sport;
			ixs->natt_dport = ixs->ipsp->ips_natt_dport;
			switch (ixs->natt_type) {
				case ESPINUDP_WITH_NON_IKE:
					ixs->natt_head = sizeof(struct udphdr)+(2*sizeof(__u32));
					break;
					
				case ESPINUDP_WITH_NON_ESP:
					ixs->natt_head = sizeof(struct udphdr);
					break;
					
				default:
				  KLIPS_PRINT(debug_tunnel & DB_TN_CROUT
					      , "klips_xmit: invalid nat-t type %d"
					      , ixs->natt_type);
				  bundle_stat = IPSEC_XMIT_ESPUDP_BADTYPE;
				  goto cleanup;
					      
					break;
			}
			ixs->tailroom += ixs->natt_head;
		}
#endif
			break;
#endif /* !CONFIG_KLIPS_ESP */
#ifdef CONFIG_KLIPS_IPIP
		case IPPROTO_IPIP:
			ixs->headroom += sizeof(struct iphdr);
			break;
#endif /* !CONFIG_KLIPS_IPIP */
		case IPPROTO_COMP:
#ifdef CONFIG_KLIPS_IPCOMP
			/*
			  We can't predict how much the packet will
			  shrink without doing the actual compression.
			  We could do it here, if we were the first
			  encapsulation in the chain.  That might save
			  us a skb_copy_expand, since we might fit
			  into the existing skb then.  However, this
			  would be a bit unclean (and this hack has
			  bit us once), so we better not do it. After
			  all, the skb_copy_expand is cheap in
			  comparison to the actual compression.
			  At least we know the packet will not grow.
			*/
			break;
#endif /* CONFIG_KLIPS_IPCOMP */
		default:
			ixs->stats->tx_errors++;
			bundle_stat = IPSEC_XMIT_BADPROTO;
			goto cleanup;
		}
		ixs->ipsp = ixs->ipsp->ips_next;
		KLIPS_PRINT(debug_tunnel & DB_TN_CROUT,
			    "klips_debug:ipsec_xmit_encap_bundle: "
			    "Required head,tailroom: %d,%d\n", 
			    ixs->headroom, ixs->tailroom);
		ixs->max_headroom += ixs->headroom;
		ixs->max_tailroom += ixs->tailroom;
		ixs->pyldsz += (ixs->headroom + ixs->tailroom);
	}
	ixs->ipsp = saved_ipsp;	/* restore the head of the ipsec_sa chain */
		
	KLIPS_PRINT(debug_tunnel & DB_TN_CROUT,
		    "klips_debug:ipsec_xmit_encap_bundle: "
		    "existing head,tailroom: %d,%d before applying xforms with head,tailroom: %d,%d .\n",
		    skb_headroom(ixs->skb), skb_tailroom(ixs->skb),
		    ixs->max_headroom, ixs->max_tailroom);
		
	ixs->tot_headroom += ixs->max_headroom;
	ixs->tot_tailroom += ixs->max_tailroom;

	ixs->mtudiff = ixs->cur_mtu + ixs->tot_headroom + ixs->tot_tailroom - ixs->physmtu;

	KLIPS_PRINT(debug_tunnel & DB_TN_CROUT,
		    "klips_debug:ipsec_xmit_encap_bundle: "
		    "mtu:%d physmtu:%d tothr:%d tottr:%d mtudiff:%d ippkttotlen:%d\n",
		    ixs->cur_mtu, ixs->physmtu,
		    ixs->tot_headroom, ixs->tot_tailroom, ixs->mtudiff, ntohs(ixs->iph->tot_len));
	if(ixs->mtudiff > 0) {
		int newmtu = ixs->physmtu - (ixs->tot_headroom + ((ixs->tot_tailroom + 2) & ~7) + 5);

		KLIPS_PRINT(debug_tunnel & DB_TN_CROUT,
			    "klips_info:ipsec_xmit_encap_bundle: "
			    "dev %s mtu of %d decreased by %d to %d\n",
			    ixs->dev ? ixs->dev->name : "ifX",
			    ixs->cur_mtu,
			    ixs->cur_mtu - newmtu,
			    newmtu);
		ixs->cur_mtu = newmtu;

		/* this would seem to adjust the MTU of the route as well */
#if 0
		ixs->skb->dst->pmtu = ixs->prv->mtu; /* RGB */
#endif /* 0 */
	}

	/* 
	   If the sender is doing PMTU discovery, and the
	   packet doesn't fit within ixs->prv->mtu, notify him
	   (unless it was an ICMP packet, or it was not the
	   zero-offset packet) and send it anyways.

	   Note: buggy firewall configuration may prevent the
	   ICMP packet from getting back.
	*/
	if(sysctl_ipsec_icmp
	   && ixs->cur_mtu < ntohs(ixs->iph->tot_len)
	   && (ixs->iph->frag_off & __constant_htons(IP_DF)) ) {
		int notify = ixs->iph->protocol != IPPROTO_ICMP
			&& (ixs->iph->frag_off & __constant_htons(IP_OFFSET)) == 0;
			
#ifdef IPSEC_obey_DF
		KLIPS_PRINT(debug_tunnel & DB_TN_CROUT,
			    "klips_debug:ipsec_xmit_encap_bundle: "
			    "fragmentation needed and DF set; %sdropping packet\n",
			    notify ? "sending ICMP and " : "");
		if (notify)
			ICMP_SEND(ixs->skb,
				  ICMP_DEST_UNREACH,
				  ICMP_FRAG_NEEDED,
				  ixs->cur_mtu,
				  ixs->physdev);
		ixs->stats->tx_errors++;
		bundle_stat = IPSEC_XMIT_CANNOTFRAG;
		goto cleanup;
#else /* IPSEC_obey_DF */
		KLIPS_PRINT(debug_tunnel & DB_TN_CROUT,
			    "klips_debug:ipsec_xmit_encap_bundle: "
			    "fragmentation needed and DF set; %spassing packet\n",
			    notify ? "sending ICMP and " : "");
		if (notify)
			ICMP_SEND(ixs->skb,
				  ICMP_DEST_UNREACH,
				  ICMP_FRAG_NEEDED,
				  ixs->cur_mtu,
				  ixs->physdev);
#endif /* IPSEC_obey_DF */
	}
		
#ifdef MSS_HACK
	/*
	 * If this is a transport mode TCP packet with
	 * SYN set, determine an effective MSS based on 
	 * AH/ESP overheads determined above.
	 */
	if (ixs->iph->protocol == IPPROTO_TCP 
	    && ixs->outgoing_said.proto != IPPROTO_IPIP) {
		struct tcphdr *tcph = ixs->skb->h.th;
		if (tcph->syn && !tcph->ack) {
			if(!ipsec_adjust_mss(ixs->skb, tcph, ixs->cur_mtu)) {
				printk(KERN_WARNING
				       "klips_warning:ipsec_xmit_encap_bundle: "
				       "ipsec_adjust_mss() failed\n");
				ixs->stats->tx_errors++;
				bundle_stat = IPSEC_XMIT_MSSERR;
				goto cleanup;
			}
		}
	}
#endif /* MSS_HACK */

#ifdef CONFIG_IPSEC_NAT_TRAVERSAL
      if ((ixs->natt_type) && (ixs->outgoing_said.proto != IPPROTO_IPIP)) {
	      /**
	       * NAT-Traversal and Transport Mode:
	       *   we need to force destination address to sane value
	       */

	      struct sockaddr_in *sv4=(struct sockaddr_in *)ixs->ipsp->ips_addr_d;
	      __u32 natt_d = sv4->sin_addr.s_addr;
	      struct iphdr *ipp = ixs->iph;

	      /* set the destination address to what it needs to be for the
	       * NAT encapsulation.
	       */
	      KLIPS_PRINT(debug_tunnel,
			  "xmit: setting ND=%08x\n", natt_d);
	      ipp->daddr = natt_d;
	      ipp->check = 0;
	      ipp->check = ip_fast_csum((unsigned char *)ipp, ipp->ihl);
      }
#endif /* CONFIG_IPSEC_NAT_TRAVERSAL */

	if(!ixs->hard_header_stripped && ixs->hard_header_len>0) {
		KLIPS_PRINT(debug_tunnel & DB_TN_XMIT,
			    "klips_debug:ipsec_xmit_encap_bundle: "
			    "allocating %d bytes for hardheader.\n",
			    ixs->hard_header_len);
		if((ixs->saved_header = kmalloc(ixs->hard_header_len, GFP_ATOMIC)) == NULL) {
			printk(KERN_WARNING "klips_debug:ipsec_xmit_encap_bundle: "
			       "Failed, tried to allocate %d bytes for temp hard_header.\n", 
			       ixs->hard_header_len);
			ixs->stats->tx_errors++;
			bundle_stat = IPSEC_XMIT_ERRMEMALLOC;
			goto cleanup;
		}
		{
			int i;
			for (i = 0; i < ixs->hard_header_len; i++) {
				ixs->saved_header[i] = ixs->skb->data[i];
			}
		}
		if(ixs->skb->len < ixs->hard_header_len) {
			printk(KERN_WARNING "klips_error:ipsec_xmit_encap_bundle: "
			       "tried to skb_pull hhlen=%d, %d available.  This should never happen, please report.\n",
			       ixs->hard_header_len, (int)(ixs->skb->len));
			ixs->stats->tx_errors++;
			bundle_stat = IPSEC_XMIT_ESP_PUSHPULLERR;
			goto cleanup;
		}
		skb_pull(ixs->skb, ixs->hard_header_len);
		ixs->hard_header_stripped = 1;
			
/*			ixs->iph = (struct iphdr *) (ixs->skb->data); */
		KLIPS_PRINT(debug_tunnel & DB_TN_CROUT,
			    "klips_debug:ipsec_xmit_encap_bundle: "
			    "head,tailroom: %d,%d after hard_header stripped.\n",
			    skb_headroom(ixs->skb), skb_tailroom(ixs->skb));
		KLIPS_IP_PRINT(debug_tunnel & DB_TN_CROUT, ixs->iph);
	} else {
		KLIPS_PRINT(debug_tunnel & DB_TN_CROUT,
			    "klips_debug:ipsec_xmit_encap_bundle: "
			    "hard header already stripped.\n");
	}
		
	ixs->ll_headroom = (ixs->hard_header_len + 15) & ~15;

	if ((skb_headroom(ixs->skb) >= ixs->max_headroom + 2 * ixs->ll_headroom) && 
	    (skb_tailroom(ixs->skb) >= ixs->max_tailroom)
#ifndef NET_21
	    && ixs->skb->free
#endif /* !NET_21 */
		) {
		KLIPS_PRINT(debug_tunnel & DB_TN_CROUT,
			    "klips_debug:ipsec_xmit_encap_bundle: "
			    "data fits in existing skb\n");
	} else {
		struct sk_buff* tskb;

		if(!ixs->oskb) {
			ixs->oskb = ixs->skb;
		}

		tskb = skb_copy_expand(ixs->skb,
				       /* The need for 2 * link layer length here remains unexplained...RGB */
				       ixs->max_headroom + 2 * ixs->ll_headroom,
				       ixs->max_tailroom,
				       GFP_ATOMIC);

		if(tskb && ixs->skb->sk) {
			skb_set_owner_w(tskb, ixs->skb->sk);
		}

		if(ixs->skb != ixs->oskb) {
			ipsec_kfree_skb(ixs->skb);
		}
		ixs->skb = tskb;
		if (!ixs->skb) {
			printk(KERN_WARNING
			       "klips_debug:ipsec_xmit_encap_bundle: "
			       "Failed, tried to allocate %d head and %d tailroom\n", 
			       ixs->max_headroom, ixs->max_tailroom);
			ixs->stats->tx_errors++;
			bundle_stat = IPSEC_XMIT_ERRSKBALLOC;
			goto cleanup;
		}
		KLIPS_PRINT(debug_tunnel & DB_TN_CROUT,
			    "klips_debug:ipsec_xmit_encap_bundle: "
			    "head,tailroom: %d,%d after allocation\n",
			    skb_headroom(ixs->skb), skb_tailroom(ixs->skb));
	}
		
#ifdef CONFIG_KLIPS_DEBUG
	if(debug_tunnel & DB_TN_ENCAP) {
		ipsec_print_ip(ixs->iph);
	}
#endif
	/*
	 * Apply grouped transforms to packet
	 */
	while (ixs->ipsp) {
		enum ipsec_xmit_value encap_stat = IPSEC_XMIT_OK;

		encap_stat = ipsec_xmit_encap_once(ixs);

#ifdef CONFIG_KLIPS_DEBUG
		if(debug_tunnel & DB_TN_ENCAP) {
			ipsec_print_ip(ixs->iph);
		}
#endif
		if(encap_stat != IPSEC_XMIT_OK) {
			KLIPS_PRINT(debug_tunnel & DB_TN_XMIT,
				    "klips_debug:ipsec_xmit_encap_bundle: encap_once failed: %d\n",
				    encap_stat);
				
			bundle_stat = IPSEC_XMIT_ENCAPFAIL;
			goto cleanup;
		}
	}

	/* end encapsulation loop here XXX */
 cleanup:
	return bundle_stat;
}

/*
<<<<<<< HEAD
 * upon entry to this function, ixs->skb should be setup
 * as follows:
=======
 * $Log: ipsec_xmit.c,v $
 * Revision 1.23  2005/08/28 02:11:32  ken
 * Add missing HAVE_
 * Revision 1.20.2.4  2006/04/20 16:33:07  mcr
 * remove all of CONFIG_KLIPS_ALG --- one can no longer build without it.
 * Fix in-kernel module compilation. Sub-makefiles do not work.
 *
 * Revision 1.20.2.3  2005/11/29 21:52:57  ken
 * Fix for #518 MTU issues
 *
 * Revision 1.20.2.2  2005/11/27 21:41:03  paul
 * Pull down TTL fixes from head. this fixes "Unknown symbol sysctl_ip_default_ttl"in for klips as module.
 *
 * Revision 1.22  2005/08/27 23:07:21  paul
 * Somewhere between 2.6.12 and 2.6.13rc7 the unused security memnber in sk_buff
 * has been removed. This patch should fix compilation for both cases.
 *
 * Revision 1.21  2005/08/05 08:44:54  mcr
 * 	ipsec_kern24.h (compat code for 2.4) must be include
 * 	explicitely now.
 *
 * Revision 1.20  2005/07/12 15:39:27  paul
 * include asm/uaccess.h for VERIFY_WRITE
 *
 * Revision 1.19  2005/05/24 01:02:35  mcr
 * 	some refactoring/simplification of situation where alg
 * 	is not found.
 *
 * Revision 1.18  2005/05/23 23:52:33  mcr
 * 	adjust comments, add additional debugging.
 *
 * Revision 1.17  2005/05/23 22:57:23  mcr
 * 	removed explicit 3DES support.
 *
 * Revision 1.16  2005/05/21 03:29:15  mcr
 * 	fixed warning about unused zeroes if AH is off.
 *
 * Revision 1.15  2005/05/20 16:47:59  mcr
 * 	include asm/checksum.h to get ip_fast_csum macro.
 *
 * Revision 1.14  2005/05/11 01:43:03  mcr
 * 	removed "poor-man"s OOP in favour of proper C structures.
 *
 * Revision 1.13  2005/04/29 05:10:22  mcr
 * 	removed from extraenous includes to make unit testing easier.
 *
 * Revision 1.12  2005/04/15 01:28:34  mcr
 * 	use ipsec_dmp_block.
 *
 * Revision 1.11  2005/01/26 00:50:35  mcr
 * 	adjustment of confusion of CONFIG_IPSEC_NAT vs CONFIG_KLIPS_NAT,
 * 	and make sure that NAT_TRAVERSAL is set as well to match
 * 	userspace compiles of code.
 *
 * Revision 1.10  2004/09/13 17:55:21  ken
 * MD5* -> osMD5*
 *
 * Revision 1.9  2004/07/10 19:11:18  mcr
 * 	CONFIG_IPSEC -> CONFIG_KLIPS.
 *
 * Revision 1.8  2004/04/06 02:49:26  mcr
 * 	pullup of algo code from alg-branch.
 *
 * Revision 1.7  2004/02/03 03:13:41  mcr
 * 	mark invalid encapsulation states.
 *
 * Revision 1.6.2.1  2003/12/22 15:25:52  jjo
 *      Merged algo-0.8.1-rc11-test1 into alg-branch
 *
 * Revision 1.6  2003/12/10 01:14:27  mcr
 * 	NAT-traversal patches to KLIPS.
 *
 * Revision 1.5  2003/10/31 02:27:55  mcr
 * 	pulled up port-selector patches and sa_id elimination.
 *
 * Revision 1.4.4.2  2003/10/29 01:37:39  mcr
 * 	when creating %hold from %trap, only make the %hold as
 * 	specific as the %trap was - so if the protocol and ports
 * 	were wildcards, then the %hold will be too.
 *
 * Revision 1.4.4.1  2003/09/21 13:59:56  mcr
 * 	pre-liminary X.509 patch - does not yet pass tests.
 *
 * Revision 1.4  2003/06/20 02:28:10  mcr
 * 	misstype of variable name, not detected by module build.
 *
 * Revision 1.3  2003/06/20 01:42:21  mcr
 * 	added counters to measure how many ACQUIREs we send to pluto,
 * 	and how many are successfully sent.
 *
 * Revision 1.2  2003/04/03 17:38:35  rgb
 * Centralised ipsec_kfree_skb and ipsec_dev_{get,put}.
 * Normalised coding style.
 * Simplified logic and reduced duplication of code.
>>>>>>> 70041b9a
 *
 *   data   = beginning of IP packet   <- differs from ipsec_rcv().
 *   nh.raw = beginning of IP packet.
 *   h.raw  = data after the IP packet.
 *
 */
enum ipsec_xmit_value
ipsec_xmit_encap_bundle(struct ipsec_xmit_state *ixs)
{
	enum ipsec_xmit_value bundle_stat = IPSEC_XMIT_OK;
 
	ixs->newdst = ixs->orgdst = ixs->iph->daddr;
	ixs->newsrc = ixs->orgsrc = ixs->iph->saddr;
	ixs->orgedst = ixs->outgoing_said.dst.u.v4.sin_addr.s_addr;
	ixs->iphlen = ixs->iph->ihl << 2;
	ixs->pyldsz = ntohs(ixs->iph->tot_len) - ixs->iphlen;
	ixs->max_headroom = ixs->max_tailroom = 0;
		
	if (ixs->outgoing_said.proto == IPPROTO_INT) {
		switch (ntohl(ixs->outgoing_said.spi)) {
		case SPI_DROP:
			KLIPS_PRINT(debug_tunnel & DB_TN_XMIT,
				    "klips_debug:ipsec_xmit_encap_bundle: "
				    "shunt SA of DROP or no eroute: dropping.\n");
			ixs->stats->tx_dropped++;
			break;
				
		case SPI_REJECT:
			KLIPS_PRINT(debug_tunnel & DB_TN_XMIT,
				    "klips_debug:ipsec_xmit_encap_bundle: "
				    "shunt SA of REJECT: notifying and dropping.\n");
			ICMP_SEND(ixs->skb,
				  ICMP_DEST_UNREACH,
				  ICMP_PKT_FILTERED,
				  0,
				  ixs->physdev);
			ixs->stats->tx_dropped++;
			break;
				
		case SPI_PASS:
#ifdef NET_21
			ixs->pass = 1;
#endif /* NET_21 */
			KLIPS_PRINT(debug_tunnel & DB_TN_XMIT,
				    "klips_debug:ipsec_xmit_encap_bundle: "
				    "PASS: calling dev_queue_xmit\n");
			return IPSEC_XMIT_PASS;
			goto cleanup;
				
		case SPI_HOLD:
			KLIPS_PRINT(debug_tunnel & DB_TN_XMIT,
				    "klips_debug:ipsec_xmit_encap_bundle: "
				    "shunt SA of HOLD: this does not make sense here, dropping.\n");
			ixs->stats->tx_dropped++;
			break;

		case SPI_TRAP:
		case SPI_TRAPSUBNET:
		{
			struct sockaddr_in src, dst;
#ifdef CONFIG_KLIPS_DEBUG
			char bufsrc[ADDRTOA_BUF], bufdst[ADDRTOA_BUF];
#endif /* CONFIG_KLIPS_DEBUG */

			/* Signal all listening KMds with a PF_KEY ACQUIRE */

			memset(&src, 0, sizeof(src));
			memset(&dst, 0, sizeof(dst));
			src.sin_family = AF_INET;
			dst.sin_family = AF_INET;
			src.sin_addr.s_addr = ixs->iph->saddr;
			dst.sin_addr.s_addr = ixs->iph->daddr;

			ixs->ips.ips_transport_protocol = 0;
			src.sin_port = 0;
			dst.sin_port = 0;
			
			if(ixs->eroute->er_eaddr.sen_proto != 0) {
			  ixs->ips.ips_transport_protocol = ixs->iph->protocol;
			  
			  if(ixs->eroute->er_eaddr.sen_sport != 0) {
			    src.sin_port = 
			      (ixs->iph->protocol == IPPROTO_UDP
			       ? ((struct udphdr*) (((caddr_t)ixs->iph) + (ixs->iph->ihl << 2)))->source
			       : (ixs->iph->protocol == IPPROTO_TCP
				  ? ((struct tcphdr*)((caddr_t)ixs->iph + (ixs->iph->ihl << 2)))->source
				  : 0));
			  }
			  if(ixs->eroute->er_eaddr.sen_dport != 0) {
			    dst.sin_port = 
			      (ixs->iph->protocol == IPPROTO_UDP
			       ? ((struct udphdr*) (((caddr_t)ixs->iph) + (ixs->iph->ihl << 2)))->dest
			       : (ixs->iph->protocol == IPPROTO_TCP
				  ? ((struct tcphdr*)((caddr_t)ixs->iph + (ixs->iph->ihl << 2)))->dest
				  : 0));
			  }
			}
				
			ixs->ips.ips_addr_s = (struct sockaddr*)(&src);
			ixs->ips.ips_addr_d = (struct sockaddr*)(&dst);
			KLIPS_PRINT(debug_tunnel & DB_TN_XMIT,
				    "klips_debug:ipsec_xmit_encap_bundle: "
				    "K_SADB_ACQUIRE sent with src=%s:%d, dst=%s:%d, proto=%d.\n",
				    addrtoa(((struct sockaddr_in*)(ixs->ips.ips_addr_s))->sin_addr, 0, bufsrc, sizeof(bufsrc)) <= ADDRTOA_BUF ? bufsrc : "BAD_ADDR",
				    ntohs(((struct sockaddr_in*)(ixs->ips.ips_addr_s))->sin_port),
				    addrtoa(((struct sockaddr_in*)(ixs->ips.ips_addr_d))->sin_addr, 0, bufdst, sizeof(bufdst)) <= ADDRTOA_BUF ? bufdst : "BAD_ADDR",
				    ntohs(((struct sockaddr_in*)(ixs->ips.ips_addr_d))->sin_port),
				    ixs->ips.ips_said.proto);
				
			/* increment count of total traps needed */
			ipsec_xmit_trap_count++;

			if (pfkey_acquire(&ixs->ips) == 0) {

				/* note that we succeeded */
			        ipsec_xmit_trap_sendcount++;
					
				if (ixs->outgoing_said.spi==htonl(SPI_TRAPSUBNET)) {
					/*
					 * The spinlock is to prevent any other
					 * process from accessing or deleting
					 * the eroute while we are using and
					 * updating it.
					 */
					spin_lock(&eroute_lock);
					ixs->eroute = ipsec_findroute(&ixs->matcher);
					if(ixs->eroute) {
						ixs->eroute->er_said.spi = htonl(SPI_HOLD);
						ixs->eroute->er_first = ixs->skb;
						ixs->skb = NULL;
					}
					spin_unlock(&eroute_lock);
				} else if (create_hold_eroute(ixs->eroute,
							      ixs->skb,
							      ixs->iph,
							      ixs->eroute_pid)) {
					ixs->skb = NULL;
				} 
				/* whether or not the above succeeded, we continue */
				
			}
			ixs->stats->tx_dropped++;
		}
		default:
			/* XXX what do we do with an unknown shunt spi? */
			break;
		} /* switch (ntohl(ixs->outgoing_said.spi)) */
		return IPSEC_XMIT_STOLEN;
	} /* if (ixs->outgoing_said.proto == IPPROTO_INT) */
	
	/* ipsec_sa_getbyid() takes a reference to the ixs */
	ixs->ipsp = ipsec_sa_getbyid(&ixs->outgoing_said);
	ixs->sa_len = satot(&ixs->outgoing_said, 0, ixs->sa_txt, sizeof(ixs->sa_txt));

	if (ixs->ipsp == NULL) {
		KLIPS_PRINT(debug_tunnel & DB_TN_XMIT,
			    "klips_debug:ipsec_xmit_encap_bundle: "
			    "no ipsec_sa for SA%s: outgoing packet with no SA, dropped.\n",
			    ixs->sa_len ? ixs->sa_txt : " (error)");
		if(ixs->stats) {
			ixs->stats->tx_dropped++;
		}
		bundle_stat = IPSEC_XMIT_SAIDNOTFOUND;
		goto cleanup;
	}

	bundle_stat = ipsec_xmit_encap_bundle_2(ixs);

	/* we are done with this SA */
	ipsec_sa_put(ixs->ipsp); 

cleanup:
	return bundle_stat;
}

void
ipsec_xmit_cleanup(struct ipsec_xmit_state*ixs)
{
	if(ixs->dev) {
#if defined(HAS_NETIF_QUEUE) || defined (HAVE_NETIF_QUEUE)
		netif_wake_queue(ixs->dev);
#else /* defined(HAS_NETIF_QUEUE) || defined (HAVE_NETIF_QUEUE) */
		ixs->dev->tbusy = 0;
#endif /* defined(HAS_NETIF_QUEUE) || defined (HAVE_NETIF_QUEUE) */
	}

	if(ixs->saved_header) {
		kfree(ixs->saved_header);
		ixs->saved_header = NULL;
	}
	if(ixs->skb) {
		dev_kfree_skb(ixs->skb);
		ixs->skb=NULL;
	}
	if(ixs->oskb) {
		dev_kfree_skb(ixs->oskb);
		ixs->oskb=NULL;
	}
	if (ixs->ips.ips_ident_s.data) {
		kfree(ixs->ips.ips_ident_s.data);
		ixs->ips.ips_ident_s.data=NULL;
	}
	if (ixs->ips.ips_ident_d.data) {
		kfree(ixs->ips.ips_ident_d.data);
		ixs->ips.ips_ident_d.data=NULL;
	}
}

#ifdef NETDEV_23
static inline int ipsec_xmit_send2(struct sk_buff *skb)
{
#ifdef NETDEV_25	/* 2.6 kernels */
	return dst_output(skb);
#else
	return ip_send(skb);
#endif
}
#endif /* NETDEV_23 */

#ifdef CONFIG_IPSEC_NAT_TRAVERSAL
enum ipsec_xmit_value ipsec_nat_encap(struct ipsec_xmit_state *ixs)
{
	if (ixs->natt_type && ixs->natt_head) {
		struct iphdr *ipp = ixs->skb->nh.iph;
		struct udphdr *udp;
		KLIPS_PRINT(debug_tunnel & DB_TN_XMIT,
			    "klips_debug:ipsec_tunnel_start_xmit: "
			    "encapsuling packet into UDP (NAT-Traversal) (%d %d)\n",
			    ixs->natt_type, ixs->natt_head);

		ixs->iphlen = ipp->ihl << 2;
		ipp->tot_len =
			htons(ntohs(ipp->tot_len) + ixs->natt_head);
		if(skb_tailroom(ixs->skb) < ixs->natt_head) {
			printk(KERN_WARNING "klips_error:ipsec_tunnel_start_xmit: "
				"tried to skb_put %d, %d available. "
				"This should never happen, please report.\n",
				ixs->natt_head,
				skb_tailroom(ixs->skb));
			ixs->stats->tx_errors++;
			return IPSEC_XMIT_ESPUDP;
		}
		skb_put(ixs->skb, ixs->natt_head);

		udp = (struct udphdr *)((char *)ipp + ixs->iphlen);

		/* move ESP hdr after UDP hdr */
		memmove((void *)((char *)udp + ixs->natt_head),
			(void *)(udp),
			ntohs(ipp->tot_len) - ixs->iphlen - ixs->natt_head);

#if 0
		/* set IP destination address (matters in transport mode) */
		{
		  struct sockaddr_in *d = (struct sockaddr_in *)ixs->ipsp->ips_addr_d;
		  ipp->daddr = d->sin_addr.s_addr;
		}
#endif

		/* clear UDP & Non-IKE Markers (if any) */
		memset(udp, 0, ixs->natt_head);

		/* fill UDP with usefull informations ;-) */
		udp->source = htons(ixs->natt_sport);
		udp->dest = htons(ixs->natt_dport);
		udp->len = htons(ntohs(ipp->tot_len) - ixs->iphlen);

		/* set protocol */
		ipp->protocol = IPPROTO_UDP;

		/* fix IP checksum */
		ipp->check = 0;
		ipp->check = ip_fast_csum((unsigned char *)ipp, ipp->ihl);
	}
	return IPSEC_XMIT_OK;
}
#endif

/* avoid forward reference complain on <2.5 */
struct flowi;

enum ipsec_xmit_value
ipsec_xmit_send(struct ipsec_xmit_state*ixs, struct flowi *fl)
{
	int error;
  
#ifdef NETDEV_25
 	fl->nl_u.ip4_u.daddr = ixs->skb->nh.iph->daddr;
 	fl->nl_u.ip4_u.saddr = ixs->pass ? 0 : ixs->skb->nh.iph->saddr;
 	fl->nl_u.ip4_u.tos = RT_TOS(ixs->skb->nh.iph->tos);
 	fl->proto = ixs->skb->nh.iph->protocol;
 	if ((error = ip_route_output_key(&ixs->route, fl))) {
#else
	/*skb_orphan(ixs->skb);*/
	if((error = ip_route_output(&ixs->route,
				    ixs->skb->nh.iph->daddr,
				    ixs->pass ? 0 : ixs->skb->nh.iph->saddr,
				    RT_TOS(ixs->skb->nh.iph->tos),
                                    /* mcr->rgb: should this be 0 instead? */
				    ixs->physdev->iflink))) {
#endif
		ixs->stats->tx_errors++;
		KLIPS_PRINT(debug_tunnel & DB_TN_XMIT,
			    "klips_debug:ipsec_xmit_send: "
			    "ip_route_output failed with error code %d, rt->u.dst.dev=%s, dropped\n",
			    error,
			    ixs->route->u.dst.dev->name);
		return IPSEC_XMIT_ROUTEERR;
	}

	if(ixs->dev == ixs->route->u.dst.dev) {
		ip_rt_put(ixs->route);
		/* This is recursion, drop it. */
		ixs->stats->tx_errors++;
		KLIPS_PRINT(debug_tunnel & DB_TN_XMIT,
			    "klips_debug:ipsec_xmit_send: "
			    "suspect recursion, dev=rt->u.dst.dev=%s, dropped\n",
			    ixs->dev->name);
		return IPSEC_XMIT_RECURSDETECT;
	}

	dst_release(ixs->skb->dst);
	ixs->skb->dst = &ixs->route->u.dst;
	if(ixs->stats) {
		ixs->stats->tx_bytes += ixs->skb->len;
	}

	if(ixs->skb->len < ixs->skb->nh.raw - ixs->skb->data) {
		if(ixs->stats) {
			ixs->stats->tx_errors++;
		}
		printk(KERN_WARNING
		       "klips_error:ipsec_xmit_send: "
		       "tried to __skb_pull nh-data=%ld, %d available.  This should never happen, please report.\n",
		       (unsigned long)(ixs->skb->nh.raw - ixs->skb->data),
		       ixs->skb->len);
		return IPSEC_XMIT_PUSHPULLERR;
	}
	__skb_pull(ixs->skb, ixs->skb->nh.raw - ixs->skb->data);
#ifdef SKB_RESET_NFCT
	if(!ixs->pass) {
	  nf_conntrack_put(ixs->skb->nfct);
	  ixs->skb->nfct = NULL;
	}
#if defined(CONFIG_NETFILTER_DEBUG) && defined(HAVE_SKB_NF_DEBUG)
	ixs->skb->nf_debug = 0;
#endif /* CONFIG_NETFILTER_DEBUG */
#endif /* SKB_RESET_NFCT */
	KLIPS_PRINT(debug_tunnel & DB_TN_XMIT,
		    "klips_debug:ipsec_xmit_send: "
		    "...done, calling ip_send() on device:%s\n",
		    ixs->skb->dev ? ixs->skb->dev->name : "NULL");
	KLIPS_IP_PRINT(debug_tunnel & DB_TN_XMIT, ixs->skb->nh.iph);
#ifdef NETDEV_23	/* 2.4 kernels */
	{
		int err;

		err = NF_HOOK(PF_INET, NF_IP_LOCAL_OUT, ixs->skb, NULL,
			      ixs->route->u.dst.dev,
			      ipsec_xmit_send2);
		if(err != NET_XMIT_SUCCESS && err != NET_XMIT_CN) {
			if(net_ratelimit())
				printk(KERN_ERR
				       "klips_error:ipsec_xmit_send: "
				       "ip_send() failed, err=%d\n", 
				       -err);
			if(ixs->stats) {
				ixs->stats->tx_errors++;
				ixs->stats->tx_aborted_errors++;
			}
			ixs->skb = NULL;
			return IPSEC_XMIT_IPSENDFAILURE;
		}
	}
#else /* NETDEV_23 */	/* 2.2 kernels */
	ip_send(ixs->skb);
#endif /* NETDEV_23 */
	if(ixs->stats) {
		ixs->stats->tx_packets++;
	}

	ixs->skb = NULL;
	
	return IPSEC_XMIT_OK;
}

#ifdef NETDEV_25
enum ipsec_xmit_value
ipsec_tunnel_send(struct ipsec_xmit_state *ixs)
{
	struct flowi fl;
	
	memset(&fl, 0, sizeof(fl));

	/* new route/dst cache code from James Morris */
	ixs->skb->dev = ixs->physdev;
 	fl.oif = ixs->physdev->iflink;

	return ipsec_xmit_send(ixs, &fl);
}
#else
enum ipsec_xmit_value
ipsec_tunnel_send(struct ipsec_xmit_state *ixs)
{
	return ipsec_xmit_send(ixs, NULL);
}
#endif



/*
 * Local Variables:
 * c-file-style: "linux"
 * End:
 *
 */<|MERGE_RESOLUTION|>--- conflicted
+++ resolved
@@ -1488,105 +1488,8 @@
 }
 
 /*
-<<<<<<< HEAD
  * upon entry to this function, ixs->skb should be setup
  * as follows:
-=======
- * $Log: ipsec_xmit.c,v $
- * Revision 1.23  2005/08/28 02:11:32  ken
- * Add missing HAVE_
- * Revision 1.20.2.4  2006/04/20 16:33:07  mcr
- * remove all of CONFIG_KLIPS_ALG --- one can no longer build without it.
- * Fix in-kernel module compilation. Sub-makefiles do not work.
- *
- * Revision 1.20.2.3  2005/11/29 21:52:57  ken
- * Fix for #518 MTU issues
- *
- * Revision 1.20.2.2  2005/11/27 21:41:03  paul
- * Pull down TTL fixes from head. this fixes "Unknown symbol sysctl_ip_default_ttl"in for klips as module.
- *
- * Revision 1.22  2005/08/27 23:07:21  paul
- * Somewhere between 2.6.12 and 2.6.13rc7 the unused security memnber in sk_buff
- * has been removed. This patch should fix compilation for both cases.
- *
- * Revision 1.21  2005/08/05 08:44:54  mcr
- * 	ipsec_kern24.h (compat code for 2.4) must be include
- * 	explicitely now.
- *
- * Revision 1.20  2005/07/12 15:39:27  paul
- * include asm/uaccess.h for VERIFY_WRITE
- *
- * Revision 1.19  2005/05/24 01:02:35  mcr
- * 	some refactoring/simplification of situation where alg
- * 	is not found.
- *
- * Revision 1.18  2005/05/23 23:52:33  mcr
- * 	adjust comments, add additional debugging.
- *
- * Revision 1.17  2005/05/23 22:57:23  mcr
- * 	removed explicit 3DES support.
- *
- * Revision 1.16  2005/05/21 03:29:15  mcr
- * 	fixed warning about unused zeroes if AH is off.
- *
- * Revision 1.15  2005/05/20 16:47:59  mcr
- * 	include asm/checksum.h to get ip_fast_csum macro.
- *
- * Revision 1.14  2005/05/11 01:43:03  mcr
- * 	removed "poor-man"s OOP in favour of proper C structures.
- *
- * Revision 1.13  2005/04/29 05:10:22  mcr
- * 	removed from extraenous includes to make unit testing easier.
- *
- * Revision 1.12  2005/04/15 01:28:34  mcr
- * 	use ipsec_dmp_block.
- *
- * Revision 1.11  2005/01/26 00:50:35  mcr
- * 	adjustment of confusion of CONFIG_IPSEC_NAT vs CONFIG_KLIPS_NAT,
- * 	and make sure that NAT_TRAVERSAL is set as well to match
- * 	userspace compiles of code.
- *
- * Revision 1.10  2004/09/13 17:55:21  ken
- * MD5* -> osMD5*
- *
- * Revision 1.9  2004/07/10 19:11:18  mcr
- * 	CONFIG_IPSEC -> CONFIG_KLIPS.
- *
- * Revision 1.8  2004/04/06 02:49:26  mcr
- * 	pullup of algo code from alg-branch.
- *
- * Revision 1.7  2004/02/03 03:13:41  mcr
- * 	mark invalid encapsulation states.
- *
- * Revision 1.6.2.1  2003/12/22 15:25:52  jjo
- *      Merged algo-0.8.1-rc11-test1 into alg-branch
- *
- * Revision 1.6  2003/12/10 01:14:27  mcr
- * 	NAT-traversal patches to KLIPS.
- *
- * Revision 1.5  2003/10/31 02:27:55  mcr
- * 	pulled up port-selector patches and sa_id elimination.
- *
- * Revision 1.4.4.2  2003/10/29 01:37:39  mcr
- * 	when creating %hold from %trap, only make the %hold as
- * 	specific as the %trap was - so if the protocol and ports
- * 	were wildcards, then the %hold will be too.
- *
- * Revision 1.4.4.1  2003/09/21 13:59:56  mcr
- * 	pre-liminary X.509 patch - does not yet pass tests.
- *
- * Revision 1.4  2003/06/20 02:28:10  mcr
- * 	misstype of variable name, not detected by module build.
- *
- * Revision 1.3  2003/06/20 01:42:21  mcr
- * 	added counters to measure how many ACQUIREs we send to pluto,
- * 	and how many are successfully sent.
- *
- * Revision 1.2  2003/04/03 17:38:35  rgb
- * Centralised ipsec_kfree_skb and ipsec_dev_{get,put}.
- * Normalised coding style.
- * Simplified logic and reduced duplication of code.
->>>>>>> 70041b9a
  *
  *   data   = beginning of IP packet   <- differs from ipsec_rcv().
  *   nh.raw = beginning of IP packet.
