/*
 * IPSEC Transmit code.
 * Copyright (C) 1996, 1997  John Ioannidis.
 * Copyright (C) 1998-2003   Richard Guy Briggs.
 * Copyright (C) 2004-2005   Michael Richardson <mcr@xelerance.com>
 * 
 * OCF/receive state machine written by
 * David McCullough <dmccullough@cyberguard.com>
 * Copyright (C) 2004-2005 Intel Corporation.  All Rights Reserved.
 *
 * This program is free software; you can redistribute it and/or modify it
 * under the terms of the GNU General Public License as published by the
 * Free Software Foundation; either version 2 of the License, or (at your
 * option) any later version.  See <http://www.fsf.org/copyleft/gpl.txt>.
 * 
 * This program is distributed in the hope that it will be useful, but
 * WITHOUT ANY WARRANTY; without even the implied warranty of MERCHANTABILITY
 * or FITNESS FOR A PARTICULAR PURPOSE.  See the GNU General Public License
 * for more details.
 */

#define __NO_VERSION__
#include <linux/module.h>
#ifndef AUTOCONF_INCLUDED
#include <linux/config.h>
#endif	/* for CONFIG_IP_FORWARD */
#include <linux/version.h>
#include <linux/kernel.h> /* printk() */

#include "openswan/ipsec_param.h"

#ifdef MALLOC_SLAB
# include <linux/slab.h> /* kmalloc() */
#else /* MALLOC_SLAB */
# include <linux/malloc.h> /* kmalloc() */
#endif /* MALLOC_SLAB */
#include <linux/errno.h>  /* error codes */
#include <linux/types.h>  /* size_t */
#include <linux/interrupt.h> /* mark_bh */

#include <linux/netdevice.h>   /* struct device, struct net_device_stats, dev_queue_xmit() and other headers */
#include <linux/etherdevice.h> /* eth_type_trans */
#include <linux/ip.h>          /* struct iphdr */
#include <linux/ipv6.h>          /* struct iphdr */

#include <net/tcp.h>
#include <net/udp.h>
#include <net/ip6_route.h>
#include <linux/skbuff.h>

#include <asm/uaccess.h>
#include <asm/checksum.h>

#include "openswan/ipsec_param2.h"

#include <openswan.h>
#ifdef NET_21
# define MSS_HACK_		/* experimental */
# include <linux/in6.h>
# include <net/dst.h>
# define proto_priv cb
#endif /* NET_21 */

#include <net/icmp.h>		/* icmp_send() */
#include <net/ip.h>
#include <net/ipv6.h>
#ifdef NETDEV_23
# include <linux/netfilter_ipv4.h>
#endif /* NETDEV_23 */

#include <linux/if_arp.h>
#ifdef MSS_HACK_DELETE_ME_PLEASE
# include <net/tcp.h>		/* TCP options */
#endif	/* MSS_HACK_DELETE_ME_PLEASE */

#include "openswan/ipsec_kversion.h"
#include "openswan/radij.h"
#include "openswan/ipsec_life.h"
#include "openswan/ipsec_xform.h"
#include "openswan/ipsec_eroute.h"
#include "openswan/ipsec_encap.h"
#include "openswan/ipsec_radij.h"
#include "openswan/ipsec_xmit.h"
#include "openswan/ipsec_sa.h"
#include "openswan/ipsec_tunnel.h"
#include "openswan/ipsec_ipe4.h"
#include "openswan/ipsec_ah.h"
#include "openswan/ipsec_esp.h"
#include "openswan/ipsec_mast.h"

#ifdef CONFIG_KLIPS_IPCOMP
#include "openswan/ipcomp.h"
#endif /* CONFIG_KLIPS_IPCOMP */

#include <openswan/pfkeyv2.h>
#include <openswan/pfkey.h>

#include "openswan/ipsec_proto.h"
#include "openswan/ipsec_alg.h"
#include "ipsec_ocf.h"

#if defined(CONFIG_KLIPS_AH)
#if defined(CONFIG_KLIPS_AUTH_HMAC_MD5) || defined(CONFIG_KLIPS_AUTH_HMAC_SHA1)
static __u32 zeroes[64];
#endif
#endif

int ipsec_xmit_trap_count = 0;
int ipsec_xmit_trap_sendcount = 0;

#define dmp(_x,_y,_z) if(debug_xmit && sysctl_ipsec_debug_verbose) ipsec_dmp_block(_x,_y,_z)

#if !defined(SKB_COPY_EXPAND) || defined(KLIPS_UNIT_TESTS)
#ifdef CONFIG_IPV6
#error "this code is broken for IPv6"
#endif

/*
 *	This is mostly skbuff.c:skb_copy().
 */
struct sk_buff *
skb_copy_expand(const struct sk_buff *skb, int headroom,
		int tailroom, int priority)
{
	struct sk_buff *n;
	unsigned long offset;

	/*
	 *	Do sanity checking
	 */
	if((headroom < 0) || (tailroom < 0) || ((headroom+tailroom) < 0)) {
		printk(KERN_WARNING
		       "klips_error:skb_copy_expand: "
		       "Illegal negative head,tailroom %d,%d\n",
		       headroom,
		       tailroom);
		return NULL;
	}
	/*
	 *	Allocate the copy buffer
	 */
	 
#ifndef NET_21
	IS_SKB(skb);
#endif /* !NET_21 */


	n=alloc_skb(skb->end - skb->head + headroom + tailroom, priority);

	KLIPS_PRINT(debug_tunnel & DB_TN_CROUT,
		    "klips_debug:skb_copy_expand: "
		    "allocating %d bytes, head=0p%p data=0p%p tail=0p%p end=0p%p end-head=%d tail-data=%d\n",
		    skb->end - skb->head + headroom + tailroom,
		    skb->head,
		    skb->data,
		    skb->tail,
		    skb->end,
		    skb->end - skb->head,
		    skb->tail - skb->data);

	if(n==NULL)
		return NULL;

	/*
	 *	Shift between the two data areas in bytes
	 */
	 
	/* Set the data pointer */
	skb_reserve(n,skb->data-skb->head+headroom);
	/* Set the tail pointer and length */
	if(skb_tailroom(n) < skb->len) {
		printk(KERN_WARNING "klips_error:skb_copy_expand: "
		       "tried to skb_put %ld, %d available.  This should never happen, please report.\n",
		       (unsigned long int)skb->len,
		       skb_tailroom(n));
		ipsec_kfree_skb(n);
		return NULL;
	}
	skb_put(n,skb->len);

	offset=n->head + headroom - skb->head;

	/* Copy the bytes */
	memcpy(n->head + headroom, skb->head,skb->end-skb->head);
#ifdef NET_21
	n->csum=skb->csum;
	n->priority=skb->priority;
	skb_dst_set(n, dst_clone(skb_dst(skb)));
	if(skb->nh.raw)
		n->nh.raw=skb->nh.raw+offset;
#ifndef NETDEV_23
	n->is_clone=0;
#endif /* NETDEV_23 */
	atomic_set(&n->users, 1);
	n->destructor = NULL;
#ifdef HAVE_SOCK_SECURITY
	n->security=skb->security;
#endif
#else /* NET_21 */
	n->link3=NULL;
	n->when=skb->when;
	if(skb->ip_hdr)
	        n->ip_hdr=(struct iphdr *)(((char *)skb->ip_hdr)+offset);
	n->saddr=skb->saddr;
	n->daddr=skb->daddr;
	n->raddr=skb->raddr;
	n->seq=skb->seq;
	n->end_seq=skb->end_seq;
	n->ack_seq=skb->ack_seq;
	n->acked=skb->acked;
	n->free=1;
	n->arp=skb->arp;
	n->tries=0;
	n->lock=0;
	n->users=0;
#endif /* NET_21 */
	n->protocol=skb->protocol;
	n->list=NULL;
	n->sk=NULL;
	n->dev=skb->dev;
	if(skb->h.raw)
		n->h.raw=skb->h.raw+offset;
	if(skb->mac.raw) 
		n->mac.raw=skb->mac.raw+offset;
	memcpy(n->proto_priv, skb->proto_priv, sizeof(skb->proto_priv));
#ifndef NETDEV_23
	n->used=skb->used;
#endif /* !NETDEV_23 */
	n->pkt_type=skb->pkt_type;
	n->stamp=skb->stamp;
	
#ifndef NET_21
	IS_SKB(n);
#endif /* !NET_21 */
	return n;
}
#endif /* !SKB_COPY_EXPAND */

static void
ipsec_print_ip4(struct iphdr *ip)
{
	char buf[ADDRTOA_BUF];
	struct tcphdr *tcphdr = NULL;

	if (!ip)
		return;

	/* we are taking some liberties here assuming that the IP and TCP
	 * headers are contiguous in memory */
	switch (ip->protocol) {
	case IPPROTO_TCP:
	case IPPROTO_UDP:
		/* NOTE: we only use this for getting port numbers, and they
		 * are at the same offsets for both tcp and udp headers
		 */
		tcphdr = (struct tcphdr*)((caddr_t)ip + (ip->ihl << 2));
		break;
	}

	printk(KERN_INFO "klips_debug:   IP:");
	printk(" ihl:%d", ip->ihl << 2);
	printk(" ver:%d", ip->version);
	printk(" tos:%d", ip->tos);
	printk(" tlen:%d", ntohs(ip->tot_len));
	printk(" id:%d", ntohs(ip->id));
	printk(" %s%s%sfrag_off:%d",
               ip->frag_off & __constant_htons(IP_CE) ? "CE " : "",
               ip->frag_off & __constant_htons(IP_DF) ? "DF " : "",
               ip->frag_off & __constant_htons(IP_MF) ? "MF " : "",
               (ntohs(ip->frag_off) & IP_OFFSET) << 3);
	printk(" ttl:%d", ip->ttl);
	printk(" proto:%d", ip->protocol);
	if(ip->protocol == IPPROTO_UDP)
		printk(" (UDP)");
	if(ip->protocol == IPPROTO_TCP)
		printk(" (TCP)");
	if(ip->protocol == IPPROTO_ICMP)
		printk(" (ICMP)");
	if(ip->protocol == IPPROTO_ESP)
		printk(" (ESP)");
	if(ip->protocol == IPPROTO_AH)
		printk(" (AH)");
	if(ip->protocol == IPPROTO_COMP)
		printk(" (COMP)");
	printk(" chk:%d", ntohs(ip->check));
	addrtoa(*((struct in_addr*)(&ip->saddr)), 0, buf, sizeof(buf));
	printk(" saddr:%s", buf);
	if(tcphdr)
		printk(":%d",
		       ntohs(tcphdr->source));
	addrtoa(*((struct in_addr*)(&ip->daddr)), 0, buf, sizeof(buf));
	printk(" daddr:%s", buf);
	if(tcphdr)
		printk(":%d",
		       ntohs(tcphdr->dest));
	if(ip->protocol == IPPROTO_ICMP)
		printk(" type:code=%d:%d",
		       ((struct icmphdr*)((caddr_t)ip + (ip->ihl << 2)))->type,
		       ((struct icmphdr*)((caddr_t)ip + (ip->ihl << 2)))->code);
	if(ip->protocol == IPPROTO_TCP) {
		printk(" seq=%u ack=%u", tcphdr->seq, tcphdr->ack_seq);
		if (tcphdr->fin) printk(" FIN");
		if (tcphdr->syn) printk(" SYN");
		if (tcphdr->rst) printk(" RST");
		if (tcphdr->psh) printk(" PSH");
		if (tcphdr->ack) printk(" ACK");
		if (tcphdr->urg) printk(" URG");
		if (tcphdr->ece) printk(" ECE");
		if (tcphdr->cwr) printk(" CWR");
	}
	printk("\n");

	if(sysctl_ipsec_debug_verbose) {
		__u8 *c;
		int len = ntohs(ip->tot_len) - ip->ihl*4;
		
		c = ((__u8*)ip) + ip->ihl*4;
		ipsec_dmp_block("ip_print", c, len);
	}
}

static void
ipsec_print_ip6(struct ipv6hdr *ip)
{
	char buf[ADDRTOA_BUF];

	printk(KERN_INFO "klips_debug:   IPV6:");
	printk(" prio:%d", ip->priority);
	printk(" ver:%d", ip->version);
	printk(" flow:%02x%02x%02x", ip->flow_lbl[0], ip->flow_lbl[1], ip->flow_lbl[2]);
	printk(" pllen:%d", ntohs(ip->payload_len));
	printk(" hopl:%d", ip->hop_limit);
	printk(" nexthdr:%d", ip->nexthdr);
	if(ip->nexthdr == IPPROTO_UDP)
		printk(" (UDP)");
	if(ip->nexthdr == IPPROTO_TCP)
		printk(" (TCP)");
	if(ip->nexthdr == IPPROTO_ICMP)
		printk(" (ICMP)");
	if(ip->nexthdr == IPPROTO_ICMPV6)
		printk(" (ICMP)");
	if(ip->nexthdr == IPPROTO_ESP)
		printk(" (ESP)");
	if(ip->nexthdr == IPPROTO_AH)
		printk(" (AH)");
	if(ip->nexthdr == IPPROTO_COMP)
		printk(" (COMP)");
	inet_addrtot(AF_INET6, &ip->saddr, 0, buf, sizeof(buf));
	printk(" saddr:%s", buf);
#if 0
	if(ip->protocol == IPPROTO_UDP)
		printk(":%d",
		       ntohs(((struct udphdr*)((caddr_t)ip + (ip->ihl << 2)))->source));
	if(ip->protocol == IPPROTO_TCP)
		printk(":%d",
		       ntohs(((struct tcphdr*)((caddr_t)ip + (ip->ihl << 2)))->source));
#endif
	inet_addrtot(AF_INET6, &ip->daddr, 0, buf, sizeof(buf));
	printk(" daddr:%s", buf);
#if 0
	if(ip->protocol == IPPROTO_UDP)
		printk(":%d",
		       ntohs(((struct udphdr*)((caddr_t)ip + (ip->ihl << 2)))->dest));
	if(ip->protocol == IPPROTO_TCP)
		printk(":%d",
		       ntohs(((struct tcphdr*)((caddr_t)ip + (ip->ihl << 2)))->dest));
	if(ip->protocol == IPPROTO_ICMP)
		printk(" type:code=%d:%d",
		       ((struct icmphdr*)((caddr_t)ip + (ip->ihl << 2)))->type,
		       ((struct icmphdr*)((caddr_t)ip + (ip->ihl << 2)))->code);
#endif
	printk("\n");

	if(sysctl_ipsec_debug_verbose) {
		__u8 *c;
		int len = ntohs(ip->payload_len);
		
		c = (__u8 *)&ip[1];
		ipsec_dmp_block("ip_print", c, len);
	}
}

void
ipsec_print_ip(void *ip)
{
	if (((struct iphdr *) ip)->version == 6)
		ipsec_print_ip6((struct ipv6hdr *) ip);
	else
		ipsec_print_ip4((struct iphdr *) ip);
}

#ifdef MSS_HACK_DELETE_ME_PLEASE
/*
 * Issues:
 *  1) Fragments arriving in the tunnel should probably be rejected.
 *  2) How does this affect syncookies, mss_cache, dst cache ?
 *  3) Path MTU discovery handling needs to be reviewed.  For example,
 *     if we receive an ICMP 'packet too big' message from an intermediate 
 *     router specifying it's next hop MTU, our stack may process this and
 *     adjust the MSS without taking our AH/ESP overheads into account.
 */

 
/*
 * Recaclulate checksum using differences between changed datum, 
 * borrowed from netfilter.
 */
DEBUG_NO_STATIC u_int16_t 
ipsec_fast_csum(u_int32_t oldvalinv, u_int32_t newval, u_int16_t oldcheck)
{
	u_int32_t diffs[] = { oldvalinv, newval };
	return csum_fold(csum_partial((char *)diffs, sizeof(diffs),
	oldcheck^0xFFFF));
}

/*
 * Determine effective MSS.
 *
 * Note that we assume that there is always an MSS option for our own
 * SYN segments, which is mentioned in tcp_syn_build_options(), kernel 2.2.x.
 * This could change, and we should probably parse TCP options instead.
 *
 */
DEBUG_NO_STATIC u_int8_t
ipsec_adjust_mss(struct sk_buff *skb, struct tcphdr *tcph, u_int16_t mtu)
{
	u_int16_t oldmss, newmss;
	u_int32_t *mssp;
	struct sock *sk = skb->sk;
	
	newmss = tcp_sync_mss(sk, mtu);
	printk(KERN_INFO "klips: setting mss to %u\n", newmss);
	mssp = (u_int32_t *)tcph + sizeof(struct tcphdr) / sizeof(u_int32_t);
	oldmss = ntohl(*mssp) & 0x0000FFFF;
	*mssp = htonl((TCPOPT_MSS << 24) | (TCPOLEN_MSS << 16) | newmss);
	tcph->check = ipsec_fast_csum(htons(~oldmss), 
	                              htons(newmss), tcph->check);
	return 1;
}
#endif	/* MSS_HACK_DELETE_ME_PLEASE */

DEBUG_NO_STATIC const char *
ipsec_xmit_err(int err)
{
	static char tmp[32];
	switch ((int) err) {
	case IPSEC_XMIT_STOLEN:			return("IPSEC_XMIT_STOLEN");
	case IPSEC_XMIT_PASS:			return("IPSEC_XMIT_PASS");
	case IPSEC_XMIT_OK:				return("IPSEC_XMIT_OK");
	case IPSEC_XMIT_ERRMEMALLOC:	return("IPSEC_XMIT_ERRMEMALLOC");
	case IPSEC_XMIT_ESP_BADALG:		return("IPSEC_XMIT_ESP_BADALG");
	case IPSEC_XMIT_BADPROTO:		return("IPSEC_XMIT_BADPROTO");
	case IPSEC_XMIT_ESP_PUSHPULLERR:return("IPSEC_XMIT_ESP_PUSHPULLERR");
	case IPSEC_XMIT_BADLEN:			return("IPSEC_XMIT_BADLEN");
	case IPSEC_XMIT_AH_BADALG:		return("IPSEC_XMIT_AH_BADALG");
	case IPSEC_XMIT_SAIDNOTFOUND:	return("IPSEC_XMIT_SAIDNOTFOUND");
	case IPSEC_XMIT_SAIDNOTLIVE:	return("IPSEC_XMIT_SAIDNOTLIVE");
	case IPSEC_XMIT_REPLAYROLLED:	return("IPSEC_XMIT_REPLAYROLLED");
	case IPSEC_XMIT_LIFETIMEFAILED:	return("IPSEC_XMIT_LIFETIMEFAILED");
	case IPSEC_XMIT_CANNOTFRAG:		return("IPSEC_XMIT_CANNOTFRAG");
	case IPSEC_XMIT_MSSERR:			return("IPSEC_XMIT_MSSERR");
	case IPSEC_XMIT_ERRSKBALLOC:	return("IPSEC_XMIT_ERRSKBALLOC");
	case IPSEC_XMIT_ENCAPFAIL:		return("IPSEC_XMIT_ENCAPFAIL");
	case IPSEC_XMIT_NODEV:			return("IPSEC_XMIT_NODEV");
	case IPSEC_XMIT_NOPRIVDEV:		return("IPSEC_XMIT_NOPRIVDEV");
	case IPSEC_XMIT_NOPHYSDEV:		return("IPSEC_XMIT_NOPHYSDEV");
	case IPSEC_XMIT_NOSKB:			return("IPSEC_XMIT_NOSKB");
	case IPSEC_XMIT_NOIPV6:			return("IPSEC_XMIT_NOIPV6");
	case IPSEC_XMIT_NOIPOPTIONS:	return("IPSEC_XMIT_NOIPOPTIONS");
	case IPSEC_XMIT_TTLEXPIRED:		return("IPSEC_XMIT_TTLEXPIRED");
	case IPSEC_XMIT_BADHHLEN:		return("IPSEC_XMIT_BADHHLEN");
	case IPSEC_XMIT_PUSHPULLERR:	return("IPSEC_XMIT_PUSHPULLERR");
	case IPSEC_XMIT_ROUTEERR:		return("IPSEC_XMIT_ROUTEERR");
	case IPSEC_XMIT_RECURSDETECT:	return("IPSEC_XMIT_RECURSDETECT");
	case IPSEC_XMIT_IPSENDFAILURE:	return("IPSEC_XMIT_IPSENDFAILURE");
	case IPSEC_XMIT_ESPUDP:			return("IPSEC_XMIT_ESPUDP");
	case IPSEC_XMIT_ESPUDP_BADTYPE:	return("IPSEC_XMIT_ESPUDP_BADTYPE");
	case IPSEC_XMIT_PENDING:		return("IPSEC_XMIT_PENDING");
	}
	snprintf(tmp, sizeof(tmp), "%d", err);
	return tmp;
}
                                                        
/*
 * Sanity checks
 */
enum ipsec_xmit_value
ipsec_xmit_sanity_check_dev(struct ipsec_xmit_state *ixs)
{

	if (ixs->dev == NULL) {
		KLIPS_PRINT(debug_tunnel & DB_TN_XMIT,
			    "klips_error:ipsec_xmit_sanity_check_dev: "
			    "No device associated with skb!\n" );
		return IPSEC_XMIT_NODEV;
	}

	ixs->prv = netdev_priv(ixs->dev);
	if (ixs->prv == NULL) {
		KLIPS_PRINT(debug_tunnel & DB_TN_XMIT,
			    "klips_error:ipsec_xmit_sanity_check_dev: "
			    "Device has no private structure!\n" );
		return 	IPSEC_XMIT_NOPRIVDEV;
	}

	ixs->physdev = ixs->prv->dev;
	if (ixs->physdev == NULL) {
		KLIPS_PRINT(debug_tunnel & DB_TN_XMIT,
			    "klips_error:ipsec_xmit_sanity_check_dev: "
			    "Device is not attached to physical device!\n" );
		return IPSEC_XMIT_NOPHYSDEV;
	}

	ixs->physmtu = ixs->physdev->mtu;
        ixs->cur_mtu = ixs->physdev->mtu;
	ixs->stats = (struct net_device_stats *) &(ixs->prv->mystats);

	return IPSEC_XMIT_OK;
}

enum ipsec_xmit_value
ipsec_xmit_sanity_check_skb(struct ipsec_xmit_state *ixs)
{
	/*
	 *	Return if there is nothing to do.  (Does this ever happen?) XXX
	 */
	if (ixs->skb == NULL) {
		KLIPS_PRINT(debug_tunnel & DB_TN_XMIT,
			    "klips_error:ipsec_xmit_sanity_check_skb: "
			    "Nothing to do!\n" );
		return IPSEC_XMIT_NOSKB;
	}

	/* if skb was cloned (most likely due to a packet sniffer such as
	   tcpdump being momentarily attached to the interface), make
	   a copy of our own to modify */
	if(skb_cloned(ixs->skb)) {
		if
#ifdef SKB_COW_NEW
	       (skb_cow(ixs->skb, skb_headroom(ixs->skb)) != 0)
#else /* SKB_COW_NEW */
	       ((ixs->skb = skb_cow(ixs->skb, skb_headroom(ixs->skb))) == NULL)
#endif /* SKB_COW_NEW */
		{
			KLIPS_PRINT(debug_tunnel & DB_TN_XMIT,
				    "klips_error:ipsec_xmit_sanity_check_skb: "
				    "skb_cow failed to allocate buffer, dropping.\n" );
			if (ixs->stats)
				ixs->stats->tx_dropped++;
			return IPSEC_XMIT_ERRSKBALLOC;
		}
	}

	ixs->iph = ip_hdr(ixs->skb);

	if (osw_ip_hdr_version(ixs) == 6) {
		if (osw_ip6_hdr(ixs)->hop_limit <= 0) {
			/* Tell the sender its packet died... */
			ixs->skb->dev = ixs->physdev;
			ICMP6_SEND(ixs->skb, ICMPV6_TIME_EXCEED, ICMPV6_EXC_HOPLIMIT, 0, ixs->physdev);

			KLIPS_PRINT(debug_tunnel, "klips_debug:ipsec_xmit_sanity_check_skb: "
				    "hop_limit=0, too many hops!\n");
			if (ixs->stats)
				ixs->stats->tx_dropped++;
			return IPSEC_XMIT_TTLEXPIRED;
		}
	} else {
#if IPSEC_DISALLOW_IPOPTIONS
		if ((osw_ip4_hdr(ixs)->ihl << 2) != sizeof (struct iphdr)) {
			KLIPS_PRINT(debug_tunnel,
				    "klips_debug:ipsec_xmit_sanity_check_skb: "
				    "cannot process IP header options yet.  May be mal-formed packet.\n"); /* XXX */
			if (ixs->stats)
				ixs->stats->tx_dropped++;
			return IPSEC_XMIT_NOIPOPTIONS;
		}
#endif /* IPSEC_DISALLOW_IPOPTIONS */
	
#ifndef NET_21
		if (osw_ip4_hdr(ixs)->ttl <= 0) {
			/* Tell the sender its packet died... */
			ICMP_SEND(ixs->skb, ICMP_TIME_EXCEEDED, ICMP_EXC_TTL, 0, ixs->physdev);

			KLIPS_PRINT(debug_tunnel, "klips_debug:ipsec_xmit_sanity_check_skb: "
				    "TTL=0, too many hops!\n");
			if (ixs->stats)
				ixs->stats->tx_dropped++;
			return IPSEC_XMIT_TTLEXPIRED;
		}
#endif /* !NET_21 */
	}
	
	return IPSEC_XMIT_OK;
}


enum ipsec_xmit_value
ipsec_xmit_encap_init(struct ipsec_xmit_state *ixs)
{
	int new_version = osw_ip_hdr_version(ixs);
	ixs->blocksize = 8;
	ixs->headroom = 0;
	ixs->tailroom = 0;
	ixs->authlen = 0;

#ifdef CONFIG_KLIPS_ALG
	ixs->ixt_e = NULL;
	ixs->ixt_a = NULL;
#endif /* CONFIG_KLIPS_ALG */

	if (osw_ip_hdr_version(ixs) == 6) {
		int nexthdroff;
		unsigned char nexthdr = osw_ip6_hdr(ixs)->nexthdr;
		nexthdroff = ipv6_skip_exthdr(ixs->skb,
			((void *)(osw_ip6_hdr(ixs)+1)) - (void*)ixs->skb->data,
			&nexthdr);
		ixs->iphlen = nexthdroff - (ixs->iph - (void*)ixs->skb->data);
		ixs->pyldsz = ntohs(osw_ip6_hdr(ixs)->payload_len) +
				sizeof(struct ipv6hdr) - ixs->iphlen;
	} else {
		ixs->iphlen = osw_ip4_hdr(ixs)->ihl << 2;
		ixs->pyldsz = ntohs(osw_ip4_hdr(ixs)->tot_len) - ixs->iphlen;
	}
	ixs->sa_len = KLIPS_SATOT(debug_tunnel, &ixs->ipsp->ips_said, 0, ixs->sa_txt, SATOT_BUF);
	KLIPS_PRINT(debug_tunnel & DB_TN_OXFS,
		    "klips_debug:ipsec_xmit_encap_once: "
		    "calling output for <%s%s%s>, SA:%s\n", 
		    IPS_XFORM_NAME(ixs->ipsp),
		    ixs->sa_len ? ixs->sa_txt : " (error)");
	switch(ixs->ipsp->ips_said.proto) {
#ifdef CONFIG_KLIPS_AH
	case IPPROTO_AH:
		ixs->headroom += sizeof(struct ahhdr);
		break;
#endif /* CONFIG_KLIPS_AH */
#ifdef CONFIG_KLIPS_ESP
	case IPPROTO_ESP:
#ifdef CONFIG_KLIPS_OCF
		/*
		 * this needs cleaning up for sure - DM
		 */
		if (ixs->ipsp->ocf_in_use) {
			switch (ixs->ipsp->ips_encalg) {
			case ESP_DES:
			case ESP_3DES:
				ixs->blocksize = 8;
				ixs->headroom += ESP_HEADER_LEN + 8 /* ivsize */;
				break;
			case ESP_AES:
				ixs->blocksize = 16;
				ixs->headroom += ESP_HEADER_LEN + 16 /* ivsize */;
				break;
			default:
				if (ixs->stats)
					ixs->stats->tx_errors++;
				return IPSEC_XMIT_ESP_BADALG;
			}
		} else
#endif
#ifdef CONFIG_KLIPS_ALG
		if ((ixs->ixt_e=ixs->ipsp->ips_alg_enc)) {
			ixs->blocksize = ixs->ixt_e->ixt_common.ixt_blocksize;
			ixs->headroom += ESP_HEADER_LEN + ixs->ixt_e->ixt_common.ixt_support.ias_ivlen/8;
		} else
#endif /* CONFIG_KLIPS_ALG */
		{
			if (ixs->stats)
				ixs->stats->tx_errors++;
			return IPSEC_XMIT_ESP_BADALG;
		}
#ifdef CONFIG_KLIPS_OCF
		if (ixs->ipsp->ocf_in_use) {
			switch (ixs->ipsp->ips_authalg) {
			case AH_MD5:
			case AH_SHA:
				ixs->authlen = AHHMAC_HASHLEN;
				break;
			case AH_NONE:
				break;
			}
		} else
#endif /* CONFIG_KLIPS_OCF */
#ifdef CONFIG_KLIPS_ALG

		if ((ixs->ixt_a=ixs->ipsp->ips_alg_auth)) {
			ixs->tailroom += AHHMAC_HASHLEN;
			ixs->authlen = AHHMAC_HASHLEN;
		} else 
#endif /* CONFIG_KLIPS_ALG */
		switch(ixs->ipsp->ips_authalg) {
#ifdef CONFIG_KLIPS_AUTH_HMAC_MD5
		case AH_MD5:
			ixs->authlen = AHHMAC_HASHLEN;
			break;
#endif /* CONFIG_KLIPS_AUTH_HMAC_MD5 */
#ifdef CONFIG_KLIPS_AUTH_HMAC_SHA1
		case AH_SHA:
			ixs->authlen = AHHMAC_HASHLEN;
			break;
#endif /* CONFIG_KLIPS_AUTH_HMAC_SHA1 */
		case AH_NONE:
			break;
		default:
			if (ixs->stats)
				ixs->stats->tx_errors++;
			return IPSEC_XMIT_ESP_BADALG;
		}		
		ixs->tailroom += ixs->blocksize != 1 ?
			((ixs->blocksize - ((ixs->pyldsz + 2) % ixs->blocksize)) % ixs->blocksize) + 2 :
			((4 - ((ixs->pyldsz + 2) % 4)) % 4) + 2;
		ixs->tailroom += ixs->authlen;
		break;
#endif /* !CONFIG_KLIPS_ESP */
#ifdef CONFIG_KLIPS_IPIP
	case IPPROTO_IPIP:
		if (ip_address_family(&ixs->ipsp->ips_said.dst) == AF_INET6) {
			ixs->headroom += sizeof(struct ipv6hdr);
			ixs->iphlen = sizeof(struct ipv6hdr);
			new_version = 6;
		} else {
			ixs->headroom += sizeof(struct iphdr);
			ixs->iphlen = sizeof(struct iphdr);
			new_version = 4;
		}
		break;
#endif /* !CONFIG_KLIPS_IPIP */
#ifdef CONFIG_KLIPS_IPCOMP
	case IPPROTO_COMP:
		break;
#endif /* CONFIG_KLIPS_IPCOMP */
	default:
		if (ixs->stats)
			ixs->stats->tx_errors++;
		return IPSEC_XMIT_BADPROTO;
	}
	
	KLIPS_PRINT(debug_tunnel & DB_TN_CROUT,
		    "klips_debug:ipsec_xmit_encap_once: "
		    "pushing %d bytes, putting %d, proto %d.\n", 
		    ixs->headroom, ixs->tailroom, ixs->ipsp->ips_said.proto);
	if(skb_headroom(ixs->skb) < ixs->headroom) {
		printk(KERN_WARNING
		       "klips_error:ipsec_xmit_encap_once: "
		       "tried to skb_push headroom=%d, %d available.  This should never happen, please report.\n",
		       ixs->headroom, skb_headroom(ixs->skb));
		if (ixs->stats)
			ixs->stats->tx_errors++;
		return IPSEC_XMIT_ESP_PUSHPULLERR;
	}

	ixs->dat = skb_push(ixs->skb, ixs->headroom);
	ixs->ilen = ixs->skb->len - ixs->tailroom;
	if(skb_tailroom(ixs->skb) < ixs->tailroom) {
		printk(KERN_WARNING
		       "klips_error:ipsec_xmit_encap_once: "
		       "tried to skb_put %d, %d available.  This should never happen, please report.\n",
		       ixs->tailroom, skb_tailroom(ixs->skb));
		if (ixs->stats)
			ixs->stats->tx_errors++;
		return IPSEC_XMIT_ESP_PUSHPULLERR;
	}
	skb_put(ixs->skb, ixs->tailroom);
	KLIPS_PRINT(debug_tunnel & DB_TN_CROUT,
		    "klips_debug:ipsec_xmit_encap_once: "
		    "head,tailroom: %d,%d before xform.\n",
		    skb_headroom(ixs->skb), skb_tailroom(ixs->skb));
	ixs->len = ixs->skb->len;
	if(ixs->len > 0xfff0) {
		printk(KERN_WARNING "klips_error:ipsec_xmit_encap_once: "
		       "tot_len (%d) > 65520.  This should never happen, please report.\n",
		       ixs->len);
		if (ixs->stats)
			ixs->stats->tx_errors++;
		return IPSEC_XMIT_BADLEN;
	}
	/*
	 * only copy the old ip header if it's the same version,  not even sure
	 * we should do it then - DAVIDM
	 */
	if (new_version == osw_ip_hdr_version(ixs))
		memmove((void *)ixs->dat, (void *)(ixs->dat + ixs->headroom), ixs->iphlen);
	else
		memset((void *)ixs->dat, 0, ixs->iphlen);
	ixs->iph = (void *)ixs->dat;

	if (new_version == 6) {
	    osw_ip6_hdr(ixs)->payload_len = htons(ixs->skb->len - sizeof(struct ipv6hdr));
	} else {
	    osw_ip4_hdr(ixs)->tot_len = htons(ixs->skb->len);
	}

	return IPSEC_XMIT_OK;
}


/*
 * work out which state to proceed to next
 */

enum ipsec_xmit_value
ipsec_xmit_encap_select(struct ipsec_xmit_state *ixs)
{
	switch (ixs->ipsp->ips_said.proto) {
#ifdef CONFIG_KLIPS_ESP
	case IPPROTO_ESP:
		ixs->next_state = IPSEC_XSM_ESP;
		break;
#endif
#ifdef CONFIG_KLIPS_AH
	case IPPROTO_AH:
		ixs->next_state = IPSEC_XSM_AH;
		break;
#endif
#ifdef CONFIG_KLIPS_IPIP
	case IPPROTO_IPIP:
		ixs->next_state = IPSEC_XSM_IPIP;
		break;
#endif
#ifdef CONFIG_KLIPS_IPCOMP
	case IPPROTO_COMP:
		ixs->next_state = IPSEC_XSM_IPCOMP;
		break;
#endif
	default:
		if (ixs->stats)
			ixs->stats->tx_errors++;
		return IPSEC_XMIT_BADPROTO;
	}
	return IPSEC_XMIT_OK;
}


#ifdef CONFIG_KLIPS_ESP

enum ipsec_xmit_value
ipsec_xmit_esp(struct ipsec_xmit_state *ixs)
{
	int i;
	unsigned char *pad;
	int padlen = 0;
	unsigned char nexthdr;

	ixs->espp = (struct esphdr *)(ixs->dat + ixs->iphlen);
#ifdef NET_21
	skb_set_transport_header(ixs->skb, ipsec_skb_offset(ixs->skb, ixs->espp));
#endif /* NET_21 */
	ixs->espp->esp_spi = ixs->ipsp->ips_said.spi;
	ixs->espp->esp_rpl = htonl(++(ixs->ipsp->ips_replaywin_lastseq));
	
	ixs->idat = ixs->dat + ixs->iphlen + ixs->headroom;
	ixs->ilen = ixs->len - (ixs->iphlen + ixs->headroom + ixs->authlen);

	/* Self-describing padding */
	pad = &ixs->dat[ixs->len - ixs->tailroom];
	padlen = ixs->tailroom - 2 - ixs->authlen;
	for (i = 0; i < padlen; i++) {
		pad[i] = i + 1; 
	}
	ixs->dat[ixs->len - ixs->authlen - 2] = padlen;


	if (osw_ip_hdr_version(ixs) == 6) {
	    nexthdr = osw_ip6_hdr(ixs)->nexthdr;
	    i = ipv6_skip_exthdr(ixs->skb,
		    ((void *)(osw_ip6_hdr(ixs)+1)) - (void*)ixs->skb->data,
		    &nexthdr);
	} else {
	    nexthdr = osw_ip4_hdr(ixs)->protocol;
	}
	ixs->dat[ixs->len - ixs->authlen - 1] = nexthdr;
	if (ip_address_family(&ixs->ipsp->ips_said.dst) == AF_INET6)
		osw_ip6_hdr(ixs)->nexthdr = IPPROTO_ESP;
	else
		osw_ip4_hdr(ixs)->protocol = IPPROTO_ESP;
	
#ifdef CONFIG_KLIPS_OCF
	if (ixs->ipsp->ocf_in_use) {
		/* handle the IV code here for now,  near the similar code below */
		prng_bytes(&ipsec_prng,
			   (char *)ixs->espp->esp_iv, ixs->ipsp->ips_iv_size);
		return(ipsec_ocf_xmit(ixs));
	}
#endif

#ifdef CONFIG_KLIPS_ALG
	if (!ixs->ixt_e) {
		if (ixs->stats)
			ixs->stats->tx_errors++;
		return IPSEC_XMIT_ESP_BADALG;
	}
	
	if(debug_tunnel & DB_TN_ENCAP) {
		dmp("pre-encrypt", ixs->dat, ixs->len);
	}

	/*
	 * Do all operations here:
	 * copy IV->ESP, encrypt, update ips IV
	 *
	 */
	{
		int ret;
		memcpy(ixs->espp->esp_iv, 
			   ixs->ipsp->ips_iv, 
			   ixs->ipsp->ips_iv_size);
		ret=ipsec_alg_esp_encrypt(ixs->ipsp, 
					  ixs->idat, ixs->ilen, ixs->espp->esp_iv,
					  IPSEC_ALG_ENCRYPT);

		prng_bytes(&ipsec_prng,
			   (char *)ixs->ipsp->ips_iv,
			   ixs->ipsp->ips_iv_size);
	} 
	return IPSEC_XMIT_OK;
#else
	return IPSEC_XMIT_ESP_BADALG;
#endif /*  CONFIG_KLIPS_ALG */
}


enum ipsec_xmit_value
ipsec_xmit_esp_ah(struct ipsec_xmit_state *ixs)
{
#if defined(CONFIG_KLIPS_AUTH_HMAC_MD5) || defined(CONFIG_KLIPS_AUTH_HMAC_SHA1)
	__u8 hash[AH_AMAX];
#endif
#if defined(CONFIG_KLIPS_AUTH_HMAC_MD5) || defined(CONFIG_KLIPS_AUTH_HMAC_SHA1)
	union {
#ifdef CONFIG_KLIPS_AUTH_HMAC_MD5
		MD5_CTX md5;
#endif /* CONFIG_KLIPS_AUTH_HMAC_MD5 */
#ifdef CONFIG_KLIPS_AUTH_HMAC_SHA1
		SHA1_CTX sha1;
#endif /* CONFIG_KLIPS_AUTH_HMAC_SHA1 */
	} tctx;
#endif /* defined(CONFIG_KLIPS_AUTH_HMAC_MD5) || defined(CONFIG_KLIPS_AUTH_HMAC_SHA1) */

#ifdef CONFIG_KLIPS_OCF
	if (ixs->ipsp->ocf_in_use) {
		/* we should never be here using OCF */
		if (ixs->stats)
			ixs->stats->tx_errors++;
		return IPSEC_XMIT_AH_BADALG;
	} else
#endif
#ifdef CONFIG_KLIPS_ALG
	if (ixs->ixt_a) {
		ipsec_alg_sa_esp_hash(ixs->ipsp,
				(caddr_t)ixs->espp, ixs->len - ixs->iphlen - ixs->authlen,
				&(ixs->dat[ixs->len - ixs->authlen]), ixs->authlen);

	} else
#endif /* CONFIG_KLIPS_ALG */
	switch(ixs->ipsp->ips_authalg) {
#ifdef CONFIG_KLIPS_AUTH_HMAC_MD5
	case AH_MD5:
		dmp("espp", (char*)ixs->espp, ixs->len - ixs->iphlen - ixs->authlen);
		tctx.md5 = ((struct md5_ctx*)(ixs->ipsp->ips_key_a))->ictx;
		dmp("ictx", (char*)&tctx.md5, sizeof(tctx.md5));
		osMD5Update(&tctx.md5, (caddr_t)ixs->espp, ixs->len - ixs->iphlen - ixs->authlen);
		dmp("ictx+dat", (char*)&tctx.md5, sizeof(tctx.md5));
		osMD5Final(hash, &tctx.md5);
		dmp("ictx hash", (char*)&hash, sizeof(hash));
		tctx.md5 = ((struct md5_ctx*)(ixs->ipsp->ips_key_a))->octx;
		dmp("octx", (char*)&tctx.md5, sizeof(tctx.md5));
		osMD5Update(&tctx.md5, hash, AHMD596_ALEN);
		dmp("octx+hash", (char*)&tctx.md5, sizeof(tctx.md5));
		osMD5Final(hash, &tctx.md5);
		dmp("octx hash", (char*)&hash, sizeof(hash));
		memcpy(&(ixs->dat[ixs->len - ixs->authlen]), hash, ixs->authlen);
		
		/* paranoid */
		memset((caddr_t)&tctx.md5, 0, sizeof(tctx.md5));
		memset((caddr_t)hash, 0, sizeof(*hash));
		break;
#endif /* CONFIG_KLIPS_AUTH_HMAC_MD5 */
#ifdef CONFIG_KLIPS_AUTH_HMAC_SHA1
	case AH_SHA:
		tctx.sha1 = ((struct sha1_ctx*)(ixs->ipsp->ips_key_a))->ictx;
		SHA1Update(&tctx.sha1, (caddr_t)ixs->espp, ixs->len - ixs->iphlen - ixs->authlen);
		SHA1Final(hash, &tctx.sha1);
		tctx.sha1 = ((struct sha1_ctx*)(ixs->ipsp->ips_key_a))->octx;
		SHA1Update(&tctx.sha1, hash, AHSHA196_ALEN);
		SHA1Final(hash, &tctx.sha1);
		memcpy(&(ixs->dat[ixs->len - ixs->authlen]), hash, ixs->authlen);
		
		/* paranoid */
		memset((caddr_t)&tctx.sha1, 0, sizeof(tctx.sha1));
		memset((caddr_t)hash, 0, sizeof(*hash));
		break;
#endif /* CONFIG_KLIPS_AUTH_HMAC_SHA1 */
	case AH_NONE:
		break;
	default:
		if (ixs->stats)
			ixs->stats->tx_errors++;
		return IPSEC_XMIT_AH_BADALG;
	}
	return IPSEC_XMIT_OK;
}

#endif /* CONFIG_KLIPS_ESP */



#ifdef CONFIG_KLIPS_AH

enum ipsec_xmit_value
ipsec_xmit_ah(struct ipsec_xmit_state *ixs)
{
	struct iphdr ipo;
	struct ahhdr *ahp;
#if defined(CONFIG_KLIPS_AUTH_HMAC_MD5) || defined(CONFIG_KLIPS_AUTH_HMAC_SHA1)
	__u8 hash[AH_AMAX];
#endif
#if defined(CONFIG_KLIPS_AUTH_HMAC_MD5) || defined(CONFIG_KLIPS_AUTH_HMAC_SHA1)
	union {
#ifdef CONFIG_KLIPS_AUTH_HMAC_MD5
		MD5_CTX md5;
#endif /* CONFIG_KLIPS_AUTH_HMAC_MD5 */
#ifdef CONFIG_KLIPS_AUTH_HMAC_SHA1
		SHA1_CTX sha1;
#endif /* CONFIG_KLIPS_AUTH_HMAC_SHA1 */
	} tctx;
#endif /* defined(CONFIG_KLIPS_AUTH_HMAC_MD5) || defined(CONFIG_KLIPS_AUTH_HMAC_SHA1) */

	if (osw_ip_hdr_version(ixs) == 6) {
		printk("KLIPS AH doesn't support IPv6 yet\n");
		return IPSEC_XMIT_AH_BADALG;
	}

	ahp = (struct ahhdr *)(ixs->dat + ixs->iphlen);
#ifdef NET_21
	skb_set_transport_header(ixs->skb, ipsec_skb_offset(ixs->skb, ahp));
#endif /* NET_21 */
	ahp->ah_spi = ixs->ipsp->ips_said.spi;
	ahp->ah_rpl = htonl(++(ixs->ipsp->ips_replaywin_lastseq));
	ahp->ah_rv = 0;
	ahp->ah_nh = osw_ip4_hdr(ixs)->protocol;
	ahp->ah_hl = (ixs->headroom >> 2) - sizeof(__u64)/sizeof(__u32);
	osw_ip4_hdr(ixs)->protocol = IPPROTO_AH;
	dmp("ahp", (char*)ahp, sizeof(*ahp));
	
#ifdef CONFIG_KLIPS_OCF
	if (ixs->ipsp->ocf_in_use)
		return(ipsec_ocf_xmit(ixs));
#endif

	ipo = *osw_ip4_hdr(ixs);
	ipo.tos = 0;
	ipo.frag_off = 0;
	ipo.ttl = 0;
	ipo.check = 0;
	dmp("ipo", (char*)&ipo, sizeof(ipo));
	
	switch(ixs->ipsp->ips_authalg) {
#ifdef CONFIG_KLIPS_AUTH_HMAC_MD5
	case AH_MD5:
		tctx.md5 = ((struct md5_ctx*)(ixs->ipsp->ips_key_a))->ictx;
		dmp("ictx", (char*)&tctx.md5, sizeof(tctx.md5));
		osMD5Update(&tctx.md5, (unsigned char *)&ipo, sizeof (struct iphdr));
		dmp("ictx+ipo", (char*)&tctx.md5, sizeof(tctx.md5));
		osMD5Update(&tctx.md5, (unsigned char *)ahp, ixs->headroom - sizeof(ahp->ah_data));
		dmp("ictx+ahp", (char*)&tctx.md5, sizeof(tctx.md5));
		osMD5Update(&tctx.md5, (unsigned char *)zeroes, AHHMAC_HASHLEN);
		dmp("ictx+zeroes", (char*)&tctx.md5, sizeof(tctx.md5));
		osMD5Update(&tctx.md5,  ixs->dat + ixs->iphlen + ixs->headroom, ixs->len - ixs->iphlen - ixs->headroom);
		dmp("ictx+dat", (char*)&tctx.md5, sizeof(tctx.md5));
		osMD5Final(hash, &tctx.md5);
		dmp("ictx hash", (char*)&hash, sizeof(hash));
		tctx.md5 = ((struct md5_ctx*)(ixs->ipsp->ips_key_a))->octx;
		dmp("octx", (char*)&tctx.md5, sizeof(tctx.md5));
		osMD5Update(&tctx.md5, hash, AHMD596_ALEN);
		dmp("octx+hash", (char*)&tctx.md5, sizeof(tctx.md5));
		osMD5Final(hash, &tctx.md5);
		dmp("octx hash", (char*)&hash, sizeof(hash));
				
		memcpy(ahp->ah_data, hash, AHHMAC_HASHLEN);
				
		/* paranoid */
		memset((caddr_t)&tctx.md5, 0, sizeof(tctx.md5));
		memset((caddr_t)hash, 0, sizeof(*hash));
		break;
#endif /* CONFIG_KLIPS_AUTH_HMAC_MD5 */
#ifdef CONFIG_KLIPS_AUTH_HMAC_SHA1
	case AH_SHA:
		tctx.sha1 = ((struct sha1_ctx*)(ixs->ipsp->ips_key_a))->ictx;
		SHA1Update(&tctx.sha1, (unsigned char *)&ipo, sizeof (struct iphdr));
		SHA1Update(&tctx.sha1, (unsigned char *)ahp, ixs->headroom - sizeof(ahp->ah_data));
		SHA1Update(&tctx.sha1, (unsigned char *)zeroes, AHHMAC_HASHLEN);
		SHA1Update(&tctx.sha1,  ixs->dat + ixs->iphlen + ixs->headroom, ixs->len - ixs->iphlen - ixs->headroom);
		SHA1Final(hash, &tctx.sha1);
		tctx.sha1 = ((struct sha1_ctx*)(ixs->ipsp->ips_key_a))->octx;
		SHA1Update(&tctx.sha1, hash, AHSHA196_ALEN);
		SHA1Final(hash, &tctx.sha1);
				
		memcpy(ahp->ah_data, hash, AHHMAC_HASHLEN);
				
		/* paranoid */
		memset((caddr_t)&tctx.sha1, 0, sizeof(tctx.sha1));
		memset((caddr_t)hash, 0, sizeof(*hash));
		break;
#endif /* CONFIG_KLIPS_AUTH_HMAC_SHA1 */
	default:
		if (ixs->stats)
			ixs->stats->tx_errors++;
		return IPSEC_XMIT_AH_BADALG;
	}
	return IPSEC_XMIT_OK;
}

#endif /* CONFIG_KLIPS_AH */


#ifdef CONFIG_KLIPS_IPIP

enum ipsec_xmit_value
ipsec_xmit_ipip(struct ipsec_xmit_state *ixs)
{
	if (ip_address_family(&ixs->ipsp->ips_said.dst) == AF_INET6) {
		ixs->skb->ip_summed = CHECKSUM_NONE;
		osw_ip6_hdr(ixs)->version  = 6;
		/* DAVIDM TOS / DSFIELD stuff in following line */
		osw_ip6_hdr(ixs)->priority = 0;
		/* what to do with flow_lbl? */
		osw_ip6_hdr(ixs)->flow_lbl[0] = 0;
		osw_ip6_hdr(ixs)->flow_lbl[1] = 0;
		osw_ip6_hdr(ixs)->flow_lbl[2] = 0;
		osw_ip6_hdr(ixs)->hop_limit= SYSCTL_IPSEC_DEFAULT_TTL;
		osw_ip6_hdr(ixs)->saddr    = ((struct sockaddr_in6*)(ixs->ipsp->ips_addr_s))->sin6_addr;
		osw_ip6_hdr(ixs)->daddr    = ((struct sockaddr_in6*)(ixs->ipsp->ips_addr_d))->sin6_addr;
		osw_ip6_hdr(ixs)->nexthdr  = ixs->ipip_proto;
		/* DAVIDM No identification/fragment code here yet */
		skb_set_transport_header(ixs->skb, ipsec_skb_offset(ixs->skb, ixs->iph));
	} else {
		osw_ip4_hdr(ixs)->version  = 4;
		switch(sysctl_ipsec_tos) {
		case 0:
	#ifdef NET_21
			osw_ip4_hdr(ixs)->tos = ip_hdr(ixs->skb)->tos;
	#else /* NET_21 */
			osw_ip4_hdr(ixs)->tos = ixs->skb->ip_hdr->tos;
	#endif /* NET_21 */
			break;
		case 1:
			osw_ip4_hdr(ixs)->tos = 0;
			break;
		default:
			break;
		}
		osw_ip4_hdr(ixs)->ttl      = SYSCTL_IPSEC_DEFAULT_TTL;
		osw_ip4_hdr(ixs)->frag_off = 0;
		osw_ip4_hdr(ixs)->saddr    = ((struct sockaddr_in*)(ixs->ipsp->ips_addr_s))->sin_addr.s_addr;
		osw_ip4_hdr(ixs)->daddr    = ((struct sockaddr_in*)(ixs->ipsp->ips_addr_d))->sin_addr.s_addr;
		osw_ip4_hdr(ixs)->protocol = ixs->ipip_proto;
		osw_ip4_hdr(ixs)->ihl      = sizeof(struct iphdr) >> 2;

		/* newer kernels require skb->dst to be set in KLIPS_IP_SELECT_IDENT */
		/* we need to do this before any HASH generation is done */
		KLIPS_IP_SELECT_IDENT(osw_ip4_hdr(ixs), ixs->skb);
#ifdef NET_21
		skb_set_transport_header(ixs->skb, ipsec_skb_offset(ixs->skb, ixs->iph));
#endif /* NET_21 */
	}

	return IPSEC_XMIT_OK;
}

#endif /* CONFIG_KLIPS_IPIP */


#ifdef CONFIG_KLIPS_IPCOMP

enum ipsec_xmit_value
ipsec_xmit_ipcomp(struct ipsec_xmit_state *ixs)
{
	unsigned int old_tot_len;
	int flags = 0;

	old_tot_len = ntohs(osw_ip4_hdr(ixs)->tot_len);

	ixs->ipsp->ips_comp_ratio_dbytes += ntohs(osw_ip4_hdr(ixs)->tot_len);
	ixs->skb = skb_compress(ixs->skb, ixs->ipsp, &flags);

#ifdef NET_21
	ixs->iph = ip_hdr(ixs->skb);
#else /* NET_21 */
	ixs->iph = ixs->skb->ip_hdr;
#endif /* NET_21 */

	ixs->ipsp->ips_comp_ratio_cbytes += ntohs(osw_ip4_hdr(ixs)->tot_len);

	if (debug_tunnel & DB_TN_CROUT)
	{
		if (old_tot_len > ntohs(osw_ip4_hdr(ixs)->tot_len))
			KLIPS_PRINT(debug_tunnel & DB_TN_CROUT,
					"klips_debug:ipsec_xmit_encap_once: "
					"packet shrunk from %d to %d bytes after compression, cpi=%04x (should be from spi=%08x, spi&0xffff=%04x.\n",
					old_tot_len, ntohs(osw_ip4_hdr(ixs)->tot_len),
					ntohs(((struct ipcomphdr*)(((char*)osw_ip4_hdr(ixs)) + ((osw_ip4_hdr(ixs)->ihl) << 2)))->ipcomp_cpi),
					ntohl(ixs->ipsp->ips_said.spi),
					(__u16)(ntohl(ixs->ipsp->ips_said.spi) & 0x0000ffff));
		else
			KLIPS_PRINT(debug_tunnel & DB_TN_CROUT,
					"klips_debug:ipsec_xmit_encap_once: "
					"packet did not compress (flags = %d).\n",
					flags);
	}
	return IPSEC_XMIT_OK;
}

#endif /* CONFIG_KLIPS_IPCOMP */



/*
 * upon entry to this function, ixs->skb should be setup
 * as follows:
 *
 *   data   = beginning of IP packet   <- differs from ipsec_rcv().
 *   nh.raw = beginning of IP packet.
 *   h.raw  = data after the IP packet.
 *
 */
enum ipsec_xmit_value
ipsec_xmit_cont(struct ipsec_xmit_state *ixs)
{
#ifdef NET_21
	skb_set_network_header(ixs->skb, ipsec_skb_offset(ixs->skb, ixs->skb->data));
#else /* NET_21 */
	ixs->skb->ip_hdr = ixs->skb->h.iph = (struct iphdr *) ixs->skb->data;
#endif /* NET_21 */

	/*
	 * if we have more work to do,  it's likely this checksum is getting
	 * encapsulated,  and we must do it.  Otherwise,  we do a final one
	 * just before the ip_send/nf hook in ipsec_xmit_send.
	 */
	if (ixs->ipsp->ips_next && osw_ip_hdr_version(ixs) == 4) {
		osw_ip4_hdr(ixs)->check = 0;
		osw_ip4_hdr(ixs)->check = ip_fast_csum((unsigned char *)ixs->iph, osw_ip4_hdr(ixs)->ihl);
	}
			
	KLIPS_PRINT(debug_tunnel & DB_TN_XMIT,
		    "klips_debug:ipsec_xmit_encap_once: "
		    "after <%s%s%s>, SA:%s:\n",
		    IPS_XFORM_NAME(ixs->ipsp),
		    ixs->sa_len ? ixs->sa_txt : " (error)");
	KLIPS_IP_PRINT(debug_tunnel & DB_TN_XMIT, ixs->iph);
 			
	ixs->ipsp->ips_life.ipl_bytes.ipl_count += ixs->len;
	ixs->ipsp->ips_life.ipl_bytes.ipl_last = ixs->len;

	if(!ixs->ipsp->ips_life.ipl_usetime.ipl_count) {
		ixs->ipsp->ips_life.ipl_usetime.ipl_count = jiffies / HZ;
	}
	ixs->ipsp->ips_life.ipl_usetime.ipl_last = jiffies / HZ;
	ixs->ipsp->ips_life.ipl_packets.ipl_count++; 

	/* we are done with this SA */
	ipsec_sa_put(ixs->ipsp, IPSEC_REFTX); 

	/* move to the next SA */
	ixs->ipsp = ixs->ipsp->ips_next;
	if (ixs->ipsp)
		ipsec_sa_get(ixs->ipsp, IPSEC_REFTX);

	/*
	 * start again if we have more work to do
	 */
	if (ixs->ipsp)
		ixs->next_state = IPSEC_XSM_ENCAP_INIT;

	return IPSEC_XMIT_OK;
}


/*
 * If the IP packet (iph) is a carrying TCP/UDP, then set the encaps
 * source and destination ports to those from the TCP/UDP header.
 */

void ipsec_extract_ports(struct sk_buff *skb, unsigned char nexthdr,
	int nexthdroff, struct sockaddr_encap * er)
{
	struct udphdr _udp, *udp;
	switch (nexthdr) {
	case IPPROTO_UDP:
	case IPPROTO_TCP:
		/*
		 * The ports are at the same offsets in a TCP and UDP
		 * header so hack it ...
		 */
		udp = skb_header_pointer(skb, nexthdroff, sizeof(*udp), &_udp);
		if (udp) {
		    er->sen_sport = udp->source;
		    er->sen_dport = udp->dest;
		    break;
		}
		/* FALL THROUGH */
	default:
		er->sen_sport = 0;
		er->sen_dport = 0;
		break;
	}
}

/*
 * A TRAP eroute is installed and we want to replace it with a HOLD
 * eroute.
 *
 * NOTE iph == skb->iph
 */
static int create_hold_eroute(struct ipsec_xmit_state *ixs)
{
	struct eroute hold_eroute;
	ip_said hold_said;
	struct sk_buff *first, *last;
	int error;

	first = last = NULL;
	memset((caddr_t)&hold_eroute, 0, sizeof(hold_eroute));
	memset((caddr_t)&hold_said, 0, sizeof(hold_said));
	
	hold_said.proto = IPPROTO_INT;
	hold_said.spi = htonl(SPI_HOLD);

	if (osw_ip_hdr_version(ixs) == 6) {
		struct in6_addr addr6_any = IN6ADDR_ANY_INIT;   
		hold_said.dst.u.v6.sin6_addr = addr6_any;
		hold_said.dst.u.v6.sin6_family = AF_INET6;
	} else {
		hold_said.dst.u.v4.sin_addr.s_addr = INADDR_ANY;
		hold_said.dst.u.v4.sin_family = AF_INET;
	}
	
	hold_eroute.er_eaddr.sen_len = sizeof(struct sockaddr_encap);
	hold_eroute.er_emask.sen_len = sizeof(struct sockaddr_encap);
	hold_eroute.er_eaddr.sen_family = AF_ENCAP;
	hold_eroute.er_emask.sen_family = AF_ENCAP;
	hold_eroute.er_eaddr.sen_type =
			(osw_ip_hdr_version(ixs) == 6) ? SENT_IP6 : SENT_IP4;
	hold_eroute.er_emask.sen_type = 255;
	
	if (osw_ip_hdr_version(ixs) == 6) {
		const struct in6_addr in6addr_linklocal_allnodes = IN6ADDR_LINKLOCAL_ALLNODES_INIT;
		hold_eroute.er_eaddr.sen_ip6_src = osw_ip6_hdr(ixs)->saddr;
		hold_eroute.er_eaddr.sen_ip6_dst = osw_ip6_hdr(ixs)->daddr;
		hold_eroute.er_emask.sen_ip6_src = in6addr_linklocal_allnodes;
		hold_eroute.er_emask.sen_ip6_dst = in6addr_linklocal_allnodes;
	} else {
		hold_eroute.er_eaddr.sen_ip_src.s_addr = osw_ip4_hdr(ixs)->saddr;
		hold_eroute.er_eaddr.sen_ip_dst.s_addr = osw_ip4_hdr(ixs)->daddr;
		hold_eroute.er_emask.sen_ip_src.s_addr = INADDR_BROADCAST;
		hold_eroute.er_emask.sen_ip_dst.s_addr = INADDR_BROADCAST;
	}
	hold_eroute.er_emask.sen_sport = 0;
	hold_eroute.er_emask.sen_dport = 0;
	hold_eroute.er_pid = ixs->eroute_pid;
	hold_eroute.er_count = 0;
	hold_eroute.er_lasttime = jiffies/HZ;

	/*
	 * if it wasn't captured by a wildcard, then don't record it as
	 * a wildcard.
	 */
	if(ixs->eroute->er_eaddr.sen_proto != 0) {
	  unsigned char nexthdr;
	  int nexthdroff;

	  if (osw_ip_hdr_version(ixs) == 6) {
	    nexthdr = osw_ip6_hdr(ixs)->nexthdr;
	    nexthdroff = ipv6_skip_exthdr(ixs->skb,
			((void *)(osw_ip6_hdr(ixs)+1)) - (void*)ixs->skb->data, &nexthdr);

	    hold_eroute.er_eaddr.sen_proto6 = nexthdr;
	  } else {
		nexthdr = osw_ip4_hdr(ixs)->protocol;
		nexthdroff = 0;
		if ((ntohs(osw_ip4_hdr(ixs)->frag_off) & IP_OFFSET) == 0)
			nexthdroff = (ixs->iph + (osw_ip4_hdr(ixs)->ihl<<2)) -
				(void *)ixs->skb->data;

	    hold_eroute.er_eaddr.sen_proto = nexthdr;
	  }

	  if (nexthdr == IPPROTO_TCP || nexthdr == IPPROTO_UDP) {
	  	if (ixs->eroute->er_eaddr.sen_type == SENT_IP4 &&
			 (ixs->eroute->er_eaddr.sen_sport != 0 ||
			  ixs->eroute->er_eaddr.sen_dport != 0)) {

			if(ixs->eroute->er_eaddr.sen_sport != 0)
			  hold_eroute.er_emask.sen_sport = ~0;

			if(ixs->eroute->er_eaddr.sen_dport != 0) 
			  hold_eroute.er_emask.sen_dport = ~0;

			ipsec_extract_ports(ixs->skb, nexthdr, nexthdroff,
					&hold_eroute.er_eaddr);
		} else if (ixs->eroute->er_eaddr.sen_type == SENT_IP6 &&
			 (ixs->eroute->er_eaddr.sen_sport6 != 0 ||
			  ixs->eroute->er_eaddr.sen_dport6 != 0)) {

			if(ixs->eroute->er_eaddr.sen_sport6 != 0)
			  hold_eroute.er_emask.sen_sport6 = ~0;

			if(ixs->eroute->er_eaddr.sen_dport6 != 0) 
			  hold_eroute.er_emask.sen_dport6 = ~0;

			ipsec_extract_ports(ixs->skb, nexthdr, nexthdroff,
					&hold_eroute.er_eaddr);
		}
	  }
	}

	if (debug_pfkey) {
		char buf1[64], buf2[64];
		if (osw_ip_hdr_version(ixs) == 6) {
			subnet6toa(&hold_eroute.er_eaddr.sen_ip6_src,
				  &hold_eroute.er_emask.sen_ip6_src, 0, buf1, sizeof(buf1));
			subnet6toa(&hold_eroute.er_eaddr.sen_ip6_dst,
				  &hold_eroute.er_emask.sen_ip6_dst, 0, buf2, sizeof(buf2));
		} else {
			subnettoa(hold_eroute.er_eaddr.sen_ip_src,
				  hold_eroute.er_emask.sen_ip_src, 0, buf1, sizeof(buf1));
			subnettoa(hold_eroute.er_eaddr.sen_ip_dst,
				  hold_eroute.er_emask.sen_ip_dst, 0, buf2, sizeof(buf2));
		}
		KLIPS_PRINT(debug_pfkey,
			    "klips_debug:ipsec_tunnel_start_xmit: "
			    "calling breakeroute and makeroute for %s:%d->%s:%d %d HOLD eroute.\n",
			    buf1, ntohs(hold_eroute.er_eaddr.sen_sport),
			    buf2, ntohs(hold_eroute.er_eaddr.sen_dport),
			    hold_eroute.er_eaddr.sen_proto);
	}

	if (ipsec_breakroute(&(hold_eroute.er_eaddr), &(hold_eroute.er_emask),
			     &first, &last)) {
		KLIPS_PRINT(debug_pfkey,
			    "klips_debug:ipsec_tunnel_start_xmit: "
			    "HOLD breakeroute found nothing.\n");
	} else if (hold_eroute.er_eaddr.sen_type == SENT_IP6 && debug_pfkey) {
		char buf1[64], buf2[64];

		subnet6toa(&hold_eroute.er_eaddr.sen_ip6_src,
			  &hold_eroute.er_emask.sen_ip6_src, 0, buf1, sizeof(buf1));
		subnet6toa(&hold_eroute.er_eaddr.sen_ip6_dst,
			  &hold_eroute.er_emask.sen_ip6_dst, 0, buf2, sizeof(buf2));
		KLIPS_PRINT(debug_pfkey,
			    "klips_debug:ipsec_tunnel_start_xmit: "
			    "HOLD breakroute deleted [%s]:%u -> [%s]:%u %u\n",
			    buf1, ntohs(hold_eroute.er_eaddr.sen_sport6),
			    buf1, ntohs(hold_eroute.er_eaddr.sen_dport6),
			    hold_eroute.er_eaddr.sen_proto6);
	} else {
		KLIPS_PRINT(debug_pfkey,
			    "klips_debug:ipsec_tunnel_start_xmit: "
			    "HOLD breakroute deleted %u.%u.%u.%u:%u -> %u.%u.%u.%u:%u %u\n",
			    NIPQUAD(hold_eroute.er_eaddr.sen_ip_src),
			    ntohs(hold_eroute.er_eaddr.sen_sport),
			    NIPQUAD(hold_eroute.er_eaddr.sen_ip_dst),
			    ntohs(hold_eroute.er_eaddr.sen_dport),
			    hold_eroute.er_eaddr.sen_proto);
	}
	if (first != NULL)
		ipsec_kfree_skb(first);
	if (last != NULL)
		ipsec_kfree_skb(last);

	error = ipsec_makeroute(&(hold_eroute.er_eaddr),
				&(hold_eroute.er_emask),
				hold_said, ixs->eroute_pid, ixs->skb, NULL, NULL);
	if (error) {
		KLIPS_PRINT(debug_pfkey,
			    "klips_debug:ipsec_tunnel_start_xmit: "
			    "HOLD makeroute returned %d, failed.\n", error);
	} else {
		KLIPS_PRINT(debug_pfkey,
			    "klips_debug:ipsec_tunnel_start_xmit: "
			    "HOLD makeroute call successful.\n");
	}
	return (error == 0);
}

/*
 * upon entry to this function, ixs->skb should be setup
 * as follows:
 *
 *   data   = beginning of IP packet   <- differs from ipsec_rcv().
 *   nh.raw = beginning of IP packet.
 *   h.raw  = data after the IP packet.
 *
 */
enum ipsec_xmit_value
ipsec_xmit_init1(struct ipsec_xmit_state *ixs)
{
	ixs->orgedst = ixs->outgoing_said.dst;
	ixs->max_headroom = ixs->max_tailroom = 0;
	if (osw_ip_hdr_version(ixs) == 6) {
		int nexthdroff;
		unsigned char nexthdr = osw_ip6_hdr(ixs)->nexthdr;
		nexthdroff = ipv6_skip_exthdr(ixs->skb,
			((void *)(osw_ip6_hdr(ixs)+1)) - (void*)ixs->skb->data,
			&nexthdr);
		ixs->iphlen = nexthdroff - (ixs->iph - (void*)ixs->skb->data);
		ixs->pyldsz = ntohs(osw_ip6_hdr(ixs)->payload_len);
	} else {
		ixs->iphlen = osw_ip4_hdr(ixs)->ihl << 2;
		ixs->pyldsz = ntohs(osw_ip4_hdr(ixs)->tot_len) - ixs->iphlen;
	}
		
	if (ixs->outgoing_said.proto == IPPROTO_INT) {
		switch (ntohl(ixs->outgoing_said.spi)) {
		case SPI_DROP:
			KLIPS_PRINT(debug_tunnel & DB_TN_XMIT,
				    "klips_debug:ipsec_xmit_encap_bundle: "
				    "shunt SA of DROP or no eroute: dropping.\n");
			if (ixs->stats)
				ixs->stats->tx_dropped++;
			break;
				
		case SPI_REJECT:
			KLIPS_PRINT(debug_tunnel & DB_TN_XMIT,
				    "klips_debug:ipsec_xmit_encap_bundle: "
				    "shunt SA of REJECT: notifying and dropping.\n");
			if (osw_ip_hdr_version(ixs) == 6)
				ICMP6_SEND(ixs->skb,
					  ICMP_DEST_UNREACH,
					  ICMP_PKT_FILTERED,
					  0,
					  ixs->physdev);
			else
				ICMP_SEND(ixs->skb,
					  ICMP_DEST_UNREACH,
					  ICMP_PKT_FILTERED,
					  0,
					  ixs->physdev);
			if (ixs->stats)
				ixs->stats->tx_dropped++;
			break;
				
		case SPI_PASS:
#ifdef NET_21
			ixs->pass = 1;
#endif /* NET_21 */
			KLIPS_PRINT(debug_tunnel & DB_TN_XMIT,
				    "klips_debug:ipsec_xmit_encap_bundle: "
				    "PASS: calling dev_queue_xmit\n");
			return IPSEC_XMIT_PASS;
				
		case SPI_HOLD:
			KLIPS_PRINT(debug_tunnel & DB_TN_XMIT,
				    "klips_debug:ipsec_xmit_encap_bundle: "
				    "shunt SA of HOLD: this does not make sense here, dropping.\n");
			if (ixs->stats)
				ixs->stats->tx_dropped++;
			break;

		case SPI_TRAP:
		case SPI_TRAPSUBNET:
		if (osw_ip_hdr_version(ixs) == 6) {
			struct sockaddr_in6 src, dst;
			char bufsrc[ADDRTOA_BUF], bufdst[ADDRTOA_BUF];
			unsigned char nexthdr;
			int nexthdroff;

			/* Signal all listening KMds with a PF_KEY ACQUIRE */

			memset(&src, 0, sizeof(src));
			memset(&dst, 0, sizeof(dst));
			src.sin6_family = AF_INET6;
			dst.sin6_family = AF_INET6;
			src.sin6_addr = osw_ip6_hdr(ixs)->saddr;
			dst.sin6_addr = osw_ip6_hdr(ixs)->daddr;

			ixs->ips.ips_transport_protocol = 0;
			src.sin6_port = 0;
			dst.sin6_port = 0;

			nexthdr = osw_ip6_hdr(ixs)->nexthdr;
			nexthdroff = ipv6_skip_exthdr(ixs->skb,
				((void *)(osw_ip6_hdr(ixs)+1)) - (void*)ixs->skb->data,
				&nexthdr);
			if (nexthdroff == 0) {
				printk("KLIPS: broken ipv6 header\n");
				nexthdr = -1;
			}

			if (ixs->eroute->er_eaddr.sen_type != SENT_IP6)
				printk("KLIPS: IPv6 on non IPv6 eroute\n");
			
			if(ixs->eroute->er_eaddr.sen_proto != 0) {
			  struct udphdr _udphdr, *udphdr = NULL;
			  struct tcphdr _tcphdr, *tcphdr = NULL;
		
			  ixs->ips.ips_transport_protocol = nexthdr;

			  if (nexthdroff) {
			  	if (nexthdr == IPPROTO_UDP)
					udphdr = skb_header_pointer(ixs->skb, nexthdroff,
							sizeof(*udphdr), &_udphdr);
				else if (nexthdr == IPPROTO_TCP)
					tcphdr = skb_header_pointer(ixs->skb, nexthdroff,
							sizeof(*tcphdr), &_tcphdr);
			  }
			  
			  if(ixs->eroute->er_eaddr.sen_sport6 != 0) {
			    src.sin6_port = 
			      (udphdr ? udphdr->source : (tcphdr ? tcphdr->source : 0));
			  }
			  if(ixs->eroute->er_eaddr.sen_dport6 != 0) {
			    dst.sin6_port = 
			      (udphdr ? udphdr->dest : (tcphdr ? tcphdr->dest : 0));
			  }
			}
				
			ixs->ips.ips_addr_s = (struct sockaddr*)(&src);
			ixs->ips.ips_addr_d = (struct sockaddr*)(&dst);
			KLIPS_PRINT(debug_tunnel & DB_TN_XMIT,
				    "klips_debug:ipsec_xmit_encap_bundle: "
				    "SADB_ACQUIRE sent with src=%s:%d, dst=%s:%d, proto=%d.\n",
				    sin_addrtot(ixs->ips.ips_addr_s, 0, bufsrc, sizeof(bufsrc)) <= ADDRTOA_BUF ? bufsrc : "BAD_ADDR",
					ntohs(((struct sockaddr_in6*)(ixs->ips.ips_addr_s))->sin6_port),
				    sin_addrtot(ixs->ips.ips_addr_d, 0, bufdst, sizeof(bufdst)) <= ADDRTOA_BUF ? bufdst : "BAD_ADDR",
				    ntohs(((struct sockaddr_in6*)(ixs->ips.ips_addr_d))->sin6_port),
				    ixs->ips.ips_said.proto);
				
			/* increment count of total traps needed */
			ipsec_xmit_trap_count++;

			if (pfkey_acquire(&ixs->ips) == 0) {

				/* note that we succeeded */
			        ipsec_xmit_trap_sendcount++;
					
				if (ixs->outgoing_said.spi==htonl(SPI_TRAPSUBNET)) {
					/*
					 * The spinlock is to prevent any other
					 * process from accessing or deleting
					 * the eroute while we are using and
					 * updating it.
					 */
					spin_lock_bh(&eroute_lock);
					ixs->eroute = ipsec_findroute(&ixs->matcher);
					if(ixs->eroute) {
						ixs->eroute->er_said.spi = htonl(SPI_HOLD);
						ixs->eroute->er_first = ixs->skb;
						ixs->skb = NULL;
					}
					spin_unlock_bh(&eroute_lock);
				} else if (create_hold_eroute(ixs)) {
					ixs->skb = NULL;
				} 
				/* whether or not the above succeeded, we continue */
				
			}
			if (ixs->stats)
				ixs->stats->tx_dropped++;
		} else {
			struct sockaddr_in src, dst;
			char bufsrc[ADDRTOA_BUF], bufdst[ADDRTOA_BUF];

			/* Signal all listening KMds with a PF_KEY ACQUIRE */

			memset(&src, 0, sizeof(src));
			memset(&dst, 0, sizeof(dst));
			src.sin_family = AF_INET;
			dst.sin_family = AF_INET;
			src.sin_addr.s_addr = osw_ip4_hdr(ixs)->saddr;
			dst.sin_addr.s_addr = osw_ip4_hdr(ixs)->daddr;

			ixs->ips.ips_transport_protocol = 0;
			src.sin_port = 0;
			dst.sin_port = 0;
			
			if(ixs->eroute->er_eaddr.sen_proto != 0) {
			  ixs->ips.ips_transport_protocol = osw_ip4_hdr(ixs)->protocol;
			  
			  if(ixs->eroute->er_eaddr.sen_sport != 0) {
			    src.sin_port = 
			      (osw_ip4_hdr(ixs)->protocol == IPPROTO_UDP
			       ? ((struct udphdr*) (((caddr_t)ixs->iph) + (osw_ip4_hdr(ixs)->ihl << 2)))->source
			       : (osw_ip4_hdr(ixs)->protocol == IPPROTO_TCP
				  ? ((struct tcphdr*)((caddr_t)ixs->iph + (osw_ip4_hdr(ixs)->ihl << 2)))->source
				  : 0));
			  }
			  if(ixs->eroute->er_eaddr.sen_dport != 0) {
			    dst.sin_port = 
			      (osw_ip4_hdr(ixs)->protocol == IPPROTO_UDP
			       ? ((struct udphdr*) (((caddr_t)ixs->iph) + (osw_ip4_hdr(ixs)->ihl << 2)))->dest
			       : (osw_ip4_hdr(ixs)->protocol == IPPROTO_TCP
				  ? ((struct tcphdr*)((caddr_t)ixs->iph + (osw_ip4_hdr(ixs)->ihl << 2)))->dest
				  : 0));
			  }
			}
				
			ixs->ips.ips_addr_s = (struct sockaddr*)(&src);
			ixs->ips.ips_addr_d = (struct sockaddr*)(&dst);
			KLIPS_PRINT(debug_tunnel & DB_TN_XMIT,
				    "klips_debug:ipsec_xmit_encap_bundle: "
				    "SADB_ACQUIRE sent with src=%s:%d, dst=%s:%d, proto=%d.\n",
				    sin_addrtot(ixs->ips.ips_addr_s, 0, bufsrc, sizeof(bufsrc)) <= ADDRTOA_BUF ? bufsrc : "BAD_ADDR",
				    ntohs(((struct sockaddr_in*)(ixs->ips.ips_addr_s))->sin_port),
				    sin_addrtot(ixs->ips.ips_addr_d, 0, bufdst, sizeof(bufdst)) <= ADDRTOA_BUF ? bufdst : "BAD_ADDR",
				    ntohs(((struct sockaddr_in*)(ixs->ips.ips_addr_d))->sin_port),
				    ixs->ips.ips_said.proto);
				
			/* increment count of total traps needed */
			ipsec_xmit_trap_count++;

			if (pfkey_acquire(&ixs->ips) == 0) {

				/* note that we succeeded */
			        ipsec_xmit_trap_sendcount++;
					
				if (ixs->outgoing_said.spi==htonl(SPI_TRAPSUBNET)) {
					/*
					 * The spinlock is to prevent any other
					 * process from accessing or deleting
					 * the eroute while we are using and
					 * updating it.
					 */
					spin_lock_bh(&eroute_lock);
					ixs->eroute = ipsec_findroute(&ixs->matcher);
					if(ixs->eroute) {
						ixs->eroute->er_said.spi = htonl(SPI_HOLD);
						ixs->eroute->er_first = ixs->skb;
						ixs->skb = NULL;
					}
					spin_unlock_bh(&eroute_lock);
				} else if (create_hold_eroute(ixs)) {
					ixs->skb = NULL;
				} 
				/* whether or not the above succeeded, we continue */
				
			}
			if (ixs->stats)
				ixs->stats->tx_dropped++;
		}
		default:
			/* XXX what do we do with an unknown shunt spi? */
			break;
		} /* switch (ntohl(ixs->outgoing_said.spi)) */
		return IPSEC_XMIT_STOLEN;
	} /* if (ixs->outgoing_said.proto == IPPROTO_INT) */
	
	ixs->ipsp = ipsec_sa_getbyid(&ixs->outgoing_said, IPSEC_REFTX);
	ixs->sa_len = KLIPS_SATOT(debug_tunnel, &ixs->outgoing_said, 0, ixs->sa_txt, sizeof(ixs->sa_txt));

	if (ixs->ipsp == NULL) {
		KLIPS_PRINT(debug_tunnel & DB_TN_XMIT,
			    "klips_debug:ipsec_xmit_encap_bundle: "
			    "no ipsec_sa for SA%s: outgoing packet with no SA, dropped.\n",
			    ixs->sa_len ? ixs->sa_txt : " (error)");
		if(ixs->stats) {
			ixs->stats->tx_dropped++;
		}
		return IPSEC_XMIT_SAIDNOTFOUND;
	}

	return IPSEC_XMIT_OK;
}

enum ipsec_xmit_value
ipsec_xmit_init2(struct ipsec_xmit_state *ixs)
{
	enum ipsec_xmit_value bundle_stat = IPSEC_XMIT_OK;
	struct ipsec_sa *saved_ipsp;
#ifdef CONFIG_KLIPS_ALG
	ixs->blocksize = 8;
	ixs->ixt_e = NULL;
	ixs->ixt_a = NULL;
#endif /* CONFIG_KLIPS_ALG */

	KLIPS_PRINT(debug_tunnel & DB_TN_XMIT,
		    "klips_debug:ipsec_xmit_init2: "
		    "found ipsec_sa -- SA:<%s%s%s> %s\n",
		    IPS_XFORM_NAME(ixs->ipsp),
		    ixs->sa_len ? ixs->sa_txt : " (error)");
		
	/*
	 * How much headroom do we need to be able to apply
	 * all the grouped transforms?
	 */
	saved_ipsp = ixs->ipsp;	/* save the head of the ipsec_sa chain */
	while (ixs->ipsp) {
		if (debug_tunnel & DB_TN_XMIT) {
		ixs->sa_len = KLIPS_SATOT(debug_tunnel, &ixs->ipsp->ips_said, 0, ixs->sa_txt, sizeof(ixs->sa_txt));
		if(ixs->sa_len == 0) {
			strcpy(ixs->sa_txt, "(error)");
		}
		} else {
			*ixs->sa_txt = 0;
			ixs->sa_len = 0;
		}

		/* If it is in larval state, drop the packet, we cannot process yet. */
		if(ixs->ipsp->ips_state == K_SADB_SASTATE_LARVAL) {
			KLIPS_PRINT(debug_tunnel & DB_TN_XMIT,
				    "klips_debug:ipsec_xmit_init2: "
				    "ipsec_sa in larval state for SA:<%s%s%s> %s, cannot be used yet, dropping packet.\n",
				    IPS_XFORM_NAME(ixs->ipsp),
				    ixs->sa_len ? ixs->sa_txt : " (error)");
			if(ixs->stats) {
				ixs->stats->tx_errors++;
			}
			bundle_stat = IPSEC_XMIT_SAIDNOTLIVE;
			goto cleanup;
		}

		if(ixs->ipsp->ips_state == K_SADB_SASTATE_DEAD) {
			KLIPS_PRINT(debug_tunnel & DB_TN_XMIT,
				    "klips_debug:ipsec_xmit_init2: "
				    "ipsec_sa in dead state for SA:<%s%s%s> %s, can no longer be used, dropping packet.\n",
				    IPS_XFORM_NAME(ixs->ipsp),
				    ixs->sa_len ? ixs->sa_txt : " (error)");
			if (ixs->stats)
				ixs->stats->tx_errors++;
			bundle_stat = IPSEC_XMIT_SAIDNOTLIVE;
			goto cleanup;
		}

		/* If the replay window counter == -1, expire SA, it will roll */
		if(ixs->ipsp->ips_replaywin && ixs->ipsp->ips_replaywin_lastseq == -1) {
			pfkey_expire(ixs->ipsp, 1);
			KLIPS_PRINT(debug_tunnel & DB_TN_XMIT,
				    "klips_debug:ipsec_xmit_init2: "
				    "replay window counter rolled for SA:<%s%s%s> %s, packet dropped, expiring SA.\n",
				    IPS_XFORM_NAME(ixs->ipsp),
				    ixs->sa_len ? ixs->sa_txt : " (error)");
			ipsec_sa_rm(ixs->ipsp);
			if (ixs->stats)
				ixs->stats->tx_errors++;
			bundle_stat = IPSEC_XMIT_REPLAYROLLED;
			goto cleanup;
		}

		/*
		 * if this is the first time we are using this SA, mark start time,
		 * and offset hard/soft counters by "now" for later checking.
		 */
#if 0
		if(ixs->ipsp->ips_life.ipl_usetime.count == 0) {
			ixs->ipsp->ips_life.ipl_usetime.count = jiffies;
			ixs->ipsp->ips_life.ipl_usetime.hard += jiffies;
			ixs->ipsp->ips_life.ipl_usetime.soft += jiffies;
		}
#endif
			  

		if(ipsec_lifetime_check(&ixs->ipsp->ips_life.ipl_bytes, "bytes", ixs->sa_txt, 
					ipsec_life_countbased, ipsec_outgoing, ixs->ipsp) == ipsec_life_harddied ||
		   ipsec_lifetime_check(&ixs->ipsp->ips_life.ipl_addtime, "addtime",ixs->sa_txt,
					ipsec_life_timebased,  ipsec_outgoing, ixs->ipsp) == ipsec_life_harddied ||
		   ipsec_lifetime_check(&ixs->ipsp->ips_life.ipl_usetime, "usetime",ixs->sa_txt,
					ipsec_life_timebased,  ipsec_outgoing, ixs->ipsp) == ipsec_life_harddied ||
		   ipsec_lifetime_check(&ixs->ipsp->ips_life.ipl_packets, "packets",ixs->sa_txt,
					ipsec_life_countbased, ipsec_outgoing, ixs->ipsp) == ipsec_life_harddied) {
				
			ipsec_sa_rm(ixs->ipsp);
			if (ixs->stats)
				ixs->stats->tx_errors++;
			bundle_stat = IPSEC_XMIT_LIFETIMEFAILED;
			goto cleanup;
		}
			

		ixs->headroom = ixs->tailroom = 0;
		KLIPS_PRINT(debug_tunnel & DB_TN_CROUT,
			    "klips_debug:ipsec_xmit_init2: "
			    "calling room for <%s%s%s>, SA:%s\n", 
			    IPS_XFORM_NAME(ixs->ipsp),
			    ixs->sa_len ? ixs->sa_txt : " (error)");
		switch(ixs->ipsp->ips_said.proto) {
#ifdef CONFIG_KLIPS_AH
		case IPPROTO_AH:
			ixs->headroom += sizeof(struct ahhdr);
			break;
#endif /* CONFIG_KLIPS_AH */

#ifdef CONFIG_KLIPS_ESP
		case IPPROTO_ESP:
#ifdef CONFIG_KLIPS_OCF
			/*
			 * this needs cleaning up for sure - DM
			 */
			if (ixs->ipsp->ocf_in_use) {
				switch (ixs->ipsp->ips_encalg) {
				case ESP_DES:
				case ESP_3DES:
					ixs->blocksize = 8;
					ixs->headroom += ESP_HEADER_LEN + 8 /* ivsize */;
					break;
				case ESP_AES:
					ixs->blocksize = 16;
					ixs->headroom += ESP_HEADER_LEN + 16 /* ivsize */;
					break;
				default:
					if (ixs->stats)
						ixs->stats->tx_errors++;
					bundle_stat = IPSEC_XMIT_ESP_BADALG;
					goto cleanup;
				}
			} else
#endif /* CONFIG_KLIPS_OCF */
#ifdef CONFIG_KLIPS_ALG
			if ((ixs->ixt_e=ixs->ipsp->ips_alg_enc)) {
				ixs->blocksize = ixs->ixt_e->ixt_common.ixt_blocksize;
				ixs->headroom += ESP_HEADER_LEN + ixs->ixt_e->ixt_common.ixt_support.ias_ivlen/8;
			} else
#endif /* CONFIG_KLIPS_ALG */
			{
				if (ixs->stats)
					ixs->stats->tx_errors++;
				bundle_stat = IPSEC_XMIT_ESP_BADALG;
				goto cleanup;
			}
#ifdef CONFIG_KLIPS_OCF
			if (ixs->ipsp->ocf_in_use) {
				switch (ixs->ipsp->ips_authalg) {
				case AH_MD5:
				case AH_SHA:
					ixs->tailroom += AHHMAC_HASHLEN;
					break;
				case AH_NONE:
					break;
				}
			} else
#endif /* CONFIG_KLIPS_OCF */
#ifdef CONFIG_KLIPS_ALG
			if ((ixs->ixt_a=ixs->ipsp->ips_alg_auth)) {
				ixs->tailroom += AHHMAC_HASHLEN;
			} else
#endif /* CONFIG_KLIPS_ALG */
			switch(ixs->ipsp->ips_authalg) {
#ifdef CONFIG_KLIPS_AUTH_HMAC_MD5
			case AH_MD5:
				ixs->tailroom += AHHMAC_HASHLEN;
				break;
#endif /* CONFIG_KLIPS_AUTH_HMAC_MD5 */
#ifdef CONFIG_KLIPS_AUTH_HMAC_SHA1
			case AH_SHA:
				ixs->tailroom += AHHMAC_HASHLEN;
				break;
#endif /* CONFIG_KLIPS_AUTH_HMAC_SHA1 */
			case AH_NONE:
				break;
			default:
				if (ixs->stats)
					ixs->stats->tx_errors++;
				bundle_stat = IPSEC_XMIT_AH_BADALG;
				goto cleanup;
			}			
			ixs->tailroom += ixs->blocksize != 1 ?
				((ixs->blocksize - ((ixs->pyldsz + 2) % ixs->blocksize)) % ixs->blocksize) + 2 :
				((4 - ((ixs->pyldsz + 2) % 4)) % 4) + 2;
#ifdef NAT_TRAVERSAL
		if ((ixs->ipsp->ips_natt_type) && (!ixs->natt_type)) {
			ixs->natt_type = ixs->ipsp->ips_natt_type;
			ixs->natt_sport = ixs->ipsp->ips_natt_sport;
			ixs->natt_dport = ixs->ipsp->ips_natt_dport;
			switch (ixs->natt_type) {
				case ESPINUDP_WITH_NON_IKE:
					ixs->natt_head = sizeof(struct udphdr)+(2*sizeof(__u32));
					break;
					
				case ESPINUDP_WITH_NON_ESP:
					ixs->natt_head = sizeof(struct udphdr);
					break;
					
				default:
				  KLIPS_PRINT(debug_tunnel & DB_TN_CROUT
					      , "klips_xmit: invalid nat-t type %d"
					      , ixs->natt_type);
				  bundle_stat = IPSEC_XMIT_ESPUDP_BADTYPE;
				  goto cleanup;
					      
					break;
			}
			ixs->tailroom += ixs->natt_head;
		}
#endif
			break;
#endif /* CONFIG_KLIPS_ESP */
#ifdef CONFIG_KLIPS_IPIP
		case IPPROTO_IPIP:
			if (ip_address_family(&ixs->ipsp->ips_said.dst) == AF_INET6)
			    ixs->headroom += sizeof(struct ipv6hdr);
			else
			    ixs->headroom += sizeof(struct iphdr);
			ixs->ipip_proto = osw_ip_hdr_version(ixs) == 6 ?  IPPROTO_IPV6 : IPPROTO_IPIP;
			break;
#endif /* !CONFIG_KLIPS_IPIP */
		case IPPROTO_COMP:
#ifdef CONFIG_KLIPS_IPCOMP
			/*
			  We can't predict how much the packet will
			  shrink without doing the actual compression.
			  We could do it here, if we were the first
			  encapsulation in the chain.  That might save
			  us a skb_copy_expand, since we might fit
			  into the existing skb then.  However, this
			  would be a bit unclean (and this hack has
			  bit us once), so we better not do it. After
			  all, the skb_copy_expand is cheap in
			  comparison to the actual compression.
			  At least we know the packet will not grow.
			*/
			break;
#endif /* CONFIG_KLIPS_IPCOMP */
		default:
			if (ixs->stats)
				ixs->stats->tx_errors++;
			bundle_stat = IPSEC_XMIT_BADPROTO;
			goto cleanup;
		}
		ixs->ipsp = ixs->ipsp->ips_next;
		KLIPS_PRINT(debug_tunnel & DB_TN_CROUT,
			    "klips_debug:ipsec_xmit_init2: "
			    "Required head,tailroom: %d,%d\n", 
			    ixs->headroom, ixs->tailroom);
		ixs->max_headroom += ixs->headroom;
		ixs->max_tailroom += ixs->tailroom;
		ixs->pyldsz += (ixs->headroom + ixs->tailroom);
	}
	ixs->ipsp = saved_ipsp;	/* restore the head of the ipsec_sa chain */
		
	KLIPS_PRINT(debug_tunnel & DB_TN_CROUT,
		    "klips_debug:ipsec_xmit_init2: "
		    "existing head,tailroom: %d,%d before applying xforms with head,tailroom: %d,%d .\n",
		    skb_headroom(ixs->skb), skb_tailroom(ixs->skb),
		    ixs->max_headroom, ixs->max_tailroom);
		
	ixs->tot_headroom += ixs->max_headroom;
	ixs->tot_tailroom += ixs->max_tailroom;

	ixs->mtudiff = ixs->cur_mtu + ixs->tot_headroom + ixs->tot_tailroom - ixs->physmtu;

	KLIPS_PRINT(debug_tunnel & DB_TN_CROUT,
		    "klips_debug:ipsec_xmit_init2: "
		    "mtu:%d physmtu:%d tothr:%d tottr:%d mtudiff:%d ippkttotlen:%d\n",
		    ixs->cur_mtu, ixs->physmtu,
		    ixs->tot_headroom, ixs->tot_tailroom, ixs->mtudiff,
		    osw_ip_hdr_version(ixs) == 6 ?
			(ntohs(osw_ip6_hdr(ixs)->payload_len)
			+ sizeof(struct ipv6hdr)) :
			ntohs(osw_ip4_hdr(ixs)->tot_len));
	if(ixs->cur_mtu == 0 || ixs->mtudiff > 0) {
		int newmtu = ixs->physmtu - (ixs->tot_headroom + ((ixs->tot_tailroom + 2) & ~7) + 5);

		KLIPS_PRINT(debug_tunnel & DB_TN_CROUT,
			    "klips_info:ipsec_xmit_init2: "
			    "dev %s mtu of %d decreased by %d to %d\n",
			    ixs->dev ? ixs->dev->name : "ifX",
			    ixs->cur_mtu,
			    ixs->cur_mtu - newmtu,
			    newmtu);
		ixs->cur_mtu = newmtu;

		/* this would seem to adjust the MTU of the route as well */
#if 0
		skb_dst(ixs->skb)->pmtu = ixs->prv->mtu; /* RGB */
#endif /* 0 */
	}

	/* 
	   If the sender is doing PMTU discovery, and the
	   packet doesn't fit within ixs->prv->mtu, notify him
	   (unless it was an ICMP packet, or it was not the
	   zero-offset packet) and send it anyways.

	   Note: buggy firewall configuration may prevent the
	   ICMP packet from getting back.
	*/
	if(sysctl_ipsec_icmp) {
	    int tot_len = osw_ip_hdr_version(ixs) == 6 ?
	   	(ntohs(osw_ip6_hdr(ixs)->payload_len)+sizeof(struct ipv6hdr)) :
		ntohs(osw_ip4_hdr(ixs)->tot_len);
	    if (ixs->cur_mtu < tot_len && osw_ip_hdr_version(ixs) == 4 &&
		    (osw_ip4_hdr(ixs)->frag_off & __constant_htons(IP_DF))) {
		int notify = osw_ip4_hdr(ixs)->protocol != IPPROTO_ICMP
			&& (osw_ip4_hdr(ixs)->frag_off & __constant_htons(IP_OFFSET)) == 0;
			
#ifdef IPSEC_obey_DF
		KLIPS_PRINT(debug_tunnel & DB_TN_CROUT,
			    "klips_debug:ipsec_xmit_init2: "
			    "fragmentation needed and DF set; %sdropping packet\n",
			    notify ? "sending ICMP and " : "");
		if (notify)
			ICMP_SEND(ixs->skb,
				  ICMP_DEST_UNREACH,
				  ICMP_FRAG_NEEDED,
				  ixs->cur_mtu,
				  ixs->physdev);
		if (ixs->stats)
			ixs->stats->tx_errors++;
		bundle_stat = IPSEC_XMIT_CANNOTFRAG;
		goto cleanup;
#else /* IPSEC_obey_DF */
		KLIPS_PRINT(debug_tunnel & DB_TN_CROUT,
			    "klips_debug:ipsec_xmit_init2: "
			    "fragmentation needed and DF set; %spassing packet\n",
			    notify ? "sending ICMP and " : "");
		if (notify)
			ICMP_SEND(ixs->skb,
				  ICMP_DEST_UNREACH,
				  ICMP_FRAG_NEEDED,
				  ixs->cur_mtu,
				  ixs->physdev);
#endif /* IPSEC_obey_DF */
	    } else if (ixs->cur_mtu < tot_len && osw_ip_hdr_version(ixs) == 6) {
		int nexthdroff, notify;
		unsigned char nexthdr = osw_ip6_hdr(ixs)->nexthdr;
		nexthdroff = ipv6_skip_exthdr(ixs->skb,
			((void *)(osw_ip6_hdr(ixs)+1)) - (void*)ixs->skb->data,
			&nexthdr);
		ixs->iphlen = nexthdroff - (ixs->iph - (void*)ixs->skb->data);
		ixs->pyldsz = ntohs(osw_ip6_hdr(ixs)->payload_len) + sizeof(struct ipv6hdr) - ixs->iphlen;

		notify = nexthdr != IPPROTO_ICMP &&
				nexthdr != IPPROTO_ICMPV6;
			
		KLIPS_PRINT(debug_tunnel & DB_TN_CROUT,
			    "klips_debug:ipsec_xmit_init2: "
			    "fragmentation needed ; %sdropping packet\n",
			    notify ? "sending ICMP and " : "");
		if (notify)
			ICMP6_SEND(ixs->skb,
				  ICMP_DEST_UNREACH,
				  ICMP_FRAG_NEEDED,
				  ixs->cur_mtu,
				  ixs->physdev);
		if (ixs->stats)
			ixs->stats->tx_errors++;
		bundle_stat = IPSEC_XMIT_CANNOTFRAG;
		goto cleanup;
	    }
	}
		
#ifdef MSS_HACK_DELETE_ME_PLEASE
#ifdef CONFIG_IPV6
#error "this code is broken for IPv6"
#endif
	/*
	 * If this is a transport mode TCP packet with
	 * SYN set, determine an effective MSS based on 
	 * AH/ESP overheads determined above.
	 */
	if (ixs->iph->protocol == IPPROTO_TCP 
	    && ixs->outgoing_said.proto != IPPROTO_IPIP) {
		struct tcphdr *tcph = ixs->skb->h.th;
		if (tcph->syn && !tcph->ack) {
			if(!ipsec_adjust_mss(ixs->skb, tcph, ixs->cur_mtu)) {
				printk(KERN_WARNING
				       "klips_warning:ipsec_xmit_init2: "
				       "ipsec_adjust_mss() failed\n");
				if (ixs->stats)
					ixs->stats->tx_errors++;
				bundle_stat = IPSEC_XMIT_MSSERR;
				goto cleanup;
			}
		}
	}
#endif /* MSS_HACK_DELETE_ME_PLEASE */

#ifdef NAT_TRAVERSAL
      if ((ixs->natt_type) && (ixs->outgoing_said.proto != IPPROTO_IPIP)) {
	      /**
	       * NAT-Traversal and Transport Mode:
	       *   we need to force destination address to sane value
	       */

	      struct sockaddr_in *sv4=(struct sockaddr_in *)ixs->ipsp->ips_addr_d;
	      __u32 natt_d = sv4->sin_addr.s_addr;
	      struct iphdr *ipp = ixs->iph;

	      /* set the destination address to what it needs to be for the
	       * NAT encapsulation.
	       */
	      KLIPS_PRINT(debug_tunnel,
			  "xmit: setting ND=%08x\n", natt_d);
	      ipp->daddr = natt_d;
	      ipp->check = 0;
	      ipp->check = ip_fast_csum((unsigned char *)ipp, ipp->ihl);
      }
#endif /* NAT_TRAVERSAL */

	if(!ixs->hard_header_stripped && ixs->hard_header_len>0) {
		KLIPS_PRINT(debug_tunnel & DB_TN_XMIT,
			    "klips_debug:ipsec_xmit_init2: "
			    "allocating %d bytes for hardheader.\n",
			    ixs->hard_header_len);
		if((ixs->saved_header = kmalloc(ixs->hard_header_len, GFP_ATOMIC)) == NULL) {
			printk(KERN_WARNING "klips_debug:ipsec_xmit_init2: "
			       "Failed, tried to allocate %d bytes for temp hard_header.\n", 
			       ixs->hard_header_len);
			if (ixs->stats)
				ixs->stats->tx_errors++;
			bundle_stat = IPSEC_XMIT_ERRMEMALLOC;
			goto cleanup;
		}
		memcpy(&ixs->saved_header[0], &ixs->skb->data[0], ixs->hard_header_len);
		if(ixs->skb->len < ixs->hard_header_len) {
			printk(KERN_WARNING "klips_error:ipsec_xmit_init2: "
			       "tried to skb_pull hhlen=%d, %d available.  This should never happen, please report.\n",
			       ixs->hard_header_len, (int)(ixs->skb->len));
			if (ixs->stats)
				ixs->stats->tx_errors++;
			bundle_stat = IPSEC_XMIT_ESP_PUSHPULLERR;
			goto cleanup;
		}
		skb_pull(ixs->skb, ixs->hard_header_len);
		ixs->hard_header_stripped = 1;
			
/*			ixs->iph = (struct iphdr *) (ixs->skb->data); */
		KLIPS_PRINT(debug_tunnel & DB_TN_CROUT,
			    "klips_debug:ipsec_xmit_init2: "
			    "head,tailroom: %d,%d after hard_header stripped.\n",
			    skb_headroom(ixs->skb), skb_tailroom(ixs->skb));
		KLIPS_IP_PRINT(debug_tunnel & DB_TN_CROUT, ixs->iph);
	} else {
		KLIPS_PRINT(debug_tunnel & DB_TN_CROUT,
			    "klips_debug:ipsec_xmit_init2: "
			    "hard header already stripped.\n");
	}
		
	ixs->ll_headroom = (ixs->hard_header_len + 15) & ~15;

	if ((skb_headroom(ixs->skb) >= ixs->max_headroom + 2 * ixs->ll_headroom) && 
	    (skb_tailroom(ixs->skb) >= ixs->max_tailroom)
#ifndef NET_21
	    && ixs->skb->free
#endif /* !NET_21 */
		) {
		KLIPS_PRINT(debug_tunnel & DB_TN_CROUT,
			    "klips_debug:ipsec_xmit_init2: "
			    "data fits in existing skb\n");
	} else {
		struct sk_buff* tskb;

		if(!ixs->oskb) {
			ixs->oskb = ixs->skb;
		}

		tskb = skb_copy_expand(ixs->skb,
				       /* The need for 2 * link layer length here remains unexplained...RGB */
				       ixs->max_headroom + 2 * ixs->ll_headroom,
				       ixs->max_tailroom,
				       GFP_ATOMIC);

		if(tskb && ixs->skb->sk) {
			skb_set_owner_w(tskb, ixs->skb->sk);
		}

		if(ixs->skb != ixs->oskb) {
			ipsec_kfree_skb(ixs->skb);
		}
		ixs->skb = tskb;
		if (!ixs->skb) {
			printk(KERN_WARNING
			       "klips_debug:ipsec_xmit_init2: "
			       "Failed, tried to allocate %d head and %d tailroom\n", 
			       ixs->max_headroom, ixs->max_tailroom);
			if (ixs->stats)
				ixs->stats->tx_errors++;
			bundle_stat = IPSEC_XMIT_ERRSKBALLOC;
			goto cleanup;
		}
		KLIPS_PRINT(debug_tunnel & DB_TN_CROUT,
			    "klips_debug:ipsec_xmit_init2: "
			    "head,tailroom: %d,%d after allocation\n",
			    skb_headroom(ixs->skb), skb_tailroom(ixs->skb));
	}
		
	KLIPS_IP_PRINT(debug_tunnel & DB_TN_ENCAP, ixs->iph);

cleanup:
	return bundle_stat;
}

void
ipsec_xmit_cleanup(struct ipsec_xmit_state*ixs)
{
	if(ixs->dev) {
#if defined(HAS_NETIF_QUEUE) || defined (HAVE_NETIF_QUEUE)
		netif_wake_queue(ixs->dev);
#else /* defined(HAS_NETIF_QUEUE) || defined (HAVE_NETIF_QUEUE) */
		ixs->dev->tbusy = 0;
#endif /* defined(HAS_NETIF_QUEUE) || defined (HAVE_NETIF_QUEUE) */
	}

	if(ixs->saved_header) {
		kfree(ixs->saved_header);
		ixs->saved_header = NULL;
	}
	if(ixs->skb) {
		ipsec_kfree_skb(ixs->skb);
		ixs->skb=NULL;
	}
	if(ixs->oskb) {
		ipsec_kfree_skb(ixs->oskb);
		ixs->oskb=NULL;
	}
	if (ixs->ips.ips_ident_s.data) {
		kfree(ixs->ips.ips_ident_s.data);
		ixs->ips.ips_ident_s.data=NULL;
	}
	if (ixs->ips.ips_ident_d.data) {
		kfree(ixs->ips.ips_ident_d.data);
		ixs->ips.ips_ident_d.data=NULL;
	}
	if(ixs->ipsp) {
			ipsec_sa_put(ixs->ipsp, IPSEC_REFTX);
			ixs->ipsp=NULL;
	}
}

#ifdef NETDEV_23
static inline int ipsec_xmit_send2(struct sk_buff *skb)
{
#ifdef NETDEV_25	/* 2.6 kernels */
	return dst_output(skb);
#else
	return ip_send(skb);
#endif
}

static inline int ipsec_xmit_send2_mast(struct sk_buff *skb)
{
#ifdef NETDEV_25	/* 2.6 kernels */
#if defined(CONFIG_INET_IPSEC_SAREF) && defined(CONFIG_NETFILTER)
	/* prevent recursion through the saref route */
	if(skb->nfmark & 0x80000000)
		skb->nfmark = 0;
#endif
#endif
	return ipsec_xmit_send2(skb);

}
#endif /* NETDEV_23 */

#ifdef NAT_TRAVERSAL
enum ipsec_xmit_value ipsec_nat_encap(struct ipsec_xmit_state *ixs)
{
	if (ixs->natt_type && ixs->natt_head) {
		struct iphdr *ipp = ip_hdr(ixs->skb);
		struct udphdr *udp;
		KLIPS_PRINT(debug_tunnel & DB_TN_XMIT,
			    "klips_debug:ipsec_tunnel_start_xmit: "
			    "encapsuling packet into UDP (NAT-Traversal) (%d %d)\n",
			    ixs->natt_type, ixs->natt_head);

		ixs->iphlen = ipp->ihl << 2;
		ipp->tot_len =
			htons(ntohs(ipp->tot_len) + ixs->natt_head);
		if(skb_tailroom(ixs->skb) < ixs->natt_head) {
			printk(KERN_WARNING "klips_error:ipsec_tunnel_start_xmit: "
				"tried to skb_put %d, %d available. "
				"This should never happen, please report.\n",
				ixs->natt_head,
				skb_tailroom(ixs->skb));
			if (ixs->stats)
				ixs->stats->tx_errors++;
			return IPSEC_XMIT_ESPUDP;
		}
		skb_put(ixs->skb, ixs->natt_head);

		udp = (struct udphdr *)((char *)ipp + ixs->iphlen);

		/* move ESP hdr after UDP hdr */
		memmove((void *)((char *)udp + ixs->natt_head),
			(void *)(udp),
			ntohs(ipp->tot_len) - ixs->iphlen - ixs->natt_head);

#if 0
		/* set IP destination address (matters in transport mode) */
		{
		  struct sockaddr_in *d = (struct sockaddr_in *)ixs->ipsp->ips_addr_d;
		  ipp->daddr = d->sin_addr.s_addr;
		}
#endif

		/* clear UDP & Non-IKE Markers (if any) */
		memset(udp, 0, ixs->natt_head);

		/* fill UDP with usefull informations ;-) */
		udp->source = htons(ixs->natt_sport);
		udp->dest = htons(ixs->natt_dport);
		udp->len = htons(ntohs(ipp->tot_len) - ixs->iphlen);

		/* set protocol */
		ipp->protocol = IPPROTO_UDP;

		/* fix IP checksum */
		ipp->check = 0;
		ipp->check = ip_fast_csum((unsigned char *)ipp, ipp->ihl);
	}
	return IPSEC_XMIT_OK;
}
#endif


/* avoid forward reference complain on <2.5 */
struct flowi;

enum ipsec_xmit_value
ipsec_xmit_send(struct ipsec_xmit_state*ixs, struct flowi *fl)
{
	int error;
	int is_mast_packet;
	struct dst_entry *dst = NULL;

	/* check if this packet is sent from the mast, before we route */
	is_mast_packet = ipsec_is_mast_device(ixs->skb->dev);

#ifdef NETDEV_25
<<<<<<< HEAD
	if (ip_hdr(ixs->skb)->version == 6) {
		if (ixs->pass)
			memset(&fl->nl_u.ip6_u.saddr, 0, sizeof(fl->nl_u.ip6_u.saddr));
		else
			fl->nl_u.ip6_u.saddr = ipv6_hdr(ixs->skb)->saddr;
		fl->nl_u.ip6_u.daddr = ipv6_hdr(ixs->skb)->daddr;
		/* fl->nl_u.ip6_u.tos = RT_TOS(ipv6_hdr(ixs->skb)->tos); */
		fl->proto = IPPROTO_IPV6;
		fl->mark = ixs->skb->mark;
		dst = ip6_route_output(&init_net, NULL, fl);
		error = dst->error;
	} else {
		fl->nl_u.ip4_u.daddr = ip_hdr(ixs->skb)->daddr;
		fl->nl_u.ip4_u.saddr = ixs->pass ? 0 : ip_hdr(ixs->skb)->saddr;
		fl->nl_u.ip4_u.tos = RT_TOS(ip_hdr(ixs->skb)->tos);
		fl->proto = ip_hdr(ixs->skb)->protocol;
		fl->mark = ixs->skb->mark;
=======
	fl->nl_u.ip4_u.daddr = ip_hdr(ixs->skb)->daddr;
	fl->nl_u.ip4_u.saddr = ixs->pass ? 0 : ip_hdr(ixs->skb)->saddr;
	fl->nl_u.ip4_u.tos = RT_TOS(ip_hdr(ixs->skb)->tos);
	fl->proto = ip_hdr(ixs->skb)->protocol;
#ifndef FLOW_HAS_NO_MARK
	fl->mark = ixs->skb->mark;
#endif
>>>>>>> ed9cdec2
#if LINUX_VERSION_CODE <= KERNEL_VERSION(2,6,24)
		error = ip_route_output_key(&ixs->route, fl);
#else
		error = ip_route_output_key(&init_net, &ixs->route, fl);
#endif
		if (ixs->route)
			dst = &ixs->route->u.dst;
	}
#else
#ifdef CONFIG_IPV6
#error "this code is broken for IPv6"
#endif
	/*skb_orphan(ixs->skb);*/
	error = ip_route_output(&ixs->route,
				    ip_hdr(ixs->skb)->daddr,
				    ixs->pass ? 0 : ip_hdr(ixs->skb)->saddr,
				    RT_TOS(ip_hdr(ixs->skb)->tos),
                                    /* mcr->rgb: should this be 0 instead? */
				    ixs->physdev->ifindex);
	if (ixs->route)
		dst = &ixs->route->u.dst;
#endif
	if (error) {
		if (ixs->stats)
			ixs->stats->tx_errors++;
		KLIPS_PRINT(debug_tunnel & DB_TN_XMIT,
			    "klips_debug:ipsec_xmit_send: "
			    "ip_route_output failed with error code %d, dropped\n",
			    error);
		return IPSEC_XMIT_ROUTEERR;
	}

	if (dst == NULL) {
		if (ixs->stats)
			ixs->stats->tx_errors++;
		KLIPS_PRINT(debug_tunnel & DB_TN_XMIT,
			    "klips_debug:ipsec_xmit_send: "
			    "ip_route_output failed with no dst, dropped\n");
		return IPSEC_XMIT_ROUTEERR;
	}

	if(ixs->dev == dst->dev) {
		if (ip_hdr(ixs->skb)->version == 6)
			dst_release(dst);
		else
			ip_rt_put(ixs->route);
		/* This is recursion, drop it. */
		if (ixs->stats)
			ixs->stats->tx_errors++;
		KLIPS_PRINT(debug_tunnel & DB_TN_XMIT,
			    "klips_debug:ipsec_xmit_send: "
			    "suspect recursion, dev=rt->u.dst.dev=%s, dropped\n",
			    ixs->dev->name);
		return IPSEC_XMIT_RECURSDETECT;
	}

	skb_dst_drop(ixs->skb);
	skb_dst_set(ixs->skb, dst);
	if(ixs->stats) {
		ixs->stats->tx_bytes += ixs->skb->len;
	}

	if(ixs->skb->len < skb_network_header(ixs->skb) - ixs->skb->data) {
		if(ixs->stats) {
			ixs->stats->tx_errors++;
		}
		printk(KERN_WARNING
		       "klips_error:ipsec_xmit_send: "
		       "tried to __skb_pull nh-data=%ld, %d available.  This should never happen, please report.\n",
		       (unsigned long)(skb_network_header(ixs->skb) - ixs->skb->data),
		       ixs->skb->len);
		return IPSEC_XMIT_PUSHPULLERR;
	}
	__skb_pull(ixs->skb, skb_network_header(ixs->skb) - ixs->skb->data);
	if(!ixs->pass) {
		ipsec_nf_reset(ixs->skb);
	}

	/* fix up the checksum after changes to the header */
	if (ip_hdr(ixs->skb)->version == 4) {
		ip_hdr(ixs->skb)->check = 0;
		ip_hdr(ixs->skb)->check =
			ip_fast_csum((unsigned char *)ip_hdr(ixs->skb), ip_hdr(ixs->skb)->ihl);
	}

	KLIPS_PRINT(debug_tunnel & DB_TN_XMIT,
		    "klips_debug:ipsec_xmit_send: "
		    "...done, calling ip_send() on device:%s\n",
		    ixs->skb->dev ? ixs->skb->dev->name : "NULL");
	KLIPS_IP_PRINT(debug_tunnel & DB_TN_XMIT, ip_hdr(ixs->skb));
#ifdef NETDEV_23	/* 2.4 kernels */
	{
		int err;
		if (is_mast_packet)
			/* skip filtering on mast devices, since it resets our
			 * route, nfmark, and causes nasty reentrancy. */
			err = ipsec_xmit_send2_mast(ixs->skb);

		else if (ip_hdr(ixs->skb)->version == 6)
			err = NF_HOOK(PF_INET6, OSW_NF_INET_LOCAL_OUT, ixs->skb, NULL,
					ixs->route ? ixs->route->u.dst.dev : skb_dst(ixs->skb)->dev,
					ipsec_xmit_send2);
		else
			err = NF_HOOK(PF_INET, OSW_NF_INET_LOCAL_OUT, ixs->skb, NULL,
					ixs->route ? ixs->route->u.dst.dev : skb_dst(ixs->skb)->dev,
					ipsec_xmit_send2);

		if(err != NET_XMIT_SUCCESS && err != NET_XMIT_CN) {
			if(net_ratelimit())
				printk(KERN_ERR
				       "klips_error:ipsec_xmit_send: "
				       "ip_send() failed, err=%d\n", 
				       -err);
			if(ixs->stats) {
				ixs->stats->tx_errors++;
				ixs->stats->tx_aborted_errors++;
			}
			ixs->skb = NULL;
			return IPSEC_XMIT_IPSENDFAILURE;
		}
	}
#else /* NETDEV_23 */	/* 2.2 kernels */
	ip_send(ixs->skb);
#endif /* NETDEV_23 */
	if(ixs->stats) {
		ixs->stats->tx_packets++;
	}

	ixs->skb = NULL;
	
	return IPSEC_XMIT_OK;
}

#ifdef NETDEV_25
enum ipsec_xmit_value
ipsec_tunnel_send(struct ipsec_xmit_state *ixs)
{
	struct flowi fl;
	memset(&fl, 0, sizeof(fl));

	/* new route/dst cache code from James Morris */
	ixs->skb->dev = ixs->physdev;
 	fl.oif = ixs->physdev->ifindex;

	return ipsec_xmit_send(ixs, &fl);
}
#else
enum ipsec_xmit_value
ipsec_tunnel_send(struct ipsec_xmit_state *ixs)
{
	return ipsec_xmit_send(ixs, NULL);
}
#endif


/*
 * here is a state machine to handle encapsulation
 * basically we keep getting re-entered until processing is
 * complete.  For the simple case we step down the states and finish.
 * each state is ideally some logical part of the process.  If a state
 * can pend (ie., require async processing to complete),  then this
 * should be the part of last action before it returns IPSEC_RCV_PENDING
 *
 * Any particular action may alter the next_state in ixs to move us to
 * a state other than the preferred "next_state",  but this is the
 * exception and is highlighted when it is done.
 *
 * prototypes for state action
 */

struct {
	enum ipsec_xmit_value (*action)(struct ipsec_xmit_state *ixs);
	int next_state;
} xmit_state_table[] = {
	[IPSEC_XSM_INIT1]       = {ipsec_xmit_init1,       IPSEC_XSM_INIT2 },
	[IPSEC_XSM_INIT2]       = {ipsec_xmit_init2,       IPSEC_XSM_ENCAP_INIT },
	[IPSEC_XSM_ENCAP_INIT]  = {ipsec_xmit_encap_init,  IPSEC_XSM_ENCAP_SELECT },
	[IPSEC_XSM_ENCAP_SELECT]= {ipsec_xmit_encap_select,IPSEC_XSM_DONE },

#ifdef CONFIG_KLIPS_ESP
	[IPSEC_XSM_ESP]         = {ipsec_xmit_esp,         IPSEC_XSM_ESP_AH },
	[IPSEC_XSM_ESP_AH]      = {ipsec_xmit_esp_ah,      IPSEC_XSM_CONT },
#endif

#ifdef CONFIG_KLIPS_AH
	[IPSEC_XSM_AH]          = {ipsec_xmit_ah,          IPSEC_XSM_CONT },
#endif

#ifdef CONFIG_KLIPS_IPIP
	[IPSEC_XSM_IPIP]        = {ipsec_xmit_ipip,        IPSEC_XSM_CONT },
#endif

#ifdef CONFIG_KLIPS_IPCOMP
	[IPSEC_XSM_IPCOMP]      = {ipsec_xmit_ipcomp,      IPSEC_XSM_CONT },
#endif

	[IPSEC_XSM_CONT]        = {ipsec_xmit_cont,        IPSEC_XSM_DONE },
	[IPSEC_XSM_DONE]        = {NULL,                   IPSEC_XSM_DONE},
};



void
ipsec_xsm(struct ipsec_xmit_state *ixs)
{
	enum ipsec_xmit_value stat = IPSEC_XMIT_ENCAPFAIL;
	unsigned more_allowed;

	if (ixs == NULL) {
		KLIPS_PRINT(debug_tunnel, "klips_debug:ipsec_xsm: ixs == NULL.\n");
		return;
	}

	/*
	 * make sure nothing is removed from underneath us
	 */
	spin_lock_bh(&tdb_lock);

	/*
	 * if we have a valid said,  then we must check it here to ensure it
	 * hasn't gone away while we were waiting for a task to complete.
	 *
	 * If the said was found via saref in mast code, skip this check.
	 */

	if (ixs->ipsp && !ixs->mast_mode) {
		struct ipsec_sa *ipsp;
		ipsp = ipsec_sa_getbyid(&ixs->outgoing_said, IPSEC_REFTX);
		if (unlikely(ipsp == NULL)) {
			KLIPS_PRINT(debug_tunnel,
				"klips_debug:ipsec_xsm: "
				"no ipsec_sa for SA:%s: "
				"outgoing packet with no SA dropped\n",
				ixs->sa_len ? ixs->sa_txt : " (error)");
			if (ixs->stats)
				ixs->stats->tx_dropped++;

			/* drop through and cleanup */
			stat = IPSEC_XMIT_SAIDNOTFOUND;
			ixs->state = IPSEC_XSM_DONE;
		} else {
			/* put the ref count back */
			ipsec_sa_put(ipsp, IPSEC_REFTX);
		}
	}

	more_allowed = 1000;
	while (ixs->state != IPSEC_XSM_DONE && --more_allowed) {

		ixs->next_state = xmit_state_table[ixs->state].next_state;

		stat = xmit_state_table[ixs->state].action(ixs);

		if (stat == IPSEC_XMIT_OK) {
			/* some functions change the next state, see the state table */
			ixs->state = ixs->next_state;
		} else if (stat == IPSEC_XMIT_PENDING) {
			/*
			 * things are on hold until we return here in the next/new state
			 * we check our SA is valid when we return
			 */
			spin_unlock_bh(&tdb_lock);
			return;
		} else {
			/* bad result, force state change to done */
			KLIPS_PRINT(debug_tunnel,
					"klips_debug:ipsec_xsm: "
					"processing completed due to %s.\n",
					ipsec_xmit_err(stat));
			ixs->state = IPSEC_XSM_DONE;
		}
	}

	/*
	 * all done with anything needing locks
	 */
	spin_unlock_bh(&tdb_lock);

	/*
	 * let the caller continue with their processing
	 */
	ixs->xsm_complete(ixs, stat);
}


/*
 *
 * Local Variables:
 * c-file-style: "linux"
 * End:
 *
 */<|MERGE_RESOLUTION|>--- conflicted
+++ resolved
@@ -2415,7 +2415,6 @@
 	is_mast_packet = ipsec_is_mast_device(ixs->skb->dev);
 
 #ifdef NETDEV_25
-<<<<<<< HEAD
 	if (ip_hdr(ixs->skb)->version == 6) {
 		if (ixs->pass)
 			memset(&fl->nl_u.ip6_u.saddr, 0, sizeof(fl->nl_u.ip6_u.saddr));
@@ -2424,7 +2423,9 @@
 		fl->nl_u.ip6_u.daddr = ipv6_hdr(ixs->skb)->daddr;
 		/* fl->nl_u.ip6_u.tos = RT_TOS(ipv6_hdr(ixs->skb)->tos); */
 		fl->proto = IPPROTO_IPV6;
+#ifndef FLOW_HAS_NO_MARK
 		fl->mark = ixs->skb->mark;
+#endif
 		dst = ip6_route_output(&init_net, NULL, fl);
 		error = dst->error;
 	} else {
@@ -2432,16 +2433,9 @@
 		fl->nl_u.ip4_u.saddr = ixs->pass ? 0 : ip_hdr(ixs->skb)->saddr;
 		fl->nl_u.ip4_u.tos = RT_TOS(ip_hdr(ixs->skb)->tos);
 		fl->proto = ip_hdr(ixs->skb)->protocol;
+#ifndef FLOW_HAS_NO_MARK
 		fl->mark = ixs->skb->mark;
-=======
-	fl->nl_u.ip4_u.daddr = ip_hdr(ixs->skb)->daddr;
-	fl->nl_u.ip4_u.saddr = ixs->pass ? 0 : ip_hdr(ixs->skb)->saddr;
-	fl->nl_u.ip4_u.tos = RT_TOS(ip_hdr(ixs->skb)->tos);
-	fl->proto = ip_hdr(ixs->skb)->protocol;
-#ifndef FLOW_HAS_NO_MARK
-	fl->mark = ixs->skb->mark;
-#endif
->>>>>>> ed9cdec2
+#endif
 #if LINUX_VERSION_CODE <= KERNEL_VERSION(2,6,24)
 		error = ip_route_output_key(&ixs->route, fl);
 #else
