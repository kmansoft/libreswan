/*
 * @(#) Initialization code.
 * Copyright (C) 1996, 1997   John Ioannidis.
 * Copyright (C) 1998 - 2002  Richard Guy Briggs <rgb@freeswan.org>
 *               2001 - 2004  Michael Richardson <mcr@xelerance.com>
 * 
 * This program is free software; you can redistribute it and/or modify it
 * under the terms of the GNU General Public License as published by the
 * Free Software Foundation; either version 2 of the License, or (at your
 * option) any later version.  See <http://www.fsf.org/copyleft/gpl.txt>.
 * 
 * This program is distributed in the hope that it will be useful, but
 * WITHOUT ANY WARRANTY; without even the implied warranty of MERCHANTABILITY
 * or FITNESS FOR A PARTICULAR PURPOSE.  See the GNU General Public License
 * for more details.
 *
 * /proc system code was split out into ipsec_proc.c after rev. 1.70.
 *
 */

char ipsec_init_c_version[] = "RCSID $Id: ipsec_init.c,v 1.104.2.2 2006/04/20 16:33:06 mcr Exp $";

#include <linux/config.h>
#include <linux/version.h>
#include <linux/module.h>
#include <linux/kernel.h> /* printk() */

#include "openswan/ipsec_param.h"

#ifdef MALLOC_SLAB
# include <linux/slab.h> /* kmalloc() */
#else /* MALLOC_SLAB */
# include <linux/malloc.h> /* kmalloc() */
#endif /* MALLOC_SLAB */
#include <linux/errno.h>  /* error codes */
#include <linux/types.h>  /* size_t */
#include <linux/interrupt.h> /* mark_bh */

#include <linux/netdevice.h>   /* struct device, and other headers */
#include <linux/etherdevice.h> /* eth_type_trans */
#include <linux/ip.h>          /* struct iphdr */
#include <linux/in.h>          /* struct sockaddr_in */
#include <linux/skbuff.h>
#include <linux/random.h>       /* get_random_bytes() */
#include <net/protocol.h>

#include <openswan.h>

#ifdef SPINLOCK
# ifdef SPINLOCK_23
#  include <linux/spinlock.h> /* *lock* */
# else /* 23_SPINLOCK */
#  include <asm/spinlock.h> /* *lock* */
# endif /* 23_SPINLOCK */
#endif /* SPINLOCK */

#include <net/ip.h>

#ifdef CONFIG_PROC_FS
# include <linux/proc_fs.h>
#endif /* CONFIG_PROC_FS */

#ifdef NETLINK_SOCK
# include <linux/netlink.h>
#else
# include <net/netlink.h>
#endif

#include "openswan/radij.h"

#include "openswan/ipsec_life.h"
#include "openswan/ipsec_stats.h"
#include "openswan/ipsec_sa.h"

#include "openswan/ipsec_encap.h"
#include "openswan/ipsec_radij.h"
#include "openswan/ipsec_xform.h"
#include "openswan/ipsec_tunnel.h"
#include "openswan/ipsec_mast.h"

#include "openswan/ipsec_rcv.h"
#include "openswan/ipsec_ah.h"
#include "openswan/ipsec_esp.h"

#ifdef CONFIG_KLIPS_IPCOMP
# include "openswan/ipcomp.h"
#endif /* CONFIG_KLIPS_IPCOMP */

#include "openswan/ipsec_proto.h"
#include "openswan/ipsec_alg.h"

#include <pfkeyv2.h>
#include <pfkey.h>

#if defined(NET_26) && defined(CONFIG_IPSEC_NAT_TRAVERSAL)
#include <net/xfrmudp.h>
#endif

#if defined(NET_26) && defined(CONFIG_IPSEC_NAT_TRAVERSAL) && !defined(HAVE_XFRM4_UDP_REGISTER)
#warning "You are trying to build KLIPS2.6 with NAT-T support, but you did not"
#error   "properly apply the NAT-T patch to your 2.6 kernel source tree."
#endif

#if !defined(CONFIG_KLIPS_ESP) && !defined(CONFIG_KLIPS_AH)
#error "kernel configuration must include ESP or AH"
#endif

/*
 * seems to be present in 2.4.10 (Linus), but also in some RH and other
 * distro kernels of a lower number.
 */
#ifdef MODULE_LICENSE
MODULE_LICENSE("GPL");
#endif

struct prng ipsec_prng;


#if defined(NET_26) && defined(CONFIG_IPSEC_NAT_TRAVERSAL)
xfrm4_rcv_encap_t klips_old_encap = NULL;
#endif

extern int ipsec_device_event(struct notifier_block *dnot, unsigned long event, void *ptr);
/*
 * the following structure is required so that we receive
 * event notifications when network devices are enabled and
 * disabled (ifconfig up and down).
 */
static struct notifier_block ipsec_dev_notifier={
	ipsec_device_event,
	NULL,
	0
};

#ifdef CONFIG_SYSCTL
extern int ipsec_sysctl_register(void);
extern void ipsec_sysctl_unregister(void);
#endif

#ifdef NET_26
static inline int
openswan_inet_add_protocol(struct inet_protocol *prot, unsigned protocol)
{
	return inet_add_protocol(prot, protocol);
}

static inline int
openswan_inet_del_protocol(struct inet_protocol *prot, unsigned protocol)
{
	return inet_del_protocol(prot, protocol);
}

#else
static inline int
openswan_inet_add_protocol(struct inet_protocol *prot, unsigned protocol)
{
	inet_add_protocol(prot);
	return 0;
}

static inline int
openswan_inet_del_protocol(struct inet_protocol *prot, unsigned protocol)
{
	inet_del_protocol(prot);
	return 0;
}

#endif

/* void */
int
ipsec_klips_init(void)
{
	int error = 0;
	unsigned char seed[256];
#ifdef CONFIG_KLIPS_ENC_3DES
	extern int des_check_key;

	/* turn off checking of keys */
	des_check_key=0;
#endif /* CONFIG_KLIPS_ENC_3DES */

	KLIPS_PRINT(1, "klips_info:ipsec_init: "
		    "KLIPS startup, Openswan KLIPS IPsec stack version: %s\n",
		    ipsec_version_code());

	error |= ipsec_proc_init();

#ifdef SPINLOCK
	ipsec_sadb.sadb_lock = SPIN_LOCK_UNLOCKED;
#else /* SPINLOCK */
	ipsec_sadb.sadb_lock = 0;
#endif /* SPINLOCK */

#ifndef SPINLOCK
	tdb_lock.lock = 0;
	eroute_lock.lock = 0;
#endif /* !SPINLOCK */

	error |= ipsec_sadb_init();
	error |= ipsec_radijinit();

	error |= pfkey_init();

	error |= register_netdevice_notifier(&ipsec_dev_notifier);

#ifdef CONFIG_KLIPS_ESP
	openswan_inet_add_protocol(&esp_protocol, IPPROTO_ESP);
#endif /* CONFIG_KLIPS_ESP */

#ifdef CONFIG_KLIPS_AH
	openswan_inet_add_protocol(&ah_protocol, IPPROTO_AH);
#endif /* CONFIG_KLIPS_AH */

/* we never actually link IPCOMP to the stack */
#ifdef IPCOMP_USED_ALONE
#ifdef CONFIG_KLIPS_IPCOMP
 	openswan_inet_add_protocol(&comp_protocol, IPPROTO_COMP);
#endif /* CONFIG_KLIPS_IPCOMP */
#endif

	error |= ipsec_tunnel_init_devices();

	error |= ipsec_mast_init_devices();

#if defined(NET_26) && defined(CONFIG_IPSEC_NAT_TRAVERSAL)
	/* register our ESP-UDP handler */
	if(udp4_register_esp_rcvencap(klips26_rcv_encap
				      , &klips_old_encap)!=0) {
	   printk(KERN_ERR "KLIPS: can not register klips_rcv_encap function\n");
	}
#endif	


#ifdef CONFIG_SYSCTL
        error |= ipsec_sysctl_register();
#endif                                                                          

	ipsec_alg_init();

	get_random_bytes((void *)seed, sizeof(seed));
	prng_init(&ipsec_prng, seed, sizeof(seed));

	return error;
}	


/* void */
int
ipsec_cleanup(void)
{
	int error = 0;

#ifdef CONFIG_SYSCTL
        ipsec_sysctl_unregister();
#endif                                                                          
#if defined(NET_26) && defined(CONFIG_IPSEC_NAT_TRAVERSAL)
	if(udp4_unregister_esp_rcvencap(klips_old_encap) < 0) {
		printk(KERN_ERR "KLIPS: can not unregister klips_rcv_encap function\n");
	}
#endif

	KLIPS_PRINT(debug_netlink, /* debug_tunnel & DB_TN_INIT, */
		    "klips_debug:ipsec_cleanup: "
		    "calling ipsec_tunnel_cleanup_devices.\n");
	error |= ipsec_tunnel_cleanup_devices();

	KLIPS_PRINT(debug_netlink, "called ipsec_tunnel_cleanup_devices");

/* we never actually link IPCOMP to the stack */
#ifdef IPCOMP_USED_ALONE
#ifdef CONFIG_KLIPS_IPCOMP
 	if (openswan_inet_del_protocol(&comp_protocol, IPPROTO_COMP) < 0)
		printk(KERN_INFO "klips_debug:ipsec_cleanup: "
		       "comp close: can't remove protocol\n");
#endif /* CONFIG_KLIPS_IPCOMP */
#endif /* IPCOMP_USED_ALONE */

#ifdef CONFIG_KLIPS_AH
 	if (openswan_inet_del_protocol(&ah_protocol, IPPROTO_AH) < 0)
		printk(KERN_INFO "klips_debug:ipsec_cleanup: "
		       "ah close: can't remove protocol\n");
#endif /* CONFIG_KLIPS_AH */

#ifdef CONFIG_KLIPS_ESP
 	if (openswan_inet_del_protocol(&esp_protocol, IPPROTO_ESP) < 0)
		printk(KERN_INFO "klips_debug:ipsec_cleanup: "
		       "esp close: can't remove protocol\n");
#endif /* CONFIG_KLIPS_ESP */

	error |= unregister_netdevice_notifier(&ipsec_dev_notifier);

	KLIPS_PRINT(debug_netlink, /* debug_tunnel & DB_TN_INIT, */
		    "klips_debug:ipsec_cleanup: "
		    "calling ipsec_sadb_cleanup.\n");
	error |= ipsec_sadb_cleanup(0);
	error |= ipsec_sadb_free();

	KLIPS_PRINT(debug_netlink, /* debug_tunnel & DB_TN_INIT, */
		    "klips_debug:ipsec_cleanup: "
		    "calling ipsec_radijcleanup.\n");
	error |= ipsec_radijcleanup();
	
	KLIPS_PRINT(debug_pfkey, /* debug_tunnel & DB_TN_INIT, */
		    "klips_debug:ipsec_cleanup: "
		    "calling pfkey_cleanup.\n");
	error |= pfkey_cleanup();

	ipsec_proc_cleanup();

	prng_final(&ipsec_prng);

	return error;
}

#ifdef MODULE
int
init_module(void)
{
	int error = 0;

	error |= ipsec_klips_init();

	return error;
}

#ifndef NET_26
void
cleanup_module(void)
{
	KLIPS_PRINT(debug_netlink, /* debug_tunnel & DB_TN_INIT, */
		    "klips_debug:cleanup_module: "
		    "calling ipsec_cleanup.\n");

	ipsec_cleanup();

	KLIPS_PRINT(1, "klips_info:cleanup_module: "
		    "ipsec module unloaded.\n");
}
#endif
#endif /* MODULE */

/*
<<<<<<< HEAD
=======
 * $Log: ipsec_init.c,v $
 * Revision 1.106  2005/09/14 14:22:55  mcr
 * 	remove module unload on 2.6. --- it just won't work, so
 * 	don't let people try.
 * Revision 1.104.2.2  2006/04/20 16:33:06  mcr
 * remove all of CONFIG_KLIPS_ALG --- one can no longer build without it.
 * Fix in-kernel module compilation. Sub-makefiles do not work.
 *
 * Revision 1.104.2.1  2005/08/12 01:18:20  ken
 * Warn people who don't have NAT-T patch applied, but try and compile NAT-T code
 *
 * Revision 1.105  2005/08/12 00:56:33  mcr
 * 	add warning for people who didn't apply nat-t patch.
 *
 * Revision 1.104  2005/07/08 15:51:41  mcr
 * 	removed duplicate NAT-T code.
 * 	if CONFIG_IPSEC_NAT_TRAVERSAL isn't defined, then there is no issue.
 *
 * Revision 1.103  2005/07/08 03:02:05  paul
 * Fixed garbled define that accidentally got commited to the real tree.
 *
 * Revision 1.102  2005/07/08 02:56:37  paul
 * gcc4 fixes that were not commited because vault was down
 *
 * Revision 1.101  2005/04/29 05:10:22  mcr
 * 	removed from extraenous includes to make unit testing easier.
 *
 * Revision 1.100  2005/04/10 22:56:09  mcr
 * 	change to udp.c registration API.
 *
 * Revision 1.99  2005/04/08 18:26:13  mcr
 * 	register with udp.c, the klips26 encap receive function
 *
 * Revision 1.98  2004/09/13 02:23:18  mcr
 * 	#define inet_protocol if necessary.
 *
 * Revision 1.97  2004/09/06 18:35:49  mcr
 * 	2.6.8.1 gets rid of inet_protocol->net_protocol compatibility,
 * 	so adjust for that.
 *
 * Revision 1.96  2004/08/17 03:27:23  mcr
 * 	klips 2.6 edits.
 *
 * Revision 1.95  2004/08/03 18:19:08  mcr
 * 	in 2.6, use "net_device" instead of #define device->net_device.
 * 	this probably breaks 2.0 compiles.
 *
 * Revision 1.94  2004/07/10 19:11:18  mcr
 * 	CONFIG_IPSEC -> CONFIG_KLIPS.
 *
 * Revision 1.93  2004/04/06 02:49:26  mcr
 * 	pullup of algo code from alg-branch.
 *
 * Revision 1.92  2004/03/30 15:30:39  ken
 * Proper Capitalization
 *
 * Revision 1.91  2004/03/22 01:51:51  ken
 * We are open
 *
 * Revision 1.90.4.2  2004/04/05 04:30:46  mcr
 * 	patches for alg-branch to compile/work with 2.x openswan
 *
 * Revision 1.90.4.1  2003/12/22 15:25:52  jjo
 *      Merged algo-0.8.1-rc11-test1 into alg-branch
 *
 * Revision 1.90  2003/10/31 02:27:55  mcr
 * 	pulled up port-selector patches and sa_id elimination.
 *
 * Revision 1.89.4.1  2003/10/29 01:30:41  mcr
 * 	elimited "struct sa_id".
 *
 * Revision 1.89  2003/07/31 22:47:16  mcr
 * 	preliminary (untested by FS-team) 2.5 patches.
 *
 * Revision 1.88  2003/06/22 20:05:36  mcr
 * 	clarified why IPCOMP was not being registered, and put a new
 * 	#ifdef in rather than #if 0.
 *
 * Revision 1.87  2002/09/20 15:40:51  rgb
 * Added a lock to the global ipsec_sadb struct for future use.
 * Split ipsec_sadb_cleanup from new funciton ipsec_sadb_free to avoid problem
 * of freeing newly created structures when clearing the reftable upon startup
 * to start from a known state.
 *
 * Revision 1.86  2002/08/15 18:39:15  rgb
 * Move ipsec_prng outside debug code.
 *
 * Revision 1.85  2002/05/14 02:35:29  rgb
 * Change reference to tdb to ipsa.
 *
 * Revision 1.84  2002/04/24 07:55:32  mcr
 * 	#include patches and Makefiles for post-reorg compilation.
 *
 * Revision 1.83  2002/04/24 07:36:28  mcr
 * Moved from ./klips/net/ipsec/ipsec_init.c,v
 *
 * Revision 1.82  2002/04/20 00:12:25  rgb
 * Added esp IV CBC attack fix, disabled.
 *
 * Revision 1.81  2002/04/09 16:13:32  mcr
 * 	switch license to straight GPL.
 *
 * Revision 1.80  2002/03/24 07:34:08  rgb
 * Sanity check for at least one of AH or ESP configured.
 *
 * Revision 1.79  2002/02/05 22:55:15  mcr
 * 	added MODULE_LICENSE declaration.
 * 	This macro does not appear in all kernel versions (see comment).
 *
 * Revision 1.78  2002/01/29 17:17:55  mcr
 * 	moved include of ipsec_param.h to after include of linux/kernel.h
 * 	otherwise, it seems that some option that is set in ipsec_param.h
 * 	screws up something subtle in the include path to kernel.h, and
 * 	it complains on the snprintf() prototype.
 *
 * Revision 1.77  2002/01/29 04:00:51  mcr
 * 	more excise of kversions.h header.
 *
 * Revision 1.76  2002/01/29 02:13:17  mcr
 * 	introduction of ipsec_kversion.h means that include of
 * 	ipsec_param.h must preceed any decisions about what files to
 * 	include to deal with differences in kernel source.
 *
 * Revision 1.75  2001/11/26 09:23:48  rgb
 * Merge MCR's ipsec_sa, eroute, proc and struct lifetime changes.
 *
 * Revision 1.74  2001/11/22 05:44:11  henry
 * new version stuff
 *
 * Revision 1.71.2.2  2001/10/22 20:51:00  mcr
 * 	explicitely set des_check_key.
 *
 * Revision 1.71.2.1  2001/09/25 02:19:39  mcr
 * 	/proc manipulation code moved to new ipsec_proc.c
 *
 * Revision 1.73  2001/11/06 19:47:17  rgb
 * Changed lifetime_packets to uint32 from uint64.
 *
 * Revision 1.72  2001/10/18 04:45:19  rgb
 * 2.4.9 kernel deprecates linux/malloc.h in favour of linux/slab.h,
 * lib/freeswan.h version macros moved to lib/kversions.h.
 * Other compiler directive cleanups.
 *
 * Revision 1.71  2001/09/20 15:32:45  rgb
 * Minor pfkey lifetime fixes.
 *
 * Revision 1.70  2001/07/06 19:51:21  rgb
 * Added inbound policy checking code for IPIP SAs.
 *
 * Revision 1.69  2001/06/14 19:33:26  rgb
 * Silence startup message for console, but allow it to be logged.
 * Update copyright date.
 *
 * Revision 1.68  2001/05/29 05:14:36  rgb
 * Added PMTU to /proc/net/ipsec_tncfg output.  See 'man 5 ipsec_tncfg'.
 *
 * Revision 1.67  2001/05/04 16:34:52  rgb
 * Rremove erroneous checking of return codes for proc_net_* in 2.4.
 *
 * Revision 1.66  2001/05/03 19:40:34  rgb
 * Check error return codes in startup and shutdown.
 *
 * Revision 1.65  2001/02/28 05:03:27  rgb
 * Clean up and rationalise startup messages.
 *
 * Revision 1.64  2001/02/27 22:24:53  rgb
 * Re-formatting debug output (line-splitting, joining, 1arg/line).
 * Check for satoa() return codes.
 *
 * Revision 1.63  2000/11/29 20:14:06  rgb
 * Add src= to the output of /proc/net/ipsec_spi and delete dst from IPIP.
 *
 * Revision 1.62  2000/11/06 04:31:24  rgb
 * Ditched spin_lock_irqsave in favour of spin_lock_bh.
 * Fixed longlong for pre-2.4 kernels (Svenning).
 * Add Svenning's adaptive content compression.
 * Disabled registration of ipcomp handler.
 *
 * Revision 1.61  2000/10/11 13:37:54  rgb
 * #ifdef out debug print that causes proc/net/ipsec_version to oops.
 *
 * Revision 1.60  2000/09/20 03:59:01  rgb
 * Change static info functions to DEBUG_NO_STATIC to reveal function names
 * in oopsen.
 *
 * Revision 1.59  2000/09/16 01:06:26  rgb
 * Added cast of var to silence compiler warning about long fed to int
 * format.
 *
 * Revision 1.58  2000/09/15 11:37:01  rgb
 * Merge in heavily modified Svenning Soerensen's <svenning@post5.tele.dk>
 * IPCOMP zlib deflate code.
 *
 * Revision 1.57  2000/09/12 03:21:50  rgb
 * Moved radij_c_version printing to ipsec_version_get_info().
 * Reformatted ipsec_version_get_info().
 * Added sysctl_{,un}register() calls.
 *
 * Revision 1.56  2000/09/08 19:16:50  rgb
 * Change references from DEBUG_IPSEC to CONFIG_IPSEC_DEBUG.
 * Removed all references to CONFIG_IPSEC_PFKEYv2.
 *
 * Revision 1.55  2000/08/30 05:19:03  rgb
 * Cleaned up no longer used spi_next, netlink register/unregister, other
 * minor cleanup.
 * Removed cruft replaced by TDB_XFORM_NAME.
 * Removed all the rest of the references to tdb_spi, tdb_proto, tdb_dst.
 * Moved debug version strings to printk when /proc/net/ipsec_version is
 * called.
 *
 * Revision 1.54  2000/08/20 18:31:05  rgb
 * Changed cosmetic alignment in spi_info.
 * Changed addtime and usetime to use actual value which is relative
 * anyways, as intended. (Momchil)
 *
 * Revision 1.53  2000/08/18 17:37:03  rgb
 * Added an (int) cast to shut up the compiler...
 *
 * Revision 1.52  2000/08/01 14:51:50  rgb
 * Removed _all_ remaining traces of DES.
 *
 * Revision 1.51  2000/07/25 20:41:22  rgb
 * Removed duplicate parameter in spi_getinfo.
 *
 * Revision 1.50  2000/07/17 03:21:45  rgb
 * Removed /proc/net/ipsec_spinew.
 *
 * Revision 1.49  2000/06/28 05:46:51  rgb
 * Renamed ivlen to iv_bits for consistency.
 * Changed output of add and use times to be relative to now.
 *
 * Revision 1.48  2000/05/11 18:26:10  rgb
 * Commented out calls to netlink_attach/detach to avoid activating netlink
 * in the kenrel config.
 *
 * Revision 1.47  2000/05/10 22:35:26  rgb
 * Comment out most of the startup version information.
 *
 * Revision 1.46  2000/03/22 16:15:36  rgb
 * Fixed renaming of dev_get (MB).
 *
 * Revision 1.45  2000/03/16 06:40:48  rgb
 * Hardcode PF_KEYv2 support.
 *
 * Revision 1.44  2000/01/22 23:19:20  rgb
 * Simplified code to use existing macro TDB_XFORM_NAME().
 *
 * Revision 1.43  2000/01/21 06:14:04  rgb
 * Print individual stats only if non-zero.
 * Removed 'bits' from each keylength for brevity.
 * Shortened lifetimes legend for brevity.
 * Changed wording from 'last_used' to the clearer 'idle'.
 *
 * Revision 1.42  1999/12/31 14:57:19  rgb
 * MB fix for new dummy-less proc_get_info in 2.3.35.
 *
 *
>>>>>>> 70041b9a
 * Local variables:
 * c-file-style: "linux"
 * End:
 *
 */<|MERGE_RESOLUTION|>--- conflicted
+++ resolved
@@ -341,266 +341,6 @@
 #endif /* MODULE */
 
 /*
-<<<<<<< HEAD
-=======
- * $Log: ipsec_init.c,v $
- * Revision 1.106  2005/09/14 14:22:55  mcr
- * 	remove module unload on 2.6. --- it just won't work, so
- * 	don't let people try.
- * Revision 1.104.2.2  2006/04/20 16:33:06  mcr
- * remove all of CONFIG_KLIPS_ALG --- one can no longer build without it.
- * Fix in-kernel module compilation. Sub-makefiles do not work.
- *
- * Revision 1.104.2.1  2005/08/12 01:18:20  ken
- * Warn people who don't have NAT-T patch applied, but try and compile NAT-T code
- *
- * Revision 1.105  2005/08/12 00:56:33  mcr
- * 	add warning for people who didn't apply nat-t patch.
- *
- * Revision 1.104  2005/07/08 15:51:41  mcr
- * 	removed duplicate NAT-T code.
- * 	if CONFIG_IPSEC_NAT_TRAVERSAL isn't defined, then there is no issue.
- *
- * Revision 1.103  2005/07/08 03:02:05  paul
- * Fixed garbled define that accidentally got commited to the real tree.
- *
- * Revision 1.102  2005/07/08 02:56:37  paul
- * gcc4 fixes that were not commited because vault was down
- *
- * Revision 1.101  2005/04/29 05:10:22  mcr
- * 	removed from extraenous includes to make unit testing easier.
- *
- * Revision 1.100  2005/04/10 22:56:09  mcr
- * 	change to udp.c registration API.
- *
- * Revision 1.99  2005/04/08 18:26:13  mcr
- * 	register with udp.c, the klips26 encap receive function
- *
- * Revision 1.98  2004/09/13 02:23:18  mcr
- * 	#define inet_protocol if necessary.
- *
- * Revision 1.97  2004/09/06 18:35:49  mcr
- * 	2.6.8.1 gets rid of inet_protocol->net_protocol compatibility,
- * 	so adjust for that.
- *
- * Revision 1.96  2004/08/17 03:27:23  mcr
- * 	klips 2.6 edits.
- *
- * Revision 1.95  2004/08/03 18:19:08  mcr
- * 	in 2.6, use "net_device" instead of #define device->net_device.
- * 	this probably breaks 2.0 compiles.
- *
- * Revision 1.94  2004/07/10 19:11:18  mcr
- * 	CONFIG_IPSEC -> CONFIG_KLIPS.
- *
- * Revision 1.93  2004/04/06 02:49:26  mcr
- * 	pullup of algo code from alg-branch.
- *
- * Revision 1.92  2004/03/30 15:30:39  ken
- * Proper Capitalization
- *
- * Revision 1.91  2004/03/22 01:51:51  ken
- * We are open
- *
- * Revision 1.90.4.2  2004/04/05 04:30:46  mcr
- * 	patches for alg-branch to compile/work with 2.x openswan
- *
- * Revision 1.90.4.1  2003/12/22 15:25:52  jjo
- *      Merged algo-0.8.1-rc11-test1 into alg-branch
- *
- * Revision 1.90  2003/10/31 02:27:55  mcr
- * 	pulled up port-selector patches and sa_id elimination.
- *
- * Revision 1.89.4.1  2003/10/29 01:30:41  mcr
- * 	elimited "struct sa_id".
- *
- * Revision 1.89  2003/07/31 22:47:16  mcr
- * 	preliminary (untested by FS-team) 2.5 patches.
- *
- * Revision 1.88  2003/06/22 20:05:36  mcr
- * 	clarified why IPCOMP was not being registered, and put a new
- * 	#ifdef in rather than #if 0.
- *
- * Revision 1.87  2002/09/20 15:40:51  rgb
- * Added a lock to the global ipsec_sadb struct for future use.
- * Split ipsec_sadb_cleanup from new funciton ipsec_sadb_free to avoid problem
- * of freeing newly created structures when clearing the reftable upon startup
- * to start from a known state.
- *
- * Revision 1.86  2002/08/15 18:39:15  rgb
- * Move ipsec_prng outside debug code.
- *
- * Revision 1.85  2002/05/14 02:35:29  rgb
- * Change reference to tdb to ipsa.
- *
- * Revision 1.84  2002/04/24 07:55:32  mcr
- * 	#include patches and Makefiles for post-reorg compilation.
- *
- * Revision 1.83  2002/04/24 07:36:28  mcr
- * Moved from ./klips/net/ipsec/ipsec_init.c,v
- *
- * Revision 1.82  2002/04/20 00:12:25  rgb
- * Added esp IV CBC attack fix, disabled.
- *
- * Revision 1.81  2002/04/09 16:13:32  mcr
- * 	switch license to straight GPL.
- *
- * Revision 1.80  2002/03/24 07:34:08  rgb
- * Sanity check for at least one of AH or ESP configured.
- *
- * Revision 1.79  2002/02/05 22:55:15  mcr
- * 	added MODULE_LICENSE declaration.
- * 	This macro does not appear in all kernel versions (see comment).
- *
- * Revision 1.78  2002/01/29 17:17:55  mcr
- * 	moved include of ipsec_param.h to after include of linux/kernel.h
- * 	otherwise, it seems that some option that is set in ipsec_param.h
- * 	screws up something subtle in the include path to kernel.h, and
- * 	it complains on the snprintf() prototype.
- *
- * Revision 1.77  2002/01/29 04:00:51  mcr
- * 	more excise of kversions.h header.
- *
- * Revision 1.76  2002/01/29 02:13:17  mcr
- * 	introduction of ipsec_kversion.h means that include of
- * 	ipsec_param.h must preceed any decisions about what files to
- * 	include to deal with differences in kernel source.
- *
- * Revision 1.75  2001/11/26 09:23:48  rgb
- * Merge MCR's ipsec_sa, eroute, proc and struct lifetime changes.
- *
- * Revision 1.74  2001/11/22 05:44:11  henry
- * new version stuff
- *
- * Revision 1.71.2.2  2001/10/22 20:51:00  mcr
- * 	explicitely set des_check_key.
- *
- * Revision 1.71.2.1  2001/09/25 02:19:39  mcr
- * 	/proc manipulation code moved to new ipsec_proc.c
- *
- * Revision 1.73  2001/11/06 19:47:17  rgb
- * Changed lifetime_packets to uint32 from uint64.
- *
- * Revision 1.72  2001/10/18 04:45:19  rgb
- * 2.4.9 kernel deprecates linux/malloc.h in favour of linux/slab.h,
- * lib/freeswan.h version macros moved to lib/kversions.h.
- * Other compiler directive cleanups.
- *
- * Revision 1.71  2001/09/20 15:32:45  rgb
- * Minor pfkey lifetime fixes.
- *
- * Revision 1.70  2001/07/06 19:51:21  rgb
- * Added inbound policy checking code for IPIP SAs.
- *
- * Revision 1.69  2001/06/14 19:33:26  rgb
- * Silence startup message for console, but allow it to be logged.
- * Update copyright date.
- *
- * Revision 1.68  2001/05/29 05:14:36  rgb
- * Added PMTU to /proc/net/ipsec_tncfg output.  See 'man 5 ipsec_tncfg'.
- *
- * Revision 1.67  2001/05/04 16:34:52  rgb
- * Rremove erroneous checking of return codes for proc_net_* in 2.4.
- *
- * Revision 1.66  2001/05/03 19:40:34  rgb
- * Check error return codes in startup and shutdown.
- *
- * Revision 1.65  2001/02/28 05:03:27  rgb
- * Clean up and rationalise startup messages.
- *
- * Revision 1.64  2001/02/27 22:24:53  rgb
- * Re-formatting debug output (line-splitting, joining, 1arg/line).
- * Check for satoa() return codes.
- *
- * Revision 1.63  2000/11/29 20:14:06  rgb
- * Add src= to the output of /proc/net/ipsec_spi and delete dst from IPIP.
- *
- * Revision 1.62  2000/11/06 04:31:24  rgb
- * Ditched spin_lock_irqsave in favour of spin_lock_bh.
- * Fixed longlong for pre-2.4 kernels (Svenning).
- * Add Svenning's adaptive content compression.
- * Disabled registration of ipcomp handler.
- *
- * Revision 1.61  2000/10/11 13:37:54  rgb
- * #ifdef out debug print that causes proc/net/ipsec_version to oops.
- *
- * Revision 1.60  2000/09/20 03:59:01  rgb
- * Change static info functions to DEBUG_NO_STATIC to reveal function names
- * in oopsen.
- *
- * Revision 1.59  2000/09/16 01:06:26  rgb
- * Added cast of var to silence compiler warning about long fed to int
- * format.
- *
- * Revision 1.58  2000/09/15 11:37:01  rgb
- * Merge in heavily modified Svenning Soerensen's <svenning@post5.tele.dk>
- * IPCOMP zlib deflate code.
- *
- * Revision 1.57  2000/09/12 03:21:50  rgb
- * Moved radij_c_version printing to ipsec_version_get_info().
- * Reformatted ipsec_version_get_info().
- * Added sysctl_{,un}register() calls.
- *
- * Revision 1.56  2000/09/08 19:16:50  rgb
- * Change references from DEBUG_IPSEC to CONFIG_IPSEC_DEBUG.
- * Removed all references to CONFIG_IPSEC_PFKEYv2.
- *
- * Revision 1.55  2000/08/30 05:19:03  rgb
- * Cleaned up no longer used spi_next, netlink register/unregister, other
- * minor cleanup.
- * Removed cruft replaced by TDB_XFORM_NAME.
- * Removed all the rest of the references to tdb_spi, tdb_proto, tdb_dst.
- * Moved debug version strings to printk when /proc/net/ipsec_version is
- * called.
- *
- * Revision 1.54  2000/08/20 18:31:05  rgb
- * Changed cosmetic alignment in spi_info.
- * Changed addtime and usetime to use actual value which is relative
- * anyways, as intended. (Momchil)
- *
- * Revision 1.53  2000/08/18 17:37:03  rgb
- * Added an (int) cast to shut up the compiler...
- *
- * Revision 1.52  2000/08/01 14:51:50  rgb
- * Removed _all_ remaining traces of DES.
- *
- * Revision 1.51  2000/07/25 20:41:22  rgb
- * Removed duplicate parameter in spi_getinfo.
- *
- * Revision 1.50  2000/07/17 03:21:45  rgb
- * Removed /proc/net/ipsec_spinew.
- *
- * Revision 1.49  2000/06/28 05:46:51  rgb
- * Renamed ivlen to iv_bits for consistency.
- * Changed output of add and use times to be relative to now.
- *
- * Revision 1.48  2000/05/11 18:26:10  rgb
- * Commented out calls to netlink_attach/detach to avoid activating netlink
- * in the kenrel config.
- *
- * Revision 1.47  2000/05/10 22:35:26  rgb
- * Comment out most of the startup version information.
- *
- * Revision 1.46  2000/03/22 16:15:36  rgb
- * Fixed renaming of dev_get (MB).
- *
- * Revision 1.45  2000/03/16 06:40:48  rgb
- * Hardcode PF_KEYv2 support.
- *
- * Revision 1.44  2000/01/22 23:19:20  rgb
- * Simplified code to use existing macro TDB_XFORM_NAME().
- *
- * Revision 1.43  2000/01/21 06:14:04  rgb
- * Print individual stats only if non-zero.
- * Removed 'bits' from each keylength for brevity.
- * Shortened lifetimes legend for brevity.
- * Changed wording from 'last_used' to the clearer 'idle'.
- *
- * Revision 1.42  1999/12/31 14:57:19  rgb
- * MB fix for new dummy-less proc_get_info in 2.3.35.
- *
- *
->>>>>>> 70041b9a
  * Local variables:
  * c-file-style: "linux"
  * End:
