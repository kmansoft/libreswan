--- conflicted
+++ resolved
@@ -23,16 +23,12 @@
 * Fix compilation without OCF and cryptoapi instead [David]
 * Fixes to compile with 2.6.29 [David]
 * Fix for the default assigned of "ipsec0" to all packets [David]
-<<<<<<< HEAD
 * Fix for concurrent ISAKMP negotiations from different hosts to a
   single host with nhelpers>=1 [Anthony Tong]
-=======
 * UDP port 501 encaps to interop with Lucent in contrib/lucent
   Contributed by  Rolando Zappacosta <zappacor@yahoo.com.ar>
->>>>>>> 33b06c2c
 * Bugtracker bugs fixed:
    #1031: Fail to compile KLIPS module on RHEL5.3 or CentOS5.3
-
 
 v2.6.21
 * Fix for CVE-2009-0790 DPD crasher [Gerd v. Egidy/Paul]
