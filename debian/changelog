libreswan (3.18~dr2-1) experimental; urgency=low

<<<<<<< HEAD
  * Initial upload of developer's release to debian experimental (Closes:
    #773459)
=======
  * Release 3.18~dr3-1
>>>>>>> e59d378a

 -- Daniel Kahn Gillmor <dkg@fifthhorseman.net>  Sun, 19 Jun 2016 23:39:14 -0400<|MERGE_RESOLUTION|>--- conflicted
+++ resolved
@@ -1,10 +1,6 @@
-libreswan (3.18~dr2-1) experimental; urgency=low
+libreswan (3.18~dr3-1) experimental; urgency=low
 
-<<<<<<< HEAD
   * Initial upload of developer's release to debian experimental (Closes:
     #773459)
-=======
-  * Release 3.18~dr3-1
->>>>>>> e59d378a
 
  -- Daniel Kahn Gillmor <dkg@fifthhorseman.net>  Sun, 19 Jun 2016 23:39:14 -0400