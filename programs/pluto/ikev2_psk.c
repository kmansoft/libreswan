--- conflicted
+++ resolved
@@ -75,13 +75,7 @@
 	const char    *nonce_name;
 	const struct connection *c = st->st_connection;
 	const chunk_t *pss = &empty_chunk;
-<<<<<<< HEAD
-	unsigned int hash_len =  st->st_oakley.prf_hasher->hash_digest_len;
-	unsigned char prf_psk[hash_len];
-=======
-	chunk_t nullpss;
 	const size_t hash_len =  st->st_oakley.prf_hasher->hash_digest_len;
->>>>>>> 97266ec1
 
 	if (!(c->policy & POLICY_AUTH_NULL)) {
 		pss = get_preshared_secret(c);
@@ -108,7 +102,6 @@
 		 */
 		passert(st->hidden_variables.st_skeyid_calculated);
 
-<<<<<<< HEAD
 		/* 
 		 * This is wrong as role - we need to role for THIS exchange
 		 * But verify calls this routine with the role inverted, so we
@@ -124,11 +117,8 @@
 		 DBG(DBG_PRIVATE, DBG_dump_chunk("AUTH_NULL PSK:", *pss));
 	}
 
-	/* RFC 4306 2.15:
-=======
 	/*
 	 * RFC 4306 2.15:
->>>>>>> 97266ec1
 	 * AUTH = prf(prf(Shared Secret,"Key Pad for IKEv2"), <msg octets>)
 	 */
 
