/* demultiplex incoming IKE messages
 * Copyright (C) 1997 Angelos D. Keromytis.
 * Copyright (C) 1998-2010,2013 D. Hugh Redelmeier <hugh@mimosa.com>
 * Copyright (C) 2007-2008 Michael Richardson <mcr@xelerance.com>
 * Copyright (C) 2009 David McCullough <david_mccullough@securecomputing.com>
 * Copyright (C) 2008-2011 Paul Wouters <paul@xelerance.com>
 * Copyright (C) 2010 Simon Deziel <simon@xelerance.com>
 * Copyright (C) 2010 Tuomo Soini <tis@foobar.fi>
 * Copyright (C) 2011-2012 Avesh Agarwal <avagarwa@redhat.com>
 * Copyright (C) 2012 Paul Wouters <paul@libreswan.org>
 * Copyright (C) 2012-2013 Paul Wouters <pwouters@redhat.com>
 * Copyright (C) 2013 Matt Rogers <mrogers@redhat.com>
 *
 * This program is free software; you can redistribute it and/or modify it
 * under the terms of the GNU General Public License as published by the
 * Free Software Foundation; either version 2 of the License, or (at your
 * option) any later version.  See <http://www.fsf.org/copyleft/gpl.txt>.
 *
 * This program is distributed in the hope that it will be useful, but
 * WITHOUT ANY WARRANTY; without even the implied warranty of MERCHANTABILITY
 * or FITNESS FOR A PARTICULAR PURPOSE.  See the GNU General Public License
 * for more details.
 *
 */

#include <stdio.h>
#include <stdlib.h>
#include <stddef.h>
#include <string.h>
#include <unistd.h>
#include <errno.h>
#include <sys/types.h>
#include <sys/socket.h>
#include <netinet/in.h>
#include <arpa/inet.h>

#include <libreswan.h>

#include "sysdep.h"
#include "constants.h"
#include "lswlog.h"

#include "defs.h"
#include "cookie.h"
#include "id.h"
#include "x509.h"
#include "certs.h"
#include "connections.h"        /* needs id.h */
#include "state.h"
#include "packet.h"
#include "md5.h"
#include "sha1.h"
#include "crypto.h" /* requires sha1.h and md5.h */
#include "ike_alg.h"
#include "log.h"
#include "demux.h"      /* needs packet.h */
#include "ikev2.h"
#include "ipsec_doi.h"  /* needs demux.h and state.h */
#include "timer.h"
#include "whack.h"      /* requires connections.h */
#include "server.h"

#include "xauth.h"

#include "nat_traversal.h"
#include "vendor.h"

#include "pluto_crypt.h"	/* just for log_crypto_workers() */

#define SEND_NOTIFICATION(t) { \
		if (st != NULL) \
			send_v2_notification_from_state(st, t, \
							NULL); \
		else \
			send_v2_notification_from_md(md, t, NULL); }

struct state_v2_microcode {
	const char *const story;
	enum state_kind state, next_state;
	enum isakmp_xchg_types recv_type;
	lset_t flags;
	lset_t req_clear_payloads;  /* required unencrypted payloads (allows just one) for received packet */
	lset_t opt_clear_payloads;  /* optional unencrypted payloads (none or one) for received packet */
	lset_t req_enc_payloads;  /* required encrypted payloads (allows just one) for received packet */
	lset_t opt_enc_payloads;  /* optional encrypted payloads (none or one) for received packet */
	enum event_type timeout_event;
	state_transition_fn *processor;
};

enum smf2_flags {
	SMF2_INITIATOR = LELEM(1),
	SMF2_STATENEEDED = LELEM(2),
	SMF2_REPLY = LELEM(3),
	SMF2_CONTINUE_MATCH = LELEM(4)	/* multiple SMC entries for this state: try the next if payloads don't work */
};

/*
 * IKEv2 has slightly different states than IKEv1.
 *
 * IKEv2 puts all the responsability for retransmission on the end that
 * wants to do something, usually, that the initiator. (But, not always
 * the original initiator, of the responder decides it needs to rekey first)
 *
 * Each exchange has a bit that indicates if it is an Initiator message,
 * or if it is a response.  The Responder never retransmits its messages
 * except in response to an Initiator retransmission.
 *
 * The message ID is *NOT* used in the cryptographic state at all, but instead
 * serves the role of a sequence number.  This makes the state machine far
 * simpler, and there really are no exceptions.
 *
 * The upper level state machine is therefore much simpler.
 * The lower level takes care of retransmissions, and the upper layer state
 * machine just has to worry about whether it needs to go into cookie mode,
 * etc.
 *
 * Like IKEv1, IKEv2 can have multiple child SAs.  Like IKEv1, each one of
 * the child SAs ("Phase 2") will get their own state. Unlike IKEv1,
 * an implementation may negotiate multiple CHILD_SAs at the same time
 * using different MessageIDs.  This is enabled by an option (a notify)
 * that the responder sends to the initiator.  The initiator may only
 * do concurrent negotiations if it sees the notify.
 *
 * XXX This implementation does not support concurrency, but it shouldn't be
 *     that hard to do.  The most difficult part will be to map the message IDs
 *     to the right state. Some CHILD_SAs may take multiple round trips,
 *     and each one will have to be mapped to the same state.
 *
 * The IKEv2 state values are chosen from the same state space as IKEv1.
 *
 */


/*
 * From RFC 5996 syntax: [optional] and {encrypted}
 *
 * Initiator                         Responder
 * -------------------------------------------------------------------
 *
 * IKE_SA_INIT exchange (initial exchange):
 *
 * HDR, SAi1, KEi, Ni            -->
 *                                 <--  HDR, SAr1, KEr, Nr, [CERTREQ]
 *
 * IKE_AUTH exchange (after IKE_SA_INIT exchange):
 *
 * HDR, SK {IDi, [CERT,] [CERTREQ,]
 *        [IDr,] AUTH, SAi2,
 *        TSi, TSr}              -->
 *                                 <--  HDR, SK {IDr, [CERT,] AUTH,
 *                                           SAr2, TSi, TSr}
 * [Parent SA (SAx1) established. Child SA (SAx2) may have been established]
 *
 *
 * Extended IKE_AUTH (see RFC 5996bis 2.6):
 *
 * HDR(A,0), SAi1, KEi, Ni  -->
 *                              <--  HDR(A,0), N(COOKIE)
 * HDR(A,0), N(COOKIE), SAi1,
 *     KEi, Ni  -->
 *                              <--  HDR(A,B), SAr1, KEr,
 *                                       Nr, [CERTREQ]
 * HDR(A,B), SK {IDi, [CERT,]
 *     [CERTREQ,] [IDr,] AUTH,
 *     SAi2, TSi, TSr}  -->
 *                              <--  HDR(A,B), SK {IDr, [CERT,]
 *                                       AUTH, SAr2, TSi, TSr}
 * [Parent SA (SAx1) established. Child SA (SAx2) may have been established]
 *
 *
 * CREATE_CHILD_SA Exchange (new child variant RFC 5996 1.3.1):
 *
 * HDR, SK {SA, Ni, [KEi],
 *            TSi, TSr}  -->
 *                              <--  HDR, SK {SA, Nr, [KEr],
 *                                       TSi, TSr}
 *
 *
 * CREATE_CHILD_SA Exchange (rekey child variant RFC 5996 1.3.3):
 *
 * HDR, SK {N(REKEY_SA), SA, Ni, [KEi],
 *     TSi, TSr}   -->
 *                    <--  HDR, SK {SA, Nr, [KEr],
 *                             TSi, TSr}
 *
 *
 * CREATE_CHILD_SA Exchange (rekey parent SA variant RFC 5996 1.3.2):
 *
 * HDR, SK {SA, Ni, KEi} -->
 *                            <--  HDR, SK {SA, Nr, KEr}
 */

/* Short forms for building payload type sets */

#define PT(n) ISAKMP_NEXT_v2 ## n
#define P(n) LELEM(PT(n) - ISAKMP_v2PAYLOAD_TYPE_BASE)

/* From RFC 5996:
 *
 * 3.10 "Notify Payload": N payload may appear in any message
 *	??? should encryption be required?
 *
 * 3.11 "Delete Payload": multiple D payloads may appear in an
 *	Informational exchange
 *
 * 3.12 "Vendor ID Payload": (multiple) may appear in any message
 *	??? should encryption be required?
 *
 * 3.15 "Configuration Payload":
 * 1.4 "The INFORMATIONAL Exchange": (multiple) Configuration Payloads
 *	may appear in an Informational exchange
 * 2.19 "Requesting an Internal Address on a Remote Network":
 *	In all cases, the CP payload MUST be inserted before the SA payload.
 *	In variations of the protocol where there are multiple IKE_AUTH
 *	exchanges, the CP payloads MUST be inserted in the messages
 *	containing the SA payloads.
 */

static const lset_t everywhere_payloads = P(N) | P(V);	/* can appear in any packet */
static const lset_t repeatable_payloads = P(N) | P(D) | P(CP) | P(V);	/* if one can appear, many can appear */

/* microcode to parent first initiator state: not associated with an input packet */
const struct state_v2_microcode ikev2_parent_firststate_microcode =
	/* no state:   --> I1
	 * HDR, SAi1, KEi, Ni -->
	 */
	{ .story      = "initiate IKE_SA_INIT",
	  .state      = STATE_UNDEFINED,
	  .next_state = STATE_PARENT_I1,
	  .flags      = SMF2_INITIATOR,
	  .processor  = NULL,
	  .timeout_event = EVENT_NULL, };

/* microcode for input packet processing */
static const struct state_v2_microcode v2_state_microcode_table[] = {

	/* STATE_PARENT_I1: R1B --> I1B
	 *                     <--  HDR, N
	 * HDR, N, SAi1, KEi, Ni -->
	 */
	{ .story      = "Initiator: process anti-spoofing cookie",
	  .state      = STATE_PARENT_I1,
	  .next_state = STATE_PARENT_I1,
	  .flags = SMF2_INITIATOR | SMF2_STATENEEDED | SMF2_REPLY | SMF2_CONTINUE_MATCH,
	  .req_clear_payloads = P(N),
	  .opt_clear_payloads = LEMPTY,
	  .processor  = ikev2parent_inR1BoutI1B,
	  .recv_type  = ISAKMP_v2_SA_INIT,
	  .timeout_event = EVENT_NULL, },

	/* STATE_PARENT_I1: R1 --> I2
	 *                     <--  HDR, SAr1, KEr, Nr, [CERTREQ]
	 * HDR, SK {IDi, [CERT,] [CERTREQ,]
	 *      [IDr,] AUTH, SAi2,
	 *      TSi, TSr}      -->
	 */
	{ .story      = "Initiator: process IKE_SA_INIT reply, initiate IKE_AUTH",
	  .state      = STATE_PARENT_I1,
	  .next_state = STATE_PARENT_I2,
	  .flags = SMF2_INITIATOR | SMF2_STATENEEDED | SMF2_REPLY,
	  .req_clear_payloads = P(SA) | P(KE) | P(Nr),
	  .opt_clear_payloads = P(CERTREQ),
	  .processor  = ikev2parent_inR1outI2,
	  .recv_type  = ISAKMP_v2_SA_INIT,
	  .timeout_event = EVENT_NULL, },

	/* STATE_PARENT_I2: R2 -->
	 *                     <--  HDR, SK {IDr, [CERT,] AUTH,
	 *                               SAr2, TSi, TSr}
	 * [Parent SA established]
	 */
	{ .story      = "Initiator: process IKE_AUTH response",
	  .state      = STATE_PARENT_I2,
	  .next_state = STATE_PARENT_I3,
	  .flags = SMF2_INITIATOR | SMF2_STATENEEDED,
	  .req_clear_payloads = P(E),
	  .req_enc_payloads = P(IDr) | P(AUTH) | P(SA) | P(TSi) | P(TSr),
	  .opt_enc_payloads = P(CERT),
	  .processor  = ikev2parent_inR2,
	  .recv_type  = ISAKMP_v2_AUTH,
	  .timeout_event = EVENT_SA_REPLACE, },

	/* no state: none I1 --> R1
	 *                <-- HDR, SAi1, KEi, Ni
	 * HDR, SAr1, KEr, Nr, [CERTREQ] -->
	 */
	{ .story      = "Respond to IKE_SA_INIT",
	  .state      = STATE_UNDEFINED,
	  .next_state = STATE_PARENT_R1,
	  .flags =  /* not SMF2_INITIATOR, not SMF2_STATENEEDED */ SMF2_REPLY,
	  .req_clear_payloads = P(SA) | P(KE) | P(Ni),
	  .processor  = ikev2parent_inI1outR1,
	  .recv_type  = ISAKMP_v2_SA_INIT,
	  .timeout_event = EVENT_v2_RESPONDER_TIMEOUT, },

	/* STATE_PARENT_R1: I2 --> R2
	 *                  <-- HDR, SK {IDi, [CERT,] [CERTREQ,]
	 *                             [IDr,] AUTH, SAi2,
	 *                             TSi, TSr}
	 * HDR, SK {IDr, [CERT,] AUTH,
	 *      SAr2, TSi, TSr} -->
	 *
	 * [Parent SA established]
	 */
	{ .story      = "respond to IKE_AUTH",
	  .state      = STATE_PARENT_R1,
	  .next_state = STATE_PARENT_R2,
	  .flags =  /* not SMF2_INITIATOR */ SMF2_STATENEEDED | SMF2_REPLY,
	  .req_clear_payloads = P(E),
	  .req_enc_payloads = P(IDi) | P(AUTH) | P(SA) | P(TSi) | P(TSr),
	  .opt_enc_payloads = P(CERT) | P(CERTREQ) | P(IDr),
	  .processor  = ikev2parent_inI2outR2,
	  .recv_type  = ISAKMP_v2_AUTH,
	  .timeout_event = EVENT_SA_REPLACE, },

	/* Informational Exchange*/

	/* RFC 5996 1.4 "The INFORMATIONAL Exchange"
	 *
	 * HDR, SK {[N,] [D,] [CP,] ...}  -->
	 *   <--  HDR, SK {[N,] [D,] [CP], ...}
	 */

	{ .story      = "I2: process INFORMATIONAL",
	  .state      = STATE_PARENT_I2,
	  .next_state = STATE_PARENT_I2,
	  .flags      = SMF2_STATENEEDED,
	  .req_clear_payloads = P(E),
	  .opt_enc_payloads = P(N) | P(D) | P(CP),
	  .processor  = process_encrypted_informational_ikev2,
	  .recv_type  = ISAKMP_v2_INFORMATIONAL,
	  .timeout_event = EVENT_NULL, },

	/* Informational Exchange*/
	{ .story      = "R1: process INFORMATIONAL",
	  .state      = STATE_PARENT_R1,
	  .next_state = STATE_PARENT_R1,
	  .flags      = SMF2_STATENEEDED,
	  .req_clear_payloads = P(E),
	  .opt_enc_payloads = P(N) | P(D) | P(CP),
	  .processor  = process_encrypted_informational_ikev2,
	  .recv_type  = ISAKMP_v2_INFORMATIONAL,
	  .timeout_event = EVENT_NULL, },

	/* Informational Exchange*/
	{ .story      = "I3: INFORMATIONAL",
	  .state      = STATE_PARENT_I3,
	  .next_state = STATE_PARENT_I3,
	  .flags      = SMF2_STATENEEDED,
	  .req_clear_payloads = P(E),
	  .opt_enc_payloads = P(N) | P(D) | P(CP),
	  .processor  = process_encrypted_informational_ikev2,
	  .recv_type  = ISAKMP_v2_INFORMATIONAL,
	  .timeout_event = EVENT_NULL, },

	/*
	 * There are three different CREATE_CHILD_SA's invocations,
	 * this is the combined write up (not in RFC). See above for
	 * individual cases from RFC
	 *
	 * HDR, SK {SA, Ni, [KEi], [N(REKEY_SA)], [TSi, TSr]} -->
	 *                <-- HDR, SK {N}
	 *                <-- HDR, SK {SA, Nr, [KEr], [TSi, TSr]}
	 */

	/* Create Child SA Exchange*/
	{ .story      = "I3: CREATE_CHILD_SA",
	  .state      = STATE_PARENT_I3,
	  .next_state = STATE_PARENT_I3,
	  .flags = SMF2_STATENEEDED | SMF2_REPLY,
	  .req_clear_payloads = P(E),
	  .req_enc_payloads = P(SA) | P(Ni),
	  .opt_enc_payloads = P(KE) | P(N) | P(TSi) | P(TSr),
	  .processor  = ikev2_child_inIoutR,
	  .recv_type  = ISAKMP_v2_CREATE_CHILD_SA,
	  .timeout_event = EVENT_SA_REPLACE, },

	/* Create Child SA Exchange*/
	{ .story      = "R2: CREATE_CHILD_SA",
	  .state      = STATE_PARENT_R2,
	  .next_state = STATE_PARENT_R2,
	  .flags = SMF2_STATENEEDED | SMF2_REPLY,
	  .req_clear_payloads = P(E),
	  .req_enc_payloads = P(SA) | P(Ni),
	  .opt_enc_payloads = P(KE) | P(N) | P(TSi) | P(TSr),
	  .processor  = ikev2_child_inIoutR,
	  .recv_type  = ISAKMP_v2_CREATE_CHILD_SA,
	  .timeout_event = EVENT_SA_REPLACE, },

	/* Informational Exchange*/
	{ .story      = "R2: process INFORMATIONAL",
	  .state      = STATE_PARENT_R2,
	  .next_state = STATE_PARENT_R2,
	  .flags      = SMF2_STATENEEDED,
	  .req_clear_payloads = P(E),
	  .opt_enc_payloads = P(N) | P(D) | P(CP),
	  .processor  = process_encrypted_informational_ikev2,
	  .recv_type  = ISAKMP_v2_INFORMATIONAL,
	  .timeout_event = EVENT_NULL, },

	/* Informational Exchange*/
	{ .story      = "IKE_SA_DEL: process INFORMATIONAL",
	  .state      = STATE_IKESA_DEL,
	  .next_state = STATE_IKESA_DEL,
	  .flags      = SMF2_STATENEEDED,
	  .req_clear_payloads = P(E),
	  .opt_enc_payloads = P(N) | P(D) | P(CP),
	  .processor  = process_encrypted_informational_ikev2,
	  .recv_type  = ISAKMP_v2_INFORMATIONAL,
	  .timeout_event = EVENT_NULL, },

	/* last entry */
	{ .story      = "roof",
	  .state      = STATE_IKEv2_ROOF }
};

#undef P
#undef PT

/*
 * split up an incoming message into payloads
 *
 * Warning: may change md->svm based on payload matching.
 */
stf_status ikev2_process_payloads(struct msg_digest *md,
				  pb_stream    *in_pbs,
				  enum next_payload_types_ikev2 np,
				  bool enc)
{
	struct payload_digest *pd = md->digest_roof;
	const struct state_v2_microcode *svm = md->svm;
	lset_t seen = LEMPTY;
	lset_t repeated = LEMPTY;

	/* ??? zero out the digest descriptors -- might nuke ISAKMP_NEXT_v2E digest! */

	while (np != ISAKMP_NEXT_v2NONE) {
		struct_desc *sd = payload_desc(np);

		DBG(DBG_CONTROL,
		    DBG_log("Now let's proceed with payload (%s)",
			    enum_show(&ikev2_payload_names, np)));

		if (pd == &md->digest[PAYLIMIT]) {
			loglog(RC_LOG_SERIOUS,
			       "more than %d payloads in message; ignored",
			       PAYLIMIT);
			return STF_FAIL + v2N_INVALID_SYNTAX;
		}

		zero(pd);	/* ??? is this needed? */

		if (sd == NULL || np < ISAKMP_v2PAYLOAD_TYPE_BASE) {
			/* This payload is unknown to us.
			 * RFCs 4306 and 5996 2.5 say that if the payload
			 * has the Critical Bit, we should be upset
			 * but if it does not, we should just ignore it.
			 */
			if (!in_struct(&pd->payload, &ikev2_generic_desc, in_pbs, &pd->pbs)) {
				loglog(RC_LOG_SERIOUS, "malformed payload in packet");
				return STF_FAIL + v2N_INVALID_SYNTAX;
			}
			if (pd->payload.v2gen.isag_critical & ISAKMP_PAYLOAD_CRITICAL) {
				/* It was critical.
				 * See RFC 5996 1.5 "Version Numbers and Forward Compatibility"
				 * ??? we are supposed to send the offending np byte back in the
				 * notify payload.
				 */
				loglog(RC_LOG_SERIOUS,
				       "critical payload (%s) was not understood. Message dropped.",
				       enum_show(&ikev2_payload_names, np));
				return STF_FAIL + v2N_UNSUPPORTED_CRITICAL_PAYLOAD;
			}
			loglog(RC_COMMENT, "non-critical payload ignored because it contains an unknown or"
			       " unexpected payload type (%s) at the outermost level",
			       enum_show(&ikev2_payload_names, np));
			np = pd->payload.generic.isag_np;
			continue;
		}

		passert(np - ISAKMP_v2PAYLOAD_TYPE_BASE < LELEM_ROOF);

		{
			lset_t s = LELEM(np - ISAKMP_v2PAYLOAD_TYPE_BASE);

			repeated |= seen & s;
			seen |= s;
		}

		if (!in_struct(&pd->payload, sd, in_pbs, &pd->pbs)) {
			loglog(RC_LOG_SERIOUS, "malformed payload in packet");
			return STF_FAIL + v2N_INVALID_SYNTAX;
		}

		DBG(DBG_PARSING,
		    DBG_log("processing payload: %s (len=%u)",
			    enum_show(&ikev2_payload_names, np),
			    pd->payload.generic.isag_length));

		/* place this payload at the end of the chain for this type */
		{
			struct payload_digest **p;

			for (p = &md->chain[np]; *p != NULL;
			     p = &(*p)->next)
				;
			*p = pd;
			pd->next = NULL;
		}

		switch (np) {
		case ISAKMP_NEXT_v2E:
			/* RFC 5996 2.14 "Encrypted Payload":
			 *
			 * Next Payload - The payload type of the
			 * first embedded payload.  Note that this is
			 * an exception in the standard header format,
			 * since the Encrypted payload is the last
			 * payload in the message and therefore the
			 * Next Payload field would normally be zero.
			 * But because the content of this payload is
			 * embedded payloads and there was no natural
			 * place to put the type of the first one,
			 * that type is placed here.
			 */
			np = ISAKMP_NEXT_v2NONE;
			break;

		default:
			np = pd->payload.generic.isag_np;
			break;
		}

		pd++;
	}

	for (;;) {
		lset_t req_payloads = enc ? svm->req_enc_payloads : svm->req_clear_payloads;
		lset_t opt_payloads = enc ? svm->opt_enc_payloads : svm->opt_clear_payloads;
		lset_t bad_repeat = repeated & ~repeatable_payloads;
		lset_t missing = req_payloads & ~seen;
		lset_t unexpected = seen & ~req_payloads & ~opt_payloads & ~everywhere_payloads;

		if ((bad_repeat | missing | unexpected) == LEMPTY)
			break;	/* all good */

		if (svm->flags & SMF2_CONTINUE_MATCH) {
			/* try the next microcode entry */
			svm++;
			DBG(DBG_CONTROL,
				DBG_log("ikev2_process_payload trying next svm: %s",
					svm->story));
			continue;
		}

		/* report problems */
		if (missing) {
			loglog(RC_LOG_SERIOUS,
			       "missing payload(s) (%s). Message dropped.",
			       bitnamesof(payload_name_ikev2_main, missing));
		}
		if (unexpected) {
			loglog(RC_LOG_SERIOUS,
			       "payload(s) (%s) unexpected. Message dropped.",
			       bitnamesof(payload_name_ikev2_main, unexpected));
		}
		if (bad_repeat) {
			loglog(RC_LOG_SERIOUS,
				"payload(s) (%s) unexpectedly repeated. Message dropped.",
				bitnamesof(payload_name_ikev2_main, bad_repeat));
		}
		return STF_FAIL + v2N_INVALID_SYNTAX;
	}

	md->svm = svm;	/* might have changed! */

	md->digest_roof = pd;
	return STF_OK;
}

/*
 * process an input packet, possibly generating a reply.
 *
 * If all goes well, this routine eventually calls a state-specific
 * transition function.
 *
 * This routine will not release_any_md(mdp).  It is expected that its
 * caller will do this.  In fact, it will zap *mdp to NULL if it thinks
 * **mdp should not be freed.  So the caller should be prepared for
 * *mdp being set to NULL.
 */
void process_v2_packet(struct msg_digest **mdp)
{
	struct msg_digest *md = *mdp;
	struct state *st = NULL;
	enum state_kind from_state = STATE_UNDEFINED; /* state we started in */
	const struct state_v2_microcode *svm;
	enum isakmp_xchg_types ix;

	/* Look for an state which matches the various things we know:
	 *
	 * 1) exchange type received?
	 * 2) is it initiator or not?
	 */

	md->msgid_received = ntohl(md->hdr.isa_msgid);

	if (md->hdr.isa_flags & ISAKMP_FLAGS_v2_MSG_R)
		DBG(DBG_CONTROL, DBG_log("I am receiving an IKE Response"));
	else
		DBG(DBG_CONTROL, DBG_log("I am receiving an IKE Request"));

	if (md->hdr.isa_flags & ISAKMP_FLAGS_v2_IKE_I) {
		DBG(DBG_CONTROL, DBG_log("I am the IKE SA Original Responder"));
		md->role = O_RESPONDER;

		st = find_state_ikev2_parent(md->hdr.isa_icookie,
					     md->hdr.isa_rcookie);

		if (st == NULL) {
			/* first time for this cookie, it's a new state! */
			st = find_state_ikev2_parent_init(md->hdr.isa_icookie);
		}

		if (st != NULL) {
			/*
			 * XXX: This solution is broken. If two exchanges (after the
			 * initial exchange) are interleaved, we ignore the first
			 * This is https://bugs.libreswan.org/show_bug.cgi?id=185
			 */
			if (st->st_msgid_lastrecv != v2_INVALID_MSGID &&
			    st->st_msgid_lastrecv > md->msgid_received) {
				/* this is an OLD retransmit. we can't do anything */
				libreswan_log(
					"received too old retransmit: %u < %u",
					md->msgid_received,
					st->st_msgid_lastrecv);
				return;
			}
			if (st->st_msgid_lastrecv == md->msgid_received) {
				/* this is a recent retransmit. */
				send_ike_msg(st, "ikev2-responder-retransmit");
				return;
			}
			/* update lastrecv later on */
		}
	} else {
		DBG(DBG_CONTROL, DBG_log("I am the IKE SA Original Initiator"));
		md->role = O_INITIATOR;

		if (md->msgid_received == v2_INITIAL_MSGID) {
			st = find_state_ikev2_parent(md->hdr.isa_icookie,
						     md->hdr.isa_rcookie);
			if (st == NULL) {
				st = find_state_ikev2_parent(
					md->hdr.isa_icookie, zero_cookie);
				if (st != NULL) {
					/* responder inserted its cookie, record it */
					unhash_state(st);
					memcpy(st->st_rcookie,
					       md->hdr.isa_rcookie,
					       COOKIE_SIZE);
					insert_state(st);
				}
			}
		} else {
			st = find_state_ikev2_child(md->hdr.isa_icookie,
						    md->hdr.isa_rcookie,
						    md->hdr.isa_msgid); /* PAUL: really? not md->msgid_received */

			if (st != NULL) {
				/* found this child state, so we'll use it */
				/* note we update the st->st_msgid_lastack *AFTER* decryption*/
			} else {
				/*
				 * didn't find something with the msgid, so maybe it's
				 * not valid?
				 */
				st = find_state_ikev2_parent(
					md->hdr.isa_icookie,
					md->hdr.isa_rcookie);
			}
		}

		if (st != NULL) {
			/*
			 * then there is something wrong with the msgid, so
			 * maybe they retransmitted for some reason.
			 * Check if it's an old packet being returned, and
			 * if so, drop it.
			 * NOTE: in_struct() changed the byte order.
			 */
			if (st->st_msgid_lastack != v2_INVALID_MSGID &&
			    st->st_msgid_lastrecv != v2_INVALID_MSGID &&
			    md->msgid_received <= st->st_msgid_lastack) {
				/* it's fine, it's just a retransmit */
				DBG(DBG_CONTROL,
				    DBG_log("responding peer retransmitted msgid %u",
					    md->msgid_received));
				return;
			}
#if 0
			libreswan_log("last msgid ack is %u, received: %u",
				      st->st_msgid_lastack,
				      md->msgid_received);
			return;

#endif
		}
	}

	ix = md->hdr.isa_xchg;
	if (st != NULL) {
		from_state = st->st_state;
		DBG(DBG_CONTROL,
		    DBG_log("state found and its state is %s",
			    enum_show(&state_names, from_state)));
	}

	for (svm = v2_state_microcode_table; svm->state != STATE_IKEv2_ROOF;
	     svm++) {
		if (svm->flags & SMF2_STATENEEDED) {
			if (st == NULL)
				continue;
		} else {
			if (st != NULL)
				continue;
		}
		if (svm->state != from_state)
			continue;

		if (svm->recv_type != ix)
			continue;

		/* ??? not sure that this is necessary, but it ought to be correct */
		/* This check cannot apply for an informational exchange since one
		 * can be initiated by the initial responder.
		 */
		if (ix != ISAKMP_v2_INFORMATIONAL &&
		    (((svm->flags&SMF2_INITIATOR) != 0) != ((md->hdr.isa_flags & ISAKMP_FLAGS_v2_MSG_R) != 0)))
			continue;

		/* must be the right state machine entry */
		break;
	}

	DBG(DBG_CONTROL, DBG_log("selected state microcode %s", svm->story));

	if (svm->state == STATE_IKEv2_ROOF) {
		DBG(DBG_CONTROL, DBG_log("ended up with STATE_IKEv2_ROOF"));

		/* no useful state microcode entry */
		if (!(md->hdr.isa_flags & ISAKMP_FLAGS_v2_MSG_R)) {
			/* We are responder for this message exchange */
			SEND_NOTIFICATION(v2N_INVALID_MESSAGE_ID);
		}
		return;
	}

	if (state_busy(st))
		return;

	if (st != NULL)
		set_cur_state(st);
	md->svm = svm;
	md->from_state = from_state;
	md->st = st;

	{
		stf_status stf = ikev2_process_payloads(md, &md->message_pbs,
			md->hdr.isa_np, FALSE);

		svm = md->svm;	/* ikev2_process_payloads updates */

		if (stf != STF_OK) {
			complete_v2_state_transition(mdp, stf);
			/* our caller with release_any_md(mdp) */
			return;
		}
	}

	DBG(DBG_PARSING, {
		    if (pbs_left(&md->message_pbs) != 0)
			    DBG_log("removing %d bytes of padding",
				    (int) pbs_left(&md->message_pbs));
	    });

	md->message_pbs.roof = md->message_pbs.cur;	/* trim padding (not actually legit) */

	DBG(DBG_CONTROL,
	    DBG_log("Now lets proceed with state specific processing"));

	DBG(DBG_CONTROL,
	    DBG_log("calling processor %s", svm->story));
	complete_v2_state_transition(mdp, (svm->processor)(md));
	/* our caller with release_any_md(mdp) */
}

bool ikev2_decode_peer_id(struct msg_digest *md, enum phase1_role role)
{
	unsigned int hisID = role == O_INITIATOR ?
			     ISAKMP_NEXT_v2IDr : ISAKMP_NEXT_v2IDi;
	struct payload_digest *const id_him = md->chain[hisID];
	const pb_stream * id_pbs;
	struct ikev2_id * id;
	struct id peer;

	if (!id_him) {
		libreswan_log("IKEv2 mode no peer ID (hisID)");
		return FALSE;
	}

	id_pbs = &id_him->pbs;
	id = &id_him->payload.v2id;
	peer.kind = id->isai_type;

	if (!extract_peer_id(&peer, id_pbs)) {
		libreswan_log("IKEv2 mode peer ID extraction failed");
		return FALSE;
	}

	{
		char buf[IDTOA_BUF];

		idtoa(&peer, buf, sizeof(buf));
		libreswan_log("IKEv2 mode peer ID is %s: '%s'",
			      enum_show(&ikev2_idtype_names, id->isai_type), buf);
	}

	return TRUE;
}

/*
 * this logs to the main log (including peerlog!) the authentication
 * and encryption keys for an IKEv2 SA.  This is done in a format that
 * is compatible with tcpdump 4.0's -E option.
 *
 * The peerlog will be perfect, the syslog will require that a cut
 * command is used to remove the initial text.
 *
 */
/* ??? this is kind of odd: regular control flow only selecting DBG output */
void ikev2_log_parentSA(struct state *st)
{
	if (DBGP(DBG_CRYPT)) {
		const char *authalgo;
		char encalgo[128];

		if (st->st_oakley.integ_hasher == NULL ||
		    st->st_oakley.encrypter == NULL)
			return;

		authalgo = st->st_oakley.integ_hasher->common.officname;

		if (st->st_oakley.enckeylen != 0) {
			/* 3des will use '3des', while aes becomes 'aes128' */
			snprintf(encalgo, sizeof(encalgo), "%s%u",
				 st->st_oakley.encrypter->common.officname,
				 st->st_oakley.enckeylen);
		} else {
			snprintf(encalgo, sizeof(encalgo), "%s",
				st->st_oakley.encrypter->common.officname);
		}
		DBG_log("ikev2 I 0x%02x%02x%02x%02x%02x%02x%02x%02x 0x%02x%02x%02x%02x%02x%02x%02x%02x %s %s",
			st->st_icookie[0], st->st_icookie[1],
			st->st_icookie[2], st->st_icookie[3],
			st->st_icookie[4], st->st_icookie[5],
			st->st_icookie[6], st->st_icookie[7],
			st->st_rcookie[0], st->st_rcookie[1],
			st->st_rcookie[2], st->st_rcookie[3],
			st->st_rcookie[4], st->st_rcookie[5],
			st->st_rcookie[6], st->st_rcookie[7],
			authalgo,
			encalgo);

		DBG_log("ikev2 R 0x%02x%02x%02x%02x%02x%02x%02x%02x 0x%02x%02x%02x%02x%02x%02x%02x%02x %s %s",
			st->st_icookie[0], st->st_icookie[1],
			st->st_icookie[2], st->st_icookie[3],
			st->st_icookie[4], st->st_icookie[5],
			st->st_icookie[6], st->st_icookie[7],
			st->st_rcookie[0], st->st_rcookie[1],
			st->st_rcookie[2], st->st_rcookie[3],
			st->st_rcookie[4], st->st_rcookie[5],
			st->st_rcookie[6], st->st_rcookie[7],
			authalgo,
			encalgo);
	}
}

void send_v2_notification_from_state(struct state *st,
				     v2_notification_t type,
				     chunk_t *data)
{
	send_v2_notification(st, type, NULL, st->st_icookie, st->st_rcookie,
			     data);
}

void send_v2_notification_from_md(struct msg_digest *md,
				  v2_notification_t type,
				  chunk_t *data)
{
	struct state st;
	struct connection cnx;

	/**
	 * Create a dummy state to be able to use send_ike_msg in
	 * send_notification
	 *
	 * we need to set:
	 *   st_connection->that.host_addr
	 *   st_connection->that.host_port
	 *   st_connection->interface
	 */
	passert(md != NULL);

	zero(&st);
	zero(&cnx);
	st.st_connection = &cnx;
	st.st_remoteaddr = md->sender;
	st.st_remoteport = md->sender_port;
	st.st_localaddr  = md->iface->ip_addr;
	st.st_localport  = md->iface->port;
	cnx.interface = md->iface;
	st.st_interface = md->iface;

	send_v2_notification(&st, type, NULL,
			     md->hdr.isa_icookie, md->hdr.isa_rcookie, data);
}

void ikev2_update_msgid_counters(struct msg_digest *md)
{
	struct state *st = md->st;
	struct state *ikesa = IS_CHILD_SA(st) ?
		state_with_serialno(st->st_clonedfrom) : st;

	if (md->hdr.isa_flags & ISAKMP_FLAGS_v2_MSG_R) {
		/* we were initiator for this message exchange */
		ikesa->st_msgid_lastack = md->msgid_received;
		if (ikesa->st_msgid_lastack <= ikesa->st_msgid_nextuse)
			ikesa->st_msgid_nextuse = ikesa->st_msgid_lastack + 1;
	} else {
		/* we were responder for this message exchange */
		if (md->msgid_received > ikesa->st_msgid_lastrecv)
			ikesa->st_msgid_lastrecv = md->msgid_received;
	}
}

time_t ikev2_replace_delay(struct state *st, enum event_type *pkind,
		enum phase1_role role)
{
	enum event_type kind = *pkind;
	time_t delay;   /* unwrapped deltatime_t */
	struct connection *c = st->st_connection;

	if (IS_PARENT_SA(st)) {
		/* Note: we will defer to the "negotiated" (dictated)
		 * lifetime if we are POLICY_DONT_REKEY.
		 * This allows the other side to dictate
		 * a time we would not otherwise accept
		 * but it prevents us from having to initiate
		 * rekeying.  The negative consequences seem
		 * minor.
		 */
		delay = deltasecs(c->sa_ike_life_seconds);
	} else {
		/* Delay is what the user said, no negotiation. */
		delay = deltasecs(c->sa_ipsec_life_seconds);
	}

	/* By default, we plan to rekey.
	 *
	 * If there isn't enough time to rekey, plan to
	 * expire.
	 *
	 * If we are --dontrekey, a lot more rules apply.
	 * If we are the Initiator, use REPLACE_IF_USED.
	 * If we are the Responder, and the dictated time
	 * was unacceptable (too large), plan to REPLACE
	 * (the only way to ratchet down the time).
	 * If we are the Responder, and the dictated time
	 * is acceptable, plan to EXPIRE.
	 *
	 * Important policy lies buried here.
	 * For example, we favour the initiator over the
	 * responder by making the initiator start rekeying
	 * sooner.  Also, fuzz is only added to the
	 * initiator's margin.
	 *
	 * Note: for ISAKMP SA, we let the negotiated
	 * time stand (implemented by earlier logic).
	 */
	if (kind != EVENT_SA_EXPIRE) {
		/* unwrapped deltatime_t */
		time_t marg = deltasecs(c->sa_rekey_margin);

		if (role == O_INITIATOR) {
			marg += marg *
				c->sa_rekey_fuzz / 100.E0 *
				(rand() / (RAND_MAX + 1.E0));
		} else {
			marg /= 2;
		}

		if (delay > marg) {
			delay -= marg;
			st->st_margin = deltatime(marg);
		} else {
			*pkind = kind = EVENT_SA_EXPIRE;
		}
	}
	return delay;
}

static void success_v2_state_transition(struct msg_digest **mdp)
{
	struct msg_digest *md = *mdp;
	const struct state_v2_microcode *svm = md->svm;
	enum state_kind from_state = md->from_state;
	struct state *st = md->st;
	enum rc_type w;

	if (from_state != svm->next_state) {
		libreswan_log("transition from state %s to state %s",
			      enum_name(&state_names, from_state),
			      enum_name(&state_names, svm->next_state));
	}

	change_state(st, svm->next_state);
	w = RC_NEW_STATE + st->st_state;

	ikev2_update_msgid_counters(md);

	/* tell whack and log of progress, if we are actually advancing */
	if (from_state != svm->next_state) {
		char sadetails[512];

		passert(st->st_state >= STATE_IKEv2_BASE);
		passert(st->st_state <  STATE_IKEv2_ROOF);

		sadetails[0] = '\0';

		/* document IPsec SA details for admin's pleasure */
		if (IS_CHILD_SA_ESTABLISHED(st)) {
			ipstr_buf bul, buh, bhl, bhh;

			/* but if this is the parent st, this information is not set! you need to check the child sa! */
			libreswan_log(
				"negotiated tunnel [%s,%s:%d-%d %d] -> [%s,%s:%d-%d %d]",
				ipstr(&st->st_ts_this.low, &bul),
				ipstr(&st->st_ts_this.high, &buh),
				st->st_ts_this.startport, st->st_ts_this.endport, st->st_ts_this.ipprotoid,
				ipstr(&st->st_ts_that.low, &bhl),
				ipstr(&st->st_ts_that.high, &bhh),
				st->st_ts_that.startport, st->st_ts_that.endport,
				st->st_ts_that.ipprotoid);

			fmt_ipsec_sa_established(st, sadetails,
						 sizeof(sadetails));
			/* log our success */
			w = RC_SUCCESS;
		} else if (IS_PARENT_SA_ESTABLISHED(st->st_state)) {
			fmt_isakmp_sa_established(st, sadetails,
						  sizeof(sadetails));
		}

		/* tell whack and logs our progress */
		loglog(w,
		       "%s: %s%s",
		       enum_name(&state_names, st->st_state),
		       enum_name(&state_stories, st->st_state),
		       sadetails);
	}

	/* if requested, send the new reply packet */
	if (svm->flags & SMF2_REPLY) {
		/* free previously transmitted packet */
		freeanychunk(st->st_tpacket);

		if (nat_traversal_enabled && from_state != STATE_PARENT_I1) {
			/* adjust our destination port if necessary */
			nat_traversal_change_port_lookup(md, st);
		}

		DBG(DBG_CONTROL, {
			    ipstr_buf b;
			    DBG_log("sending reply packet to %s:%u (from port %u)",
				    ipstr(&st->st_remoteaddr, &b),
				    st->st_remoteport,
				    st->st_interface->port);
		    });

		close_output_pbs(&reply_stream); /* good form, but actually a no-op */

		clonetochunk(st->st_tpacket, reply_stream.start,
			     pbs_offset(&reply_stream), "reply packet");

		/* actually send the packet
		 * Note: this is a great place to implement "impairments"
		 * for testing purposes.  Suppress or duplicate the
		 * send_ike_msg call depending on st->st_state.
		 */

		send_ike_msg(st, enum_name(&state_names, from_state));
	}

	if (w == RC_SUCCESS) {
		DBG_log("releasing whack for #%lu (sock=%d)",
			st->st_serialno, st->st_whack_sock);
		release_whack(st);

		/* XXX should call unpend again on parent SA */
		if (IS_CHILD_SA(st)) {
			/* with failed child sa, we end up here with an orphan?? */
			struct state *pst = state_with_serialno(st->st_clonedfrom);

			DBG_log("releasing whack and unpending for parent #%lu",
				pst->st_serialno);
			unpend(pst);
			release_whack(pst);
		}
	}

	/* Schedule for whatever timeout is specified */
	{
		time_t delay;   /* unwrapped deltatime_t */
		enum event_type kind = svm->timeout_event;
		struct connection *c = st->st_connection;

		switch (kind) {
		case EVENT_SA_REPLACE: /* SA replacement event */
			delay = ikev2_replace_delay(st, &kind,
					(svm->flags & SMF2_INITIATOR) ?
					O_INITIATOR : O_RESPONDER);
			delete_event(st);
			event_schedule(kind, delay, st);
			break;

		case EVENT_v2_RESPONDER_TIMEOUT:
			delete_event(st);
			event_schedule(kind,
				MAXIMUM_RETRANSMISSIONS_INITIAL *
					EVENT_RETRANSMIT_DELAY_0,
				st);
			break;

		case EVENT_NULL:
			/* XXX: Is there really no case where we want to set no timer? */
			/* dos_cookie is one 'valid' event, but it is used more? */
			DBG_log("V2 microcode entry (%s) has unspecified timeout_event",
				svm->story);
			break;

		default:
			bad_case(kind);
		}
		/* start liveness checks if set, making sure we only schedule once when moving
		 * from I2->I3 or R1->R2
		 */
		if (st->st_state != from_state &&
			st->st_state != STATE_UNDEFINED &&
			IS_V2_ESTABLISHED(st->st_state) &&
			dpd_active_locally(st)) {
			DBG(DBG_DPD,
			    DBG_log("dpd enabled, scheduling ikev2 liveness checks"));
			event_schedule(EVENT_v2_LIVENESS,
				       deltasecs(c->dpd_delay) >= MIN_LIVENESS ?
					deltasecs(c->dpd_delay) : MIN_LIVENESS,
				       st);
		}

	}
}

/* complete job started by the state-specific state transition function
 *
 * This routine will not release_any_md(mdp).  It is expected that its
 * caller will do this.  In fact, it will zap *mdp to NULL if it thinks
 * **mdp should not be freed.  So the caller should be prepared for
 * *mdp being set to NULL.
 */
void complete_v2_state_transition(struct msg_digest **mdp,
				  stf_status result)
{
	if (result == STF_INLINE) {
		/* all work is already, including release_any_md */
		*mdp = NULL;
		return;
	}

	struct msg_digest *md = *mdp;
	/* const struct state_v2_microcode *svm=md->svm; */
	struct state *st = md->st;
	enum state_kind from_state = st == NULL? STATE_UNDEFINED : st->st_state;
	const char *from_state_name = enum_name(&state_names, from_state);

	cur_state = st; /* might have changed */

	/*
	 * XXX/SML:  There is no need to abort here in all cases where st is
	 * null, so moved this precondition to where it's needed.  Some previous
	 * logic appears to have been tooled to handle null state, and state might
	 * be null legitimately in certain failure cases (STF_FAIL + xxx).
	 *
	 * One condition for null state is when a new connection request packet
	 * arrives and there is no suitable matching configuration.  For example,
	 * ikev2parent_inI1outR1() will return (STF_FAIL + NO_PROPOSAL_CHOSEN) but
	 * no state in this case.  While other failures may be better caught before
	 * this function is called, we should be graceful here.  And for this
	 * particular case, and similar failure cases, we want SEND_NOTIFICATION
	 * (below) to let the peer know why we've rejected the request.
	 *
	 * Another case of null state is return from ikev2parent_inR1BoutI1B
	 * which returns STF_IGNORE.
	 */

	/* advance the state */
	DBG(DBG_CONTROL,
	    DBG_log("complete v2 state transition with %s",
		    enum_name(&stfstatus_name,
			      result > STF_FAIL ? STF_FAIL : result)));

	switch (result) {
	case STF_IGNORE:
		break;

	case STF_INLINE:
		/*
		 * this is second time through complete_v2_state_transition
		 * so the MD has already been freed.
		 * ??? This comment is not true.
		 * This has been proven by passert(md == NULL) failing.
		 */
		*mdp = NULL;
		break;

	case STF_SUSPEND:
		/* update the previous packet history */
		/* IKEv2 XXX */ /* update_retransmit_history(st, md); */

		/* the stf didn't complete its job: don't relase md */
		*mdp = NULL;
		break;

	case STF_OK:
		if (st == NULL) {
			DBG(DBG_CONTROL,
					DBG_log("complete v2 state transition with %s state %s",
						enum_name(&stfstatus_name, result),
						from_state_name));
		} else {
			/* advance the state */
			success_v2_state_transition(mdp);
		}
		break;

	case STF_INTERNAL_ERROR:
		/* update the previous packet history */
		/* TODO: fix: update_retransmit_history(st, md); */

		whack_log(RC_INTERNALERR + md->note, "%s: internal error",
			  from_state_name);

		DBG(DBG_CONTROL,
		    DBG_log("state transition function for %s had internal error",
			    from_state_name));
		break;

	case STF_TOOMUCHCRYPTO:
		unset_suspended(st);
		pexpect(!st->st_calculating);
		libreswan_log("message in state %s ignored due to cryptographic overload",
			      from_state_name);
		log_crypto_workers();
		/* ??? why does the ikev1.c version break and the ikev2.c version FALL THROUGH? */
		/* FALL THROUGH */
	case STF_FATAL:
		/* update the previous packet history */
		/* update_retransmit_history(st, md); */

		passert(st != NULL);
		whack_log(RC_FATAL,
			  "encountered fatal error in state %s",
			  from_state_name);
		delete_event(st);	/* ??? but delete_state does this too */
		release_whack(st);
		if (IS_CHILD_SA(st)) {
			struct state *pst = state_with_serialno(st->st_clonedfrom);

			release_whack(pst);
		}
		release_pending_whacks(st, "fatal error");
		delete_state(st);
		md->st = st = NULL;
		break;

	default: /* a shortcut to STF_FAIL, setting md->note */
		passert(result > STF_FAIL);
		md->note = result - STF_FAIL;
		/* FALL THROUGH ... */
	case STF_FAIL:
		whack_log(RC_NOTIFICATION + md->note,
			  "%s: %s",
			  from_state_name,
			  enum_name(&ikev2_notify_names, md->note));

		if (md->note != NOTHING_WRONG) {
			/*
			 * only send a notify is this packet was a request,
			 * not if it was a reply
			 */
<<<<<<< HEAD
			/* ??? is this a reasonable choice? */
			if (!(md->hdr.isa_flags & ISAKMP_FLAGS_MSG_R))
=======
			if (!(md->hdr.isa_flags & ISAKMP_FLAGS_v2_MSG_R))
>>>>>>> 643deccf
				SEND_NOTIFICATION(md->note);
		}

		DBG(DBG_CONTROL,
		    DBG_log("state transition function for %s failed: %s",
			    from_state_name,
			    md->note == NOTHING_WRONG ?
				"<no reason given>" :
				enum_name(&ikev2_notify_names, md->note)));
		break;
	}
}

v2_notification_t accept_v2_nonce(struct msg_digest *md,
				chunk_t *dest,
				const char *name)
{
	/*
	 * note ISAKMP_NEXT_v2Ni == ISAKMP_NEXT_v2Nr
	 * so when we refer to ISAKMP_NEXT_v2Ni, it might be ISAKMP_NEXT_v2Nr
	 */
	pb_stream *nonce_pbs;
	size_t len;

	nonce_pbs = &md->chain[ISAKMP_NEXT_v2Ni]->pbs;
	len = pbs_left(nonce_pbs);

	if (len < MINIMUM_NONCE_SIZE || MAXIMUM_NONCE_SIZE < len) {
		loglog(RC_LOG_SERIOUS, "%s length not between %d and %d",
			name, MINIMUM_NONCE_SIZE, MAXIMUM_NONCE_SIZE);
		return v2N_INVALID_SYNTAX; /* ??? */
	}
	clonereplacechunk(*dest, nonce_pbs->cur, len, "nonce");
	return v2N_NOTHING_WRONG;
}<|MERGE_RESOLUTION|>--- conflicted
+++ resolved
@@ -1308,12 +1308,8 @@
 			 * only send a notify is this packet was a request,
 			 * not if it was a reply
 			 */
-<<<<<<< HEAD
+			if (!(md->hdr.isa_flags & ISAKMP_FLAGS_v2_MSG_R))
 			/* ??? is this a reasonable choice? */
-			if (!(md->hdr.isa_flags & ISAKMP_FLAGS_MSG_R))
-=======
-			if (!(md->hdr.isa_flags & ISAKMP_FLAGS_v2_MSG_R))
->>>>>>> 643deccf
 				SEND_NOTIFICATION(md->note);
 		}
 
