--- conflicted
+++ resolved
@@ -350,19 +350,9 @@
 				/* PFS: include the g^xy */
 				SECStatus s;
 
-<<<<<<< HEAD
-				memcpy(&st_shared, st->st_shared.ptr,
-				       st->st_shared.len);
-
-				s = PK11_DigestKey(ctx_me.ctx_nss, st_shared);
-				passert(s == SECSuccess);
-				s = PK11_DigestKey(ctx_peer.ctx_nss,
-						       st_shared);
-=======
 				s = PK11_DigestKey(ctx_me.ctx_nss, st->st_shared_nss);
 				passert(s == SECSuccess);
 				s = PK11_DigestKey(ctx_peer.ctx_nss, st->st_shared_nss);
->>>>>>> 90221fda
 				passert(s == SECSuccess);
 			}
 			hmac_update(&ctx_me, &protoid, sizeof(protoid));
