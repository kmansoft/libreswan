--- conflicted
+++ resolved
@@ -135,15 +135,13 @@
 extern struct traffic_selector ikev2_subnettots(struct end *e);
 extern void ikev2_update_counters(struct msg_digest *md);
 
-<<<<<<< HEAD
 extern void send_v2_notification(struct state *p1st, u_int16_t type
 				 , struct state *encst, msgid_t msgid
 				 , u_char *icookie
 				 , u_char *rcookie);
-=======
+
 extern bool doi_send_ikev2_cert_thinking( struct state *st);
 
 extern stf_status ikev2_send_cert( struct state *st
 				   , unsigned int np
 				   , pb_stream *outpbs);
->>>>>>> ba22e7c5
