--- conflicted
+++ resolved
@@ -1772,12 +1772,8 @@
 	if (f == NULL) { /** Can't open the file, perhaps were are on 26sec? */
 		ret = TRUE;
 	} else {
-<<<<<<< HEAD
-		while (f != NULL) {
+		for (;;) {
 			char buf[1024];
-=======
-		for (;;) {
->>>>>>> 45591aa2
 			char *line;
 			char text_said[SATOT_BUF];
 			u_int8_t proto = 0;
