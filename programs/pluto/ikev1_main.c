--- conflicted
+++ resolved
@@ -630,25 +630,6 @@
 
 			for (; d != NULL; d = d->hp_next) {
 				if (d->policy & POLICY_IKEV1_DISABLE) {
-<<<<<<< HEAD
-					DBG(DBG_CONTROL, {
-						ipstr_buf b;
-						DBG_log(
-							"discard matching conn %s for "
-							"I1 from %s:%u. %s %s %s has "
-							"ikev2=insist ", d->name,
-							ipstr(&md->iface->ip_addr, &b),
-							ntohs(portof(&md->iface->ip_addr)),
-							d->name,
-							(policy != LEMPTY) ?
-								" with policy=" : "",
-							(policy != LEMPTY) ?
-								bitnamesof(sa_policy_bit_names,
-								policy) :
-								"");
-					});
-					d=NULL;	/* ??? guaranteed crash */
-=======
 					DBG(DBG_CONTROL,DBG_log(
 						"discard matching conn %s for "
 						"I1 from %s:%u. %s%s %s has "
@@ -661,7 +642,6 @@
 						(policy != LEMPTY) ?
 						bitnamesof(sa_policy_bit_names,
 							policy) : ""));
->>>>>>> 85f040d0
 					continue;
 				}
 
