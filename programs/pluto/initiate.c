--- conflicted
+++ resolved
@@ -930,11 +930,7 @@
 				{
 					libreswan_log("Failed to: %s", delmsg);
 				} else {
-<<<<<<< HEAD
-					DBG(DBG_CONTROLMORE, DBG_log("success taking down narrow bare shunt : %s", delmsg));
-=======
 					DBG(DBG_CONTROLMORE, DBG_log("success taking down narrow bare shunt"));
->>>>>>> ebabb24d
 				}
 			}
 
