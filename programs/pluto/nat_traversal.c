--- conflicted
+++ resolved
@@ -851,31 +851,6 @@
 	DBG(DBG_CONTROLMORE, DBG_log("state #%u NAT-T: new mapping %s:%d"
 		, (unsigned int)st->st_serialno
 		, ba, nsrcport));
-<<<<<<< HEAD
-
-#if 0
-	if (!sameaddr(src, dst)) {
-		char srca[ADDRTOT_BUF];
-		char srcb[ADDRTOT_BUF];
-		addrtot(src, 0, srca, ADDRTOT_BUF);
-		addrtot(dst, 0, dsta, ADDRTOT_BUF);
-
-		loglog(RC_LOG_SERIOUS, "nat_traversal_new_mapping: "
-			"address change currently not supported [%s:%d,%s:%d]",
-			srca, sport, dsta, dport);
-		return -1;
-	}
-
-	if (sport == dport) {
-		/* no change */
-		return 0;
-	}
-#endif
-
-	addrtot(src, 0, srca, ADDRTOT_BUF);
-	addrtot(dst, 0, dsta, ADDRTOT_BUF);
-=======
->>>>>>> 42c7973d
 
 #if 0
 	if (!sameaddr(src, dst)) {
