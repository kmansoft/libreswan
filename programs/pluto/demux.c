/* demultiplex incoming IKE messages
 * 
 * Copyright (C) 2007 Michael Richardson <mcr@xelerance.com>
 * Copyright (C) 1998-2002  D. Hugh Redelmeier.
 *
 * This program is free software; you can redistribute it and/or modify it
 * under the terms of the GNU General Public License as published by the
 * Free Software Foundation; either version 2 of the License, or (at your
 * option) any later version.  See <http://www.fsf.org/copyleft/gpl.txt>.
 *
 * This program is distributed in the hope that it will be useful, but
 * WITHOUT ANY WARRANTY; without even the implied warranty of MERCHANTABILITY
 * or FITNESS FOR A PARTICULAR PURPOSE.  See the GNU General Public License
 * for more details.
 *
 * (all the code that used to be here is now in ikev1.c)
 */

#include <stdio.h>
#include <stdlib.h>
#include <stddef.h>
#include <string.h>
#include <unistd.h>
#include <errno.h>
#include <sys/types.h>
#include <sys/time.h>	/* only used for belt-and-suspenders select call */
#include <sys/poll.h>	/* only used for forensic poll call */
#include <sys/socket.h>
#include <netinet/in.h>
#include <arpa/inet.h>

#if defined(IP_RECVERR) && defined(MSG_ERRQUEUE)
#  include <asm/types.h>	/* for __u8, __u32 */
#  include <linux/errqueue.h>
#  include <sys/uio.h>	/* struct iovec */
#endif

#include <openswan.h>

#include "sysdep.h"
#include "constants.h"
#include "oswlog.h"

#include "defs.h"
#include "cookie.h"
#include "id.h"
#include "x509.h"
#include "pgp.h"
#include "certs.h"
#include "smartcard.h"
#ifdef XAUTH_USEPAM
#include <security/pam_appl.h>
#endif
#include "connections.h"	/* needs id.h */
#include "state.h"
#include "packet.h"
#include "md5.h"
#include "sha1.h"
#include "crypto.h" /* requires sha1.h and md5.h */
#include "ike_alg.h"
#include "log.h"
#include "demux.h"	/* needs packet.h */
#include "ikev1.h"
#include "ipsec_doi.h"	/* needs demux.h and state.h */
#include "timer.h"
#if 0
#include "whack.h"	/* requires connections.h */
#include "server.h"
#ifdef XAUTH
#include "xauth.h"
#endif
#ifdef NAT_TRAVERSAL
#include "nat_traversal.h"
#endif
#include "vendor.h"
#include "dpd.h"
#endif
#include "udpfromto.h"
#include "tpm/tpm.h"

/* This file does basic header checking and demux of
 * incoming packets.
 */

/* forward declarations */
static bool read_packet(struct msg_digest *md);

/* Reply messages are built in this buffer.
 * Only one state transition function can be using it at a time
 * so suspended STFs must save and restore it.
 * It could be an auto variable of complete_state_transition except for the fact
 * that when a suspended STF resumes, its reply message buffer
 * must be at the same location -- there are pointers into it.
 */
u_int8_t reply_buffer[MAX_OUTPUT_UDP_SIZE];

/* process an input packet, possibly generating a reply.
 *
 * If all goes well, this routine eventually calls a state-specific
 * transition function.
 */
void
process_packet(struct msg_digest **mdp)
{
    struct msg_digest *md = *mdp;
    struct state *st = NULL;
    int maj, min;
    enum state_kind from_state = STATE_UNDEFINED;	/* state we started in */
    struct isakmp_hdr *hdr;

#define SEND_NOTIFICATION(t) { \
    if (st) send_notification_from_state(st, from_state, t); \
    else send_notification_from_md(md, t); }

    if (!in_struct(&md->hdr, &isakmp_hdr_desc, &md->packet_pbs, &md->message_pbs))
    {
	/* Identify specific failures:
	 * - bad ISAKMP major/minor version numbers
	 */
	if (md->packet_pbs.roof - md->packet_pbs.cur >= (ptrdiff_t)isakmp_hdr_desc.size)
	{
	    hdr = (struct isakmp_hdr *)md->packet_pbs.cur;
	    maj = (hdr->isa_version >> ISA_MAJ_SHIFT);
	    min = (hdr->isa_version & ISA_MIN_MASK);

	    if ( maj != ISAKMP_MAJOR_VERSION
		 && maj != IKEv2_MAJOR_VERSION)
	    {
		SEND_NOTIFICATION(INVALID_MAJOR_VERSION);
		return;
	    }
	    else if (maj == ISAKMP_MAJOR_VERSION && min != ISAKMP_MINOR_VERSION)
	    {
		/* all IKEv2 minor version are acceptable */
		SEND_NOTIFICATION(INVALID_MINOR_VERSION);
		return;
	    }
	}
	SEND_NOTIFICATION(PAYLOAD_MALFORMED);
	return;
    }

    if (md->packet_pbs.roof != md->message_pbs.roof)
    {
	openswan_log("size (%u) differs from size specified in ISAKMP HDR (%u)"
	    , (unsigned) pbs_room(&md->packet_pbs), md->hdr.isa_length);
	return;
    }

    maj = (md->hdr.isa_version >> ISA_MAJ_SHIFT);
    min = (md->hdr.isa_version & ISA_MIN_MASK);

    DBG(DBG_CONTROL
	, DBG_log(" processing version=%u.%u packet with exchange type=%s (%d)"
		  , maj, min
		  , enum_name(&exchange_names, md->hdr.isa_xchg)
		  , md->hdr.isa_xchg));

    TCLCALLOUT("processRawPacket", NULL, NULL, md);

    switch(maj) {
    case ISAKMP_MAJOR_VERSION:
	process_v1_packet(mdp);
	break;

    case IKEv2_MAJOR_VERSION:
	process_v2_packet(mdp);
	break;

    default:
	bad_case(maj);
    }
}

/* wrapper for read_packet and process_packet
 *
 * The main purpose of this wrapper is to factor out teardown code
 * from the many return points in process_packet.  This amounts to
 * releasing the msg_digest and resetting global variables.
 *
 * When processing of a packet is suspended (STF_SUSPEND),
 * process_packet sets md to NULL to prevent the msg_digest being freed.
 * Someone else must ensure that msg_digest is freed eventually.
 *
 * read_packet is broken out to minimize the lifetime of the
 * enormous input packet buffer, an auto.
 */
void
comm_handle(const struct iface_port *ifp)
{
    static struct msg_digest *md;

<<<<<<< HEAD
#if defined(IP_RECVERR) && defined(MSG_ERRQUEUE)
    /* Even though select(2) says that there is a message,
     * it might only be a MSG_ERRQUEUE message.  At least
     * sometimes that leads to a hanging recvfrom.  To avoid
     * what appears to be a kernel bug, check_msg_errqueue
     * uses poll(2) and tells us if there is anything for us
     * to read.
     *
     * This is early enough that teardown isn't required:
     * just return on failure.
=======
static const struct state_microcode
    *ike_microcode_index[STATE_IKE_ROOF - STATE_IKE_FLOOR];

#define PHONY_STATE(X) \
    { X, X \
    , 0 \
    , 0, P(VID) | P(CR), PT(NONE) \
    , 0, NULL} 

static const struct state_microcode state_microcode_table[] = {
#define PT(n) ISAKMP_NEXT_##n
#define P(n) LELEM(PT(n))

    /***** Phase 1 Main Mode *****/

    /* No state for main_outI1: --> HDR, SA */

    /* STATE_MAIN_R0: I1 --> R1
     * HDR, SA --> HDR, SA
     */
    { STATE_MAIN_R0, STATE_MAIN_R1
    , SMF_ALL_AUTH | SMF_REPLY
    , P(SA), P(VID) | P(CR), PT(NONE)
    , EVENT_RETRANSMIT, main_inI1_outR1},

    /* STATE_MAIN_I1: R1 --> I2
     * HDR, SA --> auth dependent
     * SMF_PSK_AUTH, SMF_DS_AUTH: --> HDR, KE, Ni
     * SMF_PKE_AUTH:
     *	--> HDR, KE, [ HASH(1), ] <IDi1_b>PubKey_r, <Ni_b>PubKey_r
     * SMF_RPKE_AUTH:
     *	--> HDR, [ HASH(1), ] <Ni_b>Pubkey_r, <KE_b>Ke_i, <IDi1_b>Ke_i [,<<Cert-I_b>Ke_i]
     * Note: since we don't know auth at start, we cannot differentiate
     * microcode entries based on it.
     */
    { STATE_MAIN_I1, STATE_MAIN_I2
    , SMF_ALL_AUTH | SMF_INITIATOR | SMF_REPLY
    , P(SA), P(VID) | P(CR), PT(NONE) /* don't know yet */
    , EVENT_RETRANSMIT, main_inR1_outI2 },

    /* STATE_MAIN_R1: I2 --> R2
     * SMF_PSK_AUTH, SMF_DS_AUTH: HDR, KE, Ni --> HDR, KE, Nr
     * SMF_PKE_AUTH: HDR, KE, [ HASH(1), ] <IDi1_b>PubKey_r, <Ni_b>PubKey_r
     *	    --> HDR, KE, <IDr1_b>PubKey_i, <Nr_b>PubKey_i
     * SMF_RPKE_AUTH:
     *	    HDR, [ HASH(1), ] <Ni_b>Pubkey_r, <KE_b>Ke_i, <IDi1_b>Ke_i [,<<Cert-I_b>Ke_i]
     *	    --> HDR, <Nr_b>PubKey_i, <KE_b>Ke_r, <IDr1_b>Ke_r
     */
    { STATE_MAIN_R1, STATE_MAIN_R2
    , SMF_PSK_AUTH | SMF_DS_AUTH | SMF_REPLY
#ifdef NAT_TRAVERSAL
    , P(KE) | P(NONCE), P(VID) | P(CR) | P(NATD_RFC), PT(NONE)
#else
    , P(KE) | P(NONCE), P(VID) | P(CR), PT(NONE)
#endif
    , EVENT_RETRANSMIT, main_inI2_outR2 },

    { STATE_MAIN_R1, STATE_UNDEFINED
    , SMF_PKE_AUTH | SMF_REPLY
    , P(KE) | P(ID) | P(NONCE), P(VID) | P(CR) | P(HASH), PT(KE)
    , EVENT_RETRANSMIT, unexpected /* ??? not yet implemented */ },

    { STATE_MAIN_R1, STATE_UNDEFINED
    , SMF_RPKE_AUTH | SMF_REPLY
    , P(NONCE) | P(KE) | P(ID), P(VID) | P(CR) | P(HASH) | P(CERT), PT(NONCE)
    , EVENT_RETRANSMIT, unexpected /* ??? not yet implemented */ },

    /* for states from here on, output message must be encrypted */

    /* STATE_MAIN_I2: R2 --> I3
     * SMF_PSK_AUTH: HDR, KE, Nr --> HDR*, IDi1, HASH_I
     * SMF_DS_AUTH: HDR, KE, Nr --> HDR*, IDi1, [ CERT, ] SIG_I
     * SMF_PKE_AUTH: HDR, KE, <IDr1_b>PubKey_i, <Nr_b>PubKey_i
     *	    --> HDR*, HASH_I
     * SMF_RPKE_AUTH: HDR, <Nr_b>PubKey_i, <KE_b>Ke_r, <IDr1_b>Ke_r
     *	    --> HDR*, HASH_I
     */
    { STATE_MAIN_I2, STATE_MAIN_I3
    , SMF_PSK_AUTH | SMF_DS_AUTH | SMF_INITIATOR | SMF_OUTPUT_ENCRYPTED | SMF_REPLY
#ifdef NAT_TRAVERSAL
    , P(KE) | P(NONCE), P(VID) | P(CR) | P(NATD_RFC), PT(ID)
#else
    , P(KE) | P(NONCE), P(VID) | P(CR), PT(ID)
#endif
    , EVENT_RETRANSMIT, main_inR2_outI3 },

    { STATE_MAIN_I2, STATE_UNDEFINED
    , SMF_PKE_AUTH | SMF_INITIATOR | SMF_OUTPUT_ENCRYPTED | SMF_REPLY
    , P(KE) | P(ID) | P(NONCE), P(VID) | P(CR), PT(HASH)
    , EVENT_RETRANSMIT, unexpected /* ??? not yet implemented */ },

    { STATE_MAIN_I2, STATE_UNDEFINED
    , SMF_ALL_AUTH | SMF_INITIATOR | SMF_OUTPUT_ENCRYPTED | SMF_REPLY
    , P(NONCE) | P(KE) | P(ID), P(VID) | P(CR), PT(HASH)
    , EVENT_RETRANSMIT, unexpected /* ??? not yet implemented */ },

    /* for states from here on, input message must be encrypted */

    /* STATE_MAIN_R2: I3 --> R3
     * SMF_PSK_AUTH: HDR*, IDi1, HASH_I --> HDR*, IDr1, HASH_R
     * SMF_DS_AUTH: HDR*, IDi1, [ CERT, ] SIG_I --> HDR*, IDr1, [ CERT, ] SIG_R
     * SMF_PKE_AUTH, SMF_RPKE_AUTH: HDR*, HASH_I --> HDR*, HASH_R
     */
    { STATE_MAIN_R2, STATE_MAIN_R3
    , SMF_PSK_AUTH | SMF_FIRST_ENCRYPTED_INPUT | SMF_ENCRYPTED
      | SMF_REPLY | SMF_RELEASE_PENDING_P2
    , P(ID) | P(HASH), P(VID) | P(CR), PT(NONE)
    , EVENT_SA_REPLACE, main_inI3_outR3 },

    { STATE_MAIN_R2, STATE_MAIN_R3
    , SMF_DS_AUTH | SMF_FIRST_ENCRYPTED_INPUT | SMF_ENCRYPTED
      | SMF_REPLY | SMF_RELEASE_PENDING_P2
    , P(ID) | P(SIG), P(VID) | P(CR) | P(CERT), PT(NONE)
    , EVENT_SA_REPLACE, main_inI3_outR3 },

    { STATE_MAIN_R2, STATE_UNDEFINED
    , SMF_PKE_AUTH | SMF_RPKE_AUTH | SMF_FIRST_ENCRYPTED_INPUT | SMF_ENCRYPTED
      | SMF_REPLY | SMF_RELEASE_PENDING_P2
    , P(HASH), P(VID) | P(CR), PT(NONE)
    , EVENT_SA_REPLACE, unexpected /* ??? not yet implemented */ },

    /* STATE_MAIN_I3: R3 --> done
     * SMF_PSK_AUTH: HDR*, IDr1, HASH_R --> done
     * SMF_DS_AUTH: HDR*, IDr1, [ CERT, ] SIG_R --> done
     * SMF_PKE_AUTH, SMF_RPKE_AUTH: HDR*, HASH_R --> done
     * May initiate quick mode by calling quick_outI1
     */
    { STATE_MAIN_I3, STATE_MAIN_I4
    , SMF_PSK_AUTH | SMF_INITIATOR
      | SMF_FIRST_ENCRYPTED_INPUT | SMF_ENCRYPTED | SMF_RELEASE_PENDING_P2
    , P(ID) | P(HASH), P(VID) | P(CR), PT(NONE)
    , EVENT_SA_REPLACE, main_inR3 },

    { STATE_MAIN_I3, STATE_MAIN_I4
    , SMF_DS_AUTH | SMF_INITIATOR
      | SMF_FIRST_ENCRYPTED_INPUT | SMF_ENCRYPTED | SMF_RELEASE_PENDING_P2
    , P(ID) | P(SIG), P(VID) | P(CR) | P(CERT), PT(NONE)
    , EVENT_SA_REPLACE, main_inR3 },

    { STATE_MAIN_I3, STATE_UNDEFINED
    , SMF_PKE_AUTH | SMF_RPKE_AUTH | SMF_INITIATOR
      | SMF_FIRST_ENCRYPTED_INPUT | SMF_ENCRYPTED | SMF_RELEASE_PENDING_P2
    , P(HASH), P(VID) | P(CR), PT(NONE)
    , EVENT_SA_REPLACE, unexpected /* ??? not yet implemented */ },

    /* STATE_MAIN_R3: can only get here due to packet loss */
    { STATE_MAIN_R3, STATE_UNDEFINED
    , SMF_ALL_AUTH | SMF_ENCRYPTED | SMF_RETRANSMIT_ON_DUPLICATE
    , LEMPTY, LEMPTY
    , PT(NONE), EVENT_NULL, unexpected },


    /* STATE_MAIN_I4: can only get here due to packet loss */
    { STATE_MAIN_I4, STATE_UNDEFINED
    , SMF_ALL_AUTH | SMF_INITIATOR | SMF_ENCRYPTED
    , LEMPTY, LEMPTY
    , PT(NONE), EVENT_NULL, unexpected },

    /***** Phase 1 Aggressive Mode *****/

    /* No state for aggr_outI1: -->HDR, SA, KE, Ni, IDii */

#if defined(AGGRESSIVE)
    /* STATE_AGGR_R0:
     * SMF_PSK_AUTH: HDR, SA, KE, Ni, IDii
     *                -->  HDR, SA, KE, Nr, IDir, HASH_R
     * SMF_DS_AUTH:  HDR, KE, Nr, SIG --> HDR*, IDi1, HASH_I
     */
    { STATE_AGGR_R0, STATE_AGGR_R1,
      SMF_PSK_AUTH| SMF_REPLY,
      P(SA) | P(KE) | P(NONCE) | P(ID), P(VID) | P(NATD_RFC), PT(NONE),
      EVENT_RETRANSMIT, aggr_inI1_outR1_psk },

    { STATE_AGGR_R0, STATE_AGGR_R1,
      SMF_DS_AUTH | SMF_REPLY,
      P(SA) | P(KE) | P(NONCE) | P(ID), P(VID) | P(NATD_RFC), PT(NONE),
      EVENT_RETRANSMIT, aggr_inI1_outR1_rsasig },

    /* STATE_AGGR_I1:
     * SMF_PSK_AUTH: HDR, SA, KE, Nr, IDir, HASH_R
     *                                 --> HDR*, HASH_I
     * SMF_DS_AUTH: HDR, SA, KE, Nr, IDir, SIG_R
     *                                 --> HDR*, SIG_I
     */
    { STATE_AGGR_I1, STATE_AGGR_I2,
      SMF_PSK_AUTH | SMF_INITIATOR | SMF_OUTPUT_ENCRYPTED | SMF_REPLY | SMF_RELEASE_PENDING_P2,
      P(SA) | P(KE) | P(NONCE) | P(ID) | P(HASH), P(VID) | P(NATD_RFC) , PT(NONE),
      EVENT_SA_REPLACE, aggr_inR1_outI2 },

    { STATE_AGGR_I1, STATE_AGGR_I2,
      SMF_DS_AUTH | SMF_INITIATOR | SMF_OUTPUT_ENCRYPTED | SMF_REPLY | SMF_RELEASE_PENDING_P2,
      P(SA) | P(KE) | P(NONCE) | P(ID) | P(SIG), P(VID) | P(NATD_RFC) , PT(NONE),
      EVENT_SA_REPLACE, aggr_inR1_outI2 },

    /* STATE_AGGR_R1:
     * SMF_PSK_AUTH: HDR*, HASH_I --> done
     * SMF_DS_AUTH: HDR*, SIG_I   --> done
     */
    { STATE_AGGR_R1, STATE_AGGR_R2,
      SMF_PSK_AUTH | SMF_FIRST_ENCRYPTED_INPUT
      | SMF_ENCRYPTED | SMF_RELEASE_PENDING_P2,
      P(HASH), P(VID) | P(NATD_RFC), PT(NONE),
      EVENT_SA_REPLACE, aggr_inI2 },

    /* STATE_AGGR_R1: HDR*, HASH_I --> done */
    { STATE_AGGR_R1, STATE_AGGR_R2,
      SMF_DS_AUTH | SMF_FIRST_ENCRYPTED_INPUT
      | SMF_ENCRYPTED | SMF_RELEASE_PENDING_P2,
      P(SIG), P(VID) | P(NATD_RFC), PT(NONE),
      EVENT_SA_REPLACE, aggr_inI2 },

    /* STATE_AGGR_I2: can only get here due to packet loss */
    { STATE_AGGR_I2, STATE_UNDEFINED,
      SMF_ALL_AUTH | SMF_INITIATOR | SMF_RETRANSMIT_ON_DUPLICATE,
      LEMPTY, LEMPTY, PT(NONE), EVENT_NULL, unexpected },

    /* STATE_AGGR_R2: can only get here due to packet loss */
    { STATE_AGGR_R2, STATE_UNDEFINED,
      SMF_ALL_AUTH,
      LEMPTY, LEMPTY, PT(NONE), EVENT_NULL, unexpected },
#else
    /*
     * put in dummy states so that the state numbering does not
     * change depending upon build options.
>>>>>>> cd30172c
     */
    if (!check_msg_errqueue(ifp, POLLIN))
	return;	/* no normal message to read */
#endif /* defined(IP_RECVERR) && defined(MSG_ERRQUEUE) */

    md = alloc_md();
    md->iface = ifp;

    if (read_packet(md))
	process_packet(&md);

    if (md != NULL)
	release_md(md);

    cur_state = NULL;
    reset_cur_connection();
    cur_from = NULL;
}

/* read the message.
 * Since we don't know its size, we read it into
 * an overly large buffer and then copy it to a
 * new, properly sized buffer.
 */
static bool
read_packet(struct msg_digest *md)
{
    const struct iface_port *ifp = md->iface;
    int packet_len;
    /* ??? this buffer seems *way* too big */
    u_int8_t bigbuffer[MAX_INPUT_UDP_SIZE];
#ifdef NAT_TRAVERSAL
    u_int8_t *_buffer = bigbuffer;
#endif
    union
    {
	struct sockaddr sa;
	struct sockaddr_in sa_in4;
	struct sockaddr_in6 sa_in6;
    } from
#if defined(HAVE_UDPFROMTO)
	  ,to
#endif
	  ;
    socklen_t from_len = sizeof(from);
#if defined(HAVE_UDPFROMTO)
    socklen_t to_len   = sizeof(to);
#endif
    err_t from_ugh = NULL;
    static const char undisclosed[] = "unknown source";

    happy(anyaddr(addrtypeof(&ifp->ip_addr), &md->sender));
    zero(&from.sa);

#if defined(HAVE_UDPFROMTO)
    packet_len = recvfromto(ifp->fd, bigbuffer
			    , sizeof(bigbuffer), /*flags*/0
			    , &from.sa, &from_len
			    , &to.sa, &to_len);
#else
    packet_len = recvfrom(ifp->fd, bigbuffer
			  , sizeof(bigbuffer), /*flags*/0
			  , &from.sa, &from_len);
#endif    

    /* we do not do anything with *to* addresses yet... we will */

    /* First: digest the from address.
     * We presume that nothing here disturbs errno.
     */
    if (packet_len == -1
    && from_len == sizeof(from)
    && all_zero((const void *)&from.sa, sizeof(from)))
    {
	/* "from" is untouched -- not set by recvfrom */
	from_ugh = undisclosed;
    }
    else if (from_len
    < (int) (offsetof(struct sockaddr, sa_family) + sizeof(from.sa.sa_family)))
    {
	from_ugh = "truncated";
    }
    else
    {
	const struct af_info *afi = aftoinfo(from.sa.sa_family);

	if (afi == NULL)
	{
	    from_ugh = "unexpected Address Family";
	}
	else if (from_len != afi->sa_sz)
	{
	    from_ugh = "wrong length";
	}
	else
	{
	    switch (from.sa.sa_family)
	    {
	    case AF_INET:
		from_ugh = initaddr((void *) &from.sa_in4.sin_addr
				    , sizeof(from.sa_in4.sin_addr)
				    , AF_INET, &md->sender);
		setportof(from.sa_in4.sin_port, &md->sender);
		md->sender_port = ntohs(from.sa_in4.sin_port);
		break;
	    case AF_INET6:
		from_ugh = initaddr((void *) &from.sa_in6.sin6_addr
				    , sizeof(from.sa_in6.sin6_addr)
				    , AF_INET6, &md->sender);
		setportof(from.sa_in6.sin6_port, &md->sender);
		md->sender_port = ntohs(from.sa_in6.sin6_port);
		break;
	    }
	}
    }

    /* now we report any actual I/O error */
    if (packet_len == -1)
    {
	if (from_ugh == undisclosed
	&& errno == ECONNREFUSED)
	{
	    /* Tone down scary message for vague event:
	     * We get "connection refused" in response to some
	     * datagram we sent, but we cannot tell which one.
	     */
	    openswan_log("some IKE message we sent has been rejected with ECONNREFUSED (kernel supplied no details)");
	}
	else if (from_ugh != NULL)
	{
	    log_errno((e, "recvfrom on %s failed; Pluto cannot decode source sockaddr in rejection: %s"
		, ifp->ip_dev->id_rname, from_ugh));
	}
	else
	{
	    log_errno((e, "recvfrom on %s from %s:%u failed"
		, ifp->ip_dev->id_rname
		, ip_str(&md->sender), (unsigned)md->sender_port));
	}

	return FALSE;
    }
    else if (from_ugh != NULL)
    {
	openswan_log("recvfrom on %s returned misformed source sockaddr: %s"
	    , ifp->ip_dev->id_rname, from_ugh);
	return FALSE;
    }
    cur_from = &md->sender;
    cur_from_port = md->sender_port;

#ifdef NAT_TRAVERSAL
    if (ifp->ike_float == TRUE) {
	u_int32_t non_esp;
	if (packet_len < (int)sizeof(u_int32_t)) {
	    openswan_log("recvfrom %s:%u too small packet (%d)"
		, ip_str(cur_from), (unsigned) cur_from_port, packet_len);
	    return FALSE;
	}
	memcpy(&non_esp, _buffer, sizeof(u_int32_t));
	if (non_esp != 0) {
	    openswan_log("recvfrom %s:%u has no Non-ESP marker"
		, ip_str(cur_from), (unsigned) cur_from_port);
	    return FALSE;
	}
	_buffer += sizeof(u_int32_t);
	packet_len -= sizeof(u_int32_t);
    }
#endif

    /* Clone actual message contents
     * and set up md->packet_pbs to describe it.
     */
    init_pbs(&md->packet_pbs
#ifdef NAT_TRAVERSAL
	, clone_bytes(_buffer, packet_len, "message buffer in comm_handle()")
#else
	, clone_bytes(bigbuffer, packet_len, "message buffer in comm_handle()")
#endif
	, packet_len, "packet");

    DBG(DBG_RAW | DBG_CRYPT | DBG_PARSING | DBG_CONTROL,
	{
	    DBG_log("*received %d bytes from %s:%u on %s (port=%d)"
		    , (int) pbs_room(&md->packet_pbs)
		    , ip_str(cur_from), (unsigned) cur_from_port
		    , ifp->ip_dev->id_rname
		    , ifp->port);
	});

    DBG(DBG_RAW,
	DBG_dump("", md->packet_pbs.start, pbs_room(&md->packet_pbs)));

#ifdef NAT_TRAVERSAL
	if ((pbs_room(&md->packet_pbs)==1) && (md->packet_pbs.start[0]==0xff)) {
		/**
		 * NAT-T Keep-alive packets should be discared by kernel ESPinUDP
		 * layer. But boggus keep-alive packets (sent with a non-esp marker)
		 * can reach this point. Complain and discard them.
		 */
		DBG(DBG_NATT,
			DBG_log("NAT-T keep-alive (boggus ?) should not reach this point. "
				"Ignored. Sender: %s:%u", ip_str(cur_from),
				(unsigned) cur_from_port);
			);
		return FALSE;
	}
#endif

    return TRUE;
}

/*
 * Local Variables:
 * c-basic-offset:4
 * c-style: pluto
 * End:
 */<|MERGE_RESOLUTION|>--- conflicted
+++ resolved
@@ -190,8 +190,6 @@
 {
     static struct msg_digest *md;
 
-<<<<<<< HEAD
-#if defined(IP_RECVERR) && defined(MSG_ERRQUEUE)
     /* Even though select(2) says that there is a message,
      * it might only be a MSG_ERRQUEUE message.  At least
      * sometimes that leads to a hanging recvfrom.  To avoid
@@ -201,232 +199,6 @@
      *
      * This is early enough that teardown isn't required:
      * just return on failure.
-=======
-static const struct state_microcode
-    *ike_microcode_index[STATE_IKE_ROOF - STATE_IKE_FLOOR];
-
-#define PHONY_STATE(X) \
-    { X, X \
-    , 0 \
-    , 0, P(VID) | P(CR), PT(NONE) \
-    , 0, NULL} 
-
-static const struct state_microcode state_microcode_table[] = {
-#define PT(n) ISAKMP_NEXT_##n
-#define P(n) LELEM(PT(n))
-
-    /***** Phase 1 Main Mode *****/
-
-    /* No state for main_outI1: --> HDR, SA */
-
-    /* STATE_MAIN_R0: I1 --> R1
-     * HDR, SA --> HDR, SA
-     */
-    { STATE_MAIN_R0, STATE_MAIN_R1
-    , SMF_ALL_AUTH | SMF_REPLY
-    , P(SA), P(VID) | P(CR), PT(NONE)
-    , EVENT_RETRANSMIT, main_inI1_outR1},
-
-    /* STATE_MAIN_I1: R1 --> I2
-     * HDR, SA --> auth dependent
-     * SMF_PSK_AUTH, SMF_DS_AUTH: --> HDR, KE, Ni
-     * SMF_PKE_AUTH:
-     *	--> HDR, KE, [ HASH(1), ] <IDi1_b>PubKey_r, <Ni_b>PubKey_r
-     * SMF_RPKE_AUTH:
-     *	--> HDR, [ HASH(1), ] <Ni_b>Pubkey_r, <KE_b>Ke_i, <IDi1_b>Ke_i [,<<Cert-I_b>Ke_i]
-     * Note: since we don't know auth at start, we cannot differentiate
-     * microcode entries based on it.
-     */
-    { STATE_MAIN_I1, STATE_MAIN_I2
-    , SMF_ALL_AUTH | SMF_INITIATOR | SMF_REPLY
-    , P(SA), P(VID) | P(CR), PT(NONE) /* don't know yet */
-    , EVENT_RETRANSMIT, main_inR1_outI2 },
-
-    /* STATE_MAIN_R1: I2 --> R2
-     * SMF_PSK_AUTH, SMF_DS_AUTH: HDR, KE, Ni --> HDR, KE, Nr
-     * SMF_PKE_AUTH: HDR, KE, [ HASH(1), ] <IDi1_b>PubKey_r, <Ni_b>PubKey_r
-     *	    --> HDR, KE, <IDr1_b>PubKey_i, <Nr_b>PubKey_i
-     * SMF_RPKE_AUTH:
-     *	    HDR, [ HASH(1), ] <Ni_b>Pubkey_r, <KE_b>Ke_i, <IDi1_b>Ke_i [,<<Cert-I_b>Ke_i]
-     *	    --> HDR, <Nr_b>PubKey_i, <KE_b>Ke_r, <IDr1_b>Ke_r
-     */
-    { STATE_MAIN_R1, STATE_MAIN_R2
-    , SMF_PSK_AUTH | SMF_DS_AUTH | SMF_REPLY
-#ifdef NAT_TRAVERSAL
-    , P(KE) | P(NONCE), P(VID) | P(CR) | P(NATD_RFC), PT(NONE)
-#else
-    , P(KE) | P(NONCE), P(VID) | P(CR), PT(NONE)
-#endif
-    , EVENT_RETRANSMIT, main_inI2_outR2 },
-
-    { STATE_MAIN_R1, STATE_UNDEFINED
-    , SMF_PKE_AUTH | SMF_REPLY
-    , P(KE) | P(ID) | P(NONCE), P(VID) | P(CR) | P(HASH), PT(KE)
-    , EVENT_RETRANSMIT, unexpected /* ??? not yet implemented */ },
-
-    { STATE_MAIN_R1, STATE_UNDEFINED
-    , SMF_RPKE_AUTH | SMF_REPLY
-    , P(NONCE) | P(KE) | P(ID), P(VID) | P(CR) | P(HASH) | P(CERT), PT(NONCE)
-    , EVENT_RETRANSMIT, unexpected /* ??? not yet implemented */ },
-
-    /* for states from here on, output message must be encrypted */
-
-    /* STATE_MAIN_I2: R2 --> I3
-     * SMF_PSK_AUTH: HDR, KE, Nr --> HDR*, IDi1, HASH_I
-     * SMF_DS_AUTH: HDR, KE, Nr --> HDR*, IDi1, [ CERT, ] SIG_I
-     * SMF_PKE_AUTH: HDR, KE, <IDr1_b>PubKey_i, <Nr_b>PubKey_i
-     *	    --> HDR*, HASH_I
-     * SMF_RPKE_AUTH: HDR, <Nr_b>PubKey_i, <KE_b>Ke_r, <IDr1_b>Ke_r
-     *	    --> HDR*, HASH_I
-     */
-    { STATE_MAIN_I2, STATE_MAIN_I3
-    , SMF_PSK_AUTH | SMF_DS_AUTH | SMF_INITIATOR | SMF_OUTPUT_ENCRYPTED | SMF_REPLY
-#ifdef NAT_TRAVERSAL
-    , P(KE) | P(NONCE), P(VID) | P(CR) | P(NATD_RFC), PT(ID)
-#else
-    , P(KE) | P(NONCE), P(VID) | P(CR), PT(ID)
-#endif
-    , EVENT_RETRANSMIT, main_inR2_outI3 },
-
-    { STATE_MAIN_I2, STATE_UNDEFINED
-    , SMF_PKE_AUTH | SMF_INITIATOR | SMF_OUTPUT_ENCRYPTED | SMF_REPLY
-    , P(KE) | P(ID) | P(NONCE), P(VID) | P(CR), PT(HASH)
-    , EVENT_RETRANSMIT, unexpected /* ??? not yet implemented */ },
-
-    { STATE_MAIN_I2, STATE_UNDEFINED
-    , SMF_ALL_AUTH | SMF_INITIATOR | SMF_OUTPUT_ENCRYPTED | SMF_REPLY
-    , P(NONCE) | P(KE) | P(ID), P(VID) | P(CR), PT(HASH)
-    , EVENT_RETRANSMIT, unexpected /* ??? not yet implemented */ },
-
-    /* for states from here on, input message must be encrypted */
-
-    /* STATE_MAIN_R2: I3 --> R3
-     * SMF_PSK_AUTH: HDR*, IDi1, HASH_I --> HDR*, IDr1, HASH_R
-     * SMF_DS_AUTH: HDR*, IDi1, [ CERT, ] SIG_I --> HDR*, IDr1, [ CERT, ] SIG_R
-     * SMF_PKE_AUTH, SMF_RPKE_AUTH: HDR*, HASH_I --> HDR*, HASH_R
-     */
-    { STATE_MAIN_R2, STATE_MAIN_R3
-    , SMF_PSK_AUTH | SMF_FIRST_ENCRYPTED_INPUT | SMF_ENCRYPTED
-      | SMF_REPLY | SMF_RELEASE_PENDING_P2
-    , P(ID) | P(HASH), P(VID) | P(CR), PT(NONE)
-    , EVENT_SA_REPLACE, main_inI3_outR3 },
-
-    { STATE_MAIN_R2, STATE_MAIN_R3
-    , SMF_DS_AUTH | SMF_FIRST_ENCRYPTED_INPUT | SMF_ENCRYPTED
-      | SMF_REPLY | SMF_RELEASE_PENDING_P2
-    , P(ID) | P(SIG), P(VID) | P(CR) | P(CERT), PT(NONE)
-    , EVENT_SA_REPLACE, main_inI3_outR3 },
-
-    { STATE_MAIN_R2, STATE_UNDEFINED
-    , SMF_PKE_AUTH | SMF_RPKE_AUTH | SMF_FIRST_ENCRYPTED_INPUT | SMF_ENCRYPTED
-      | SMF_REPLY | SMF_RELEASE_PENDING_P2
-    , P(HASH), P(VID) | P(CR), PT(NONE)
-    , EVENT_SA_REPLACE, unexpected /* ??? not yet implemented */ },
-
-    /* STATE_MAIN_I3: R3 --> done
-     * SMF_PSK_AUTH: HDR*, IDr1, HASH_R --> done
-     * SMF_DS_AUTH: HDR*, IDr1, [ CERT, ] SIG_R --> done
-     * SMF_PKE_AUTH, SMF_RPKE_AUTH: HDR*, HASH_R --> done
-     * May initiate quick mode by calling quick_outI1
-     */
-    { STATE_MAIN_I3, STATE_MAIN_I4
-    , SMF_PSK_AUTH | SMF_INITIATOR
-      | SMF_FIRST_ENCRYPTED_INPUT | SMF_ENCRYPTED | SMF_RELEASE_PENDING_P2
-    , P(ID) | P(HASH), P(VID) | P(CR), PT(NONE)
-    , EVENT_SA_REPLACE, main_inR3 },
-
-    { STATE_MAIN_I3, STATE_MAIN_I4
-    , SMF_DS_AUTH | SMF_INITIATOR
-      | SMF_FIRST_ENCRYPTED_INPUT | SMF_ENCRYPTED | SMF_RELEASE_PENDING_P2
-    , P(ID) | P(SIG), P(VID) | P(CR) | P(CERT), PT(NONE)
-    , EVENT_SA_REPLACE, main_inR3 },
-
-    { STATE_MAIN_I3, STATE_UNDEFINED
-    , SMF_PKE_AUTH | SMF_RPKE_AUTH | SMF_INITIATOR
-      | SMF_FIRST_ENCRYPTED_INPUT | SMF_ENCRYPTED | SMF_RELEASE_PENDING_P2
-    , P(HASH), P(VID) | P(CR), PT(NONE)
-    , EVENT_SA_REPLACE, unexpected /* ??? not yet implemented */ },
-
-    /* STATE_MAIN_R3: can only get here due to packet loss */
-    { STATE_MAIN_R3, STATE_UNDEFINED
-    , SMF_ALL_AUTH | SMF_ENCRYPTED | SMF_RETRANSMIT_ON_DUPLICATE
-    , LEMPTY, LEMPTY
-    , PT(NONE), EVENT_NULL, unexpected },
-
-
-    /* STATE_MAIN_I4: can only get here due to packet loss */
-    { STATE_MAIN_I4, STATE_UNDEFINED
-    , SMF_ALL_AUTH | SMF_INITIATOR | SMF_ENCRYPTED
-    , LEMPTY, LEMPTY
-    , PT(NONE), EVENT_NULL, unexpected },
-
-    /***** Phase 1 Aggressive Mode *****/
-
-    /* No state for aggr_outI1: -->HDR, SA, KE, Ni, IDii */
-
-#if defined(AGGRESSIVE)
-    /* STATE_AGGR_R0:
-     * SMF_PSK_AUTH: HDR, SA, KE, Ni, IDii
-     *                -->  HDR, SA, KE, Nr, IDir, HASH_R
-     * SMF_DS_AUTH:  HDR, KE, Nr, SIG --> HDR*, IDi1, HASH_I
-     */
-    { STATE_AGGR_R0, STATE_AGGR_R1,
-      SMF_PSK_AUTH| SMF_REPLY,
-      P(SA) | P(KE) | P(NONCE) | P(ID), P(VID) | P(NATD_RFC), PT(NONE),
-      EVENT_RETRANSMIT, aggr_inI1_outR1_psk },
-
-    { STATE_AGGR_R0, STATE_AGGR_R1,
-      SMF_DS_AUTH | SMF_REPLY,
-      P(SA) | P(KE) | P(NONCE) | P(ID), P(VID) | P(NATD_RFC), PT(NONE),
-      EVENT_RETRANSMIT, aggr_inI1_outR1_rsasig },
-
-    /* STATE_AGGR_I1:
-     * SMF_PSK_AUTH: HDR, SA, KE, Nr, IDir, HASH_R
-     *                                 --> HDR*, HASH_I
-     * SMF_DS_AUTH: HDR, SA, KE, Nr, IDir, SIG_R
-     *                                 --> HDR*, SIG_I
-     */
-    { STATE_AGGR_I1, STATE_AGGR_I2,
-      SMF_PSK_AUTH | SMF_INITIATOR | SMF_OUTPUT_ENCRYPTED | SMF_REPLY | SMF_RELEASE_PENDING_P2,
-      P(SA) | P(KE) | P(NONCE) | P(ID) | P(HASH), P(VID) | P(NATD_RFC) , PT(NONE),
-      EVENT_SA_REPLACE, aggr_inR1_outI2 },
-
-    { STATE_AGGR_I1, STATE_AGGR_I2,
-      SMF_DS_AUTH | SMF_INITIATOR | SMF_OUTPUT_ENCRYPTED | SMF_REPLY | SMF_RELEASE_PENDING_P2,
-      P(SA) | P(KE) | P(NONCE) | P(ID) | P(SIG), P(VID) | P(NATD_RFC) , PT(NONE),
-      EVENT_SA_REPLACE, aggr_inR1_outI2 },
-
-    /* STATE_AGGR_R1:
-     * SMF_PSK_AUTH: HDR*, HASH_I --> done
-     * SMF_DS_AUTH: HDR*, SIG_I   --> done
-     */
-    { STATE_AGGR_R1, STATE_AGGR_R2,
-      SMF_PSK_AUTH | SMF_FIRST_ENCRYPTED_INPUT
-      | SMF_ENCRYPTED | SMF_RELEASE_PENDING_P2,
-      P(HASH), P(VID) | P(NATD_RFC), PT(NONE),
-      EVENT_SA_REPLACE, aggr_inI2 },
-
-    /* STATE_AGGR_R1: HDR*, HASH_I --> done */
-    { STATE_AGGR_R1, STATE_AGGR_R2,
-      SMF_DS_AUTH | SMF_FIRST_ENCRYPTED_INPUT
-      | SMF_ENCRYPTED | SMF_RELEASE_PENDING_P2,
-      P(SIG), P(VID) | P(NATD_RFC), PT(NONE),
-      EVENT_SA_REPLACE, aggr_inI2 },
-
-    /* STATE_AGGR_I2: can only get here due to packet loss */
-    { STATE_AGGR_I2, STATE_UNDEFINED,
-      SMF_ALL_AUTH | SMF_INITIATOR | SMF_RETRANSMIT_ON_DUPLICATE,
-      LEMPTY, LEMPTY, PT(NONE), EVENT_NULL, unexpected },
-
-    /* STATE_AGGR_R2: can only get here due to packet loss */
-    { STATE_AGGR_R2, STATE_UNDEFINED,
-      SMF_ALL_AUTH,
-      LEMPTY, LEMPTY, PT(NONE), EVENT_NULL, unexpected },
-#else
-    /*
-     * put in dummy states so that the state numbering does not
-     * change depending upon build options.
->>>>>>> cd30172c
      */
     if (!check_msg_errqueue(ifp, POLLIN))
 	return;	/* no normal message to read */
