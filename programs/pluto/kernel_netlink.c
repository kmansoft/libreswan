--- conflicted
+++ resolved
@@ -1085,7 +1085,6 @@
     return rsp.u.sa.id.spi;
 }
 
-<<<<<<< HEAD
 static void
 netlink_process_raw_ifaces(struct raw_iface *rifaces)
 {
@@ -1316,7 +1315,6 @@
     }
 }
 
-=======
 /* install or remove eroute for SA Group */
 /* (identical to KLIPS version, but refactoring isn't waranteed yet */
 static bool
@@ -1408,8 +1406,6 @@
 }
 
 
-
->>>>>>> 70041b9a
 const struct kernel_ops netkey_kernel_ops = {
     kern_name: "netkey",
     type: USE_NETKEY,
@@ -1429,10 +1425,7 @@
     grp_sa: NULL,
     get_spi: netlink_get_spi,
     docommand: do_command_linux,
-<<<<<<< HEAD
     process_ifaces: netlink_process_raw_ifaces,
-    kern_name: "netkey",
-=======
 
     /* XXX these needed to be added */
     shunt_eroute: NULL, /* pfkey_shunt_eroute,*/
@@ -1441,6 +1434,5 @@
     set_debug: NULL,    /* pfkey_set_debug, */
     remove_orphaned_holds: NULL, /* pfkey_remove_orphaned_holds,*/
 
->>>>>>> 70041b9a
 };
 #endif /* linux && KLIPS */