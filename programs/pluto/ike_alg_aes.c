/*
 * Copyright (C) 2005-2007 Michael Richardson <mcr@xelerance.com>
 * Copyright (C) 2008-2009 Paul Wouters <paul@xelerance.com>
 * Copyright (C) 2009 Avesh Agarwal <avagarwa@redhat.com>
 * Copyright (C) 2012-2014 Paul Wouters <paul@libreswan.org>
 * Copyright (C) 2013 Florian Weimer <fweimer@redhat.com>
 * Copyright (C) 2013 D. Hugh Redelmeier <hugh@mimosa.com>
 *
 * This program is free software; you can redistribute it and/or modify it
 * under the terms of the GNU General Public License as published by the
 * Free Software Foundation; either version 2 of the License, or (at your
 * option) any later version.  See <http://www.fsf.org/copyleft/gpl.txt>.
 *
 * This program is distributed in the hope that it will be useful, but
 * WITHOUT ANY WARRANTY; without even the implied warranty of MERCHANTABILITY
 * or FITNESS FOR A PARTICULAR PURPOSE.  See the GNU General Public License
 * for more details.
 */

#include <stdio.h>
#include <string.h>
#include <stddef.h>
#include <sys/types.h>
#include <libreswan.h>

#include "constants.h"
#include "defs.h"
#include "log.h"
#include "crypto.h"
#include "klips-crypto/aes_cbc.h"
#include "alg_info.h"
#include "ike_alg.h"

#include <pk11pub.h>
#include <prmem.h>
#include <prerror.h>
#include "lswconf.h"
#include "lswlog.h"

static void aes_xcbc_init_thunk(union hash_ctx *ctx)
{
	aes_xcbc_init(&ctx->ctx_aes_xcbc);
}

static void aes_xcbc_write_thunk(union hash_ctx *ctx, const unsigned char *datap, size_t length)
{
	aes_xcbc_write(&ctx->ctx_aes_xcbc, datap, length);
}

static void aes_xcbc_final_thunk(u_char *hash, union hash_ctx *ctx)
{
	aes_xcbc_final(hash, &ctx->ctx_aes_xcbc);
}

static void do_aes_cbc(u_int8_t *buf, size_t buf_len, PK11SymKey *symkey,
		   u_int8_t *iv, bool enc)
{

	u_int8_t iv_bak[AES_CBC_BLOCK_SIZE];
	u_int8_t *new_iv = NULL;    /* logic will avoid copy to NULL */
	u_int8_t *tmp_buf;

	CK_MECHANISM_TYPE ciphermech;
	SECItem ivitem;
	SECItem *secparam;
	PK11Context *enccontext;
	SECStatus rv;
	int outlen;

<<<<<<< HEAD
	DBG(DBG_CRYPT, DBG_log("NSS do_aes: enter"));
	ciphermech = CKM_AES_CBC; /* libreswan provides padding */
=======
	DBG(DBG_CRYPT, DBG_log("NSS do_aes_cbc: enter"));
	ciphermech = CKM_AES_CBC; /*libreswan provides padding*/
>>>>>>> f67c95a9

	if (symkey == NULL) {
		loglog(RC_LOG_SERIOUS,
		       "do_aes_cbc: NSS derived enc key in NULL\n");
		abort();
	}

	ivitem.type = siBuffer;
	ivitem.data = iv;
	ivitem.len = AES_CBC_BLOCK_SIZE;

	secparam = PK11_ParamFromIV(ciphermech, &ivitem);
	if (secparam == NULL) {
		loglog(RC_LOG_SERIOUS,
		       "do_aes_cbc: Failure to set up PKCS11 param (err %d)\n",
		       PR_GetError());
		abort();
	}

	outlen = 0;
	tmp_buf = PR_Malloc((PRUint32)buf_len);

	if (!enc) {
		new_iv = iv_bak;
		memcpy(new_iv,
		       (char*) buf + buf_len - AES_CBC_BLOCK_SIZE,
		       AES_CBC_BLOCK_SIZE);
	}

	enccontext = PK11_CreateContextBySymKey(ciphermech,
						enc ? CKA_ENCRYPT : CKA_DECRYPT, symkey,
						secparam);
	if (enccontext == NULL) {
		loglog(RC_LOG_SERIOUS,
		       "do_aes_cbc: PKCS11 context creation failure (err %d)\n",
		       PR_GetError());
		abort();
	}

	rv = PK11_CipherOp(enccontext, tmp_buf, &outlen, buf_len, buf,
			      buf_len);
	if (rv != SECSuccess) {
		loglog(RC_LOG_SERIOUS,
		       "do_aes_cbc: PKCS11 operation failure (err %d)\n",
		       PR_GetError());
		abort();
	}
	PK11_DestroyContext(enccontext, PR_TRUE);
	memcpy(buf, tmp_buf, buf_len);

	if (enc)
		new_iv = (u_int8_t*) buf + buf_len - AES_CBC_BLOCK_SIZE;

	memcpy(iv, new_iv, AES_CBC_BLOCK_SIZE);
	PR_Free(tmp_buf);

	if (secparam != NULL)
		SECITEM_FreeItem(secparam, PR_TRUE);
	DBG(DBG_CRYPT, DBG_log("NSS do_aes_cbc: exit"));
}

struct encrypt_desc algo_aes_cbc =
{
	.common = {
		.name = "aes",
		.officname = "aes",
		.algo_type =   IKE_ALG_ENCRYPT,
		.algo_id =     OAKLEY_AES_CBC,
		.algo_v2id =   IKEv2_ENCR_AES_CBC,
		.algo_next =   NULL,
	},
	.enc_ctxsize =   sizeof(aes_context),
	.enc_blocksize = AES_CBC_BLOCK_SIZE,
	.ivsize =       AES_CBC_BLOCK_SIZE,
	.keyminlen =    AES_KEY_MIN_LEN,
	.keydeflen =    AES_KEY_DEF_LEN,
	.keymaxlen =    AES_KEY_MAX_LEN,
	.do_crypt =     do_aes_cbc,
};

static void do_aes_ctr(u_int8_t *buf UNUSED, size_t buf_len UNUSED, PK11SymKey *symkey UNUSED,
                  u_int8_t *nonce_iv UNUSED, bool enc UNUSED)
{
	DBG(DBG_CRYPT, DBG_log("NSS do_aes_ctr: stubb only"));
}

struct encrypt_desc algo_aes_ctr =
{
	.common = {
		.name = "aes_ctr",
		.officname = "aes_ctr",
		.algo_type =   IKE_ALG_ENCRYPT,
		.algo_id =     OAKLEY_AES_CTR,
		.algo_v2id =   IKEv2_ENCR_AES_CTR,
		.algo_next =   NULL,
	},
	.enc_ctxsize =   sizeof(aes_context),
	.enc_blocksize = AES_BLOCK_SIZE,
	.ivsize = 8,
	.keyminlen =    AES_KEY_MIN_LEN,
	.keydeflen =    AES_KEY_DEF_LEN,
	.keymaxlen =    AES_KEY_MAX_LEN,
	.do_crypt =     do_aes_ctr,
};

static struct hash_desc hash_desc_aes_xcbc = {
        .common = { .officname =  "aes_xcbc",
                    .algo_type = IKE_ALG_HASH,
                    .algo_id = OAKLEY_AES_XCBC, /* stolen from IKEv2 */
                    .algo_v2id = IKEv2_PRF_AES128_XCBC,
                    .algo_next = NULL, },
        .hash_ctx_size = sizeof(aes_xcbc_context),
        .hash_key_size = AES_XCBC_DIGEST_SIZE,
        .hash_digest_len = AES_XCBC_DIGEST_SIZE,
        .hash_integ_len = 0,    /* Not applicable */
        .hash_block_size = AES_CBC_BLOCK_SIZE,
        .hash_init = aes_xcbc_init_thunk,
        .hash_update = aes_xcbc_write_thunk,
        .hash_final = aes_xcbc_final_thunk,
};

#ifdef NOT_YET
static struct hash_desc integ_desc_aes_xcbc = {
        .common = { .officname =  "aes_xcbc",
                    .algo_type = IKE_ALG_INTEG,
                    .algo_id = OAKLEY_AES_XCBC, /* stolen from IKEv2 */
                    .algo_v2id = IKEv2_AUTH_AES_XCBC_96,
                    .algo_next = NULL, },
        .hash_ctx_size = sizeof(aes_xcbc_context),
        .hash_key_size = AES_XCBC_DIGEST_SIZE,
        .hash_digest_len = AES_XCBC_DIGEST_SIZE,
        .hash_integ_len = AES_XCBC_DIGEST_SIZE_TRUNC, /* XXX 96 */
        .hash_block_size = AES_CBC_BLOCK_SIZE,
        .hash_init = aes_xcbc_init_thunk,
        .hash_update = aes_xcbc_write_thunk,
        .hash_final = aes_xcbc_final_thunk,
};
#endif

void ike_alg_aes_init(void)
{
	if (ike_alg_register_enc(&algo_aes_cbc) != 1)
		loglog(RC_LOG_SERIOUS, "Warning: failed to register algo_aes_cbc for IKE");
	if (ike_alg_register_enc(&algo_aes_ctr) != 1)
		loglog(RC_LOG_SERIOUS, "Warning: failed to register algo_aes_ctr for IKE");

	/* Waiting on NSS support - but we need registration so ESP will work */
	if (ike_alg_register_hash(&hash_desc_aes_xcbc) != 1)
		loglog(RC_LOG_SERIOUS, "Warning: failed to register hash algo_aes_xcbc for IKE");
#if 0
	ike_alg_add(&integ_desc_aes_xcbc.common);
#endif
}<|MERGE_RESOLUTION|>--- conflicted
+++ resolved
@@ -67,13 +67,8 @@
 	SECStatus rv;
 	int outlen;
 
-<<<<<<< HEAD
-	DBG(DBG_CRYPT, DBG_log("NSS do_aes: enter"));
+	DBG(DBG_CRYPT, DBG_log("NSS do_aes_cbc: enter"));
 	ciphermech = CKM_AES_CBC; /* libreswan provides padding */
-=======
-	DBG(DBG_CRYPT, DBG_log("NSS do_aes_cbc: enter"));
-	ciphermech = CKM_AES_CBC; /*libreswan provides padding*/
->>>>>>> f67c95a9
 
 	if (symkey == NULL) {
 		loglog(RC_LOG_SERIOUS,
