/* hmac interface for pluto ciphers.
 *
 * Copyright (C) 2006  Michael Richardson <mcr@xelerance.com>
 * Copyright (C) 2009-2012 Avesh Agarwal <avagarwa@redhat.com>
 * Copyright (C) 2009 Paul Wouters <paul@xelerance.com>
 * Copyright (C) 2010-2012 Avesh Agarwal <avagarwa@redhat.com>
 * Copyright (C) 2012 Paul Wouters <paul@libreswan.org>
 * Copyright (C) 2012-2013 Paul Wouters <pwouters@redhat.com>
 * Copyright (C) 2013 D. Hugh Redelmeier <hugh@mimosa.com>
 *
 * This program is free software; you can redistribute it and/or modify it
 * under the terms of the GNU General Public License as published by the
 * Free Software Foundation; either version 2 of the License, or (at your
 * option) any later version.  See <http://www.fsf.org/copyleft/gpl.txt>.
 *
 * This program is distributed in the hope that it will be useful, but
 * WITHOUT ANY WARRANTY; without even the implied warranty of MERCHANTABILITY
 * or FITNESS FOR A PARTICULAR PURPOSE.  See the GNU General Public License
 * for more details.
 *
 */

#include <sys/types.h>
#include <libreswan.h>

#include "constants.h"
#include "defs.h"
#include "md5.h"
#include "sha1.h"
#include "crypto.h" /* requires sha1.h and md5.h */
#include "alg_info.h"
#include "ike_alg.h"

#include <nss.h>
#include <pkcs11t.h>
#include <pk11pub.h>
#include <prlog.h>
#include <prmem.h>
#include <pk11priv.h>
#include <secport.h>
#include "lswconf.h"
#include "lswlog.h"

/* HMAC package
 * rfc2104.txt specifies how HMAC works.
 */

static CK_MECHANISM_TYPE nss_hash_mech(const struct hash_desc *hasher);
static SECOidTag nss_hash_oid(const struct hash_desc *hasher);

void hmac_init(struct hmac_ctx *ctx,
	       const struct hash_desc *h,
	       /*const*/ PK11SymKey *symkey)	/* NSS doesn't like const! */
{
	SECStatus status;
	PK11SymKey
		*tkey1,
		*tkey2;
	unsigned int klen = PK11_GetKeyLength(symkey);
	chunk_t hmac_opad, hmac_ipad, hmac_pad;

	ctx->h = h;
	ctx->hmac_digest_len = h->hash_digest_len;

	/* DBG(DBG_CRYPT, DBG_log("NSS: hmac init")); */

	hmac_opad = hmac_pads(HMAC_OPAD, h->hash_block_size);
	hmac_ipad = hmac_pads(HMAC_IPAD, h->hash_block_size);
	hmac_pad  = hmac_pads(0x00, h->hash_block_size - klen);

	if (klen > h->hash_block_size) {
		tkey1 = PK11_Derive_lsw(symkey, nss_key_derivation_mech(h),
					NULL,
					CKM_CONCATENATE_BASE_AND_DATA,
					CKA_DERIVE,
					0);
	} else {
		tkey1 = symkey;
	}

<<<<<<< HEAD
	tkey2 = pk11_derive_wrapper_lsw(tkey1,
						    CKM_CONCATENATE_BASE_AND_DATA,
						    hmac_pad, CKM_XOR_BASE_AND_DATA, CKA_DERIVE,
						    h->hash_block_size);
=======
	tkey2 = pk11_derive_wrapper_lsw(tkey1, CKM_CONCATENATE_BASE_AND_DATA,
					hmac_pad,
					CKM_XOR_BASE_AND_DATA, CKA_DERIVE,
					h->hash_block_size);
>>>>>>> 90221fda
	passert(tkey2 != NULL);

	ctx->ikey = pk11_derive_wrapper_lsw(tkey2, CKM_XOR_BASE_AND_DATA,
					    hmac_ipad, nss_hash_mech(h),
<<<<<<< HEAD
						    CKA_DIGEST, 0);
=======
					    CKA_DIGEST, 0);
>>>>>>> 90221fda
	passert(ctx->ikey != NULL);

	ctx->okey = pk11_derive_wrapper_lsw(tkey2, CKM_XOR_BASE_AND_DATA,
					    hmac_opad, nss_hash_mech(h),
<<<<<<< HEAD
						    CKA_DIGEST, 0);
=======
					    CKA_DIGEST, 0);
>>>>>>> 90221fda
	passert(ctx->okey != NULL);

	if (tkey1 != symkey)
		PK11_FreeSymKey(tkey1);
	PK11_FreeSymKey(tkey2);

	freeanychunk(hmac_opad);
	freeanychunk(hmac_ipad);
	freeanychunk(hmac_pad);
	ctx->ctx_nss = PK11_CreateDigestContext(nss_hash_oid(h));
	passert(ctx->ctx_nss != NULL);

	status = PK11_DigestBegin(ctx->ctx_nss);
	passert(status == SECSuccess);

	status = PK11_DigestKey(ctx->ctx_nss, ctx->ikey);
	passert(status == SECSuccess);
}

void hmac_update(struct hmac_ctx *ctx,
		 const u_char *data, size_t data_len)
{
	DBG(DBG_CRYPT, DBG_dump("hmac_update data value: ", data, data_len));
	if (data_len > 0) {
		SECStatus status;

		DBG(DBG_CRYPT, DBG_log("hmac_update: inside if"));
		status = PK11_DigestOp(ctx->ctx_nss, data, data_len);
		DBG(DBG_CRYPT, DBG_log("hmac_update: after digest"));
		passert(status == SECSuccess);
		DBG(DBG_CRYPT, DBG_log("hmac_update: after assert"));
	}
}

void hmac_final(u_char *output, struct hmac_ctx *ctx)
{
	unsigned int outlen;
	SECStatus status;

	status = PK11_DigestFinal(ctx->ctx_nss, output, &outlen,
					    ctx->hmac_digest_len);
	passert(status == SECSuccess);
	passert(outlen == ctx->hmac_digest_len);
	PK11_DestroyContext(ctx->ctx_nss, PR_TRUE);
	ctx->ctx_nss = NULL;

	ctx->ctx_nss = PK11_CreateDigestContext(nss_hash_oid(ctx->h));
	passert(ctx->ctx_nss != NULL);

	status = PK11_DigestBegin(ctx->ctx_nss);
	passert(status == SECSuccess);

	status = PK11_DigestKey(ctx->ctx_nss, ctx->okey);
	passert(status == SECSuccess);

	status = PK11_DigestOp(ctx->ctx_nss, output, outlen);
	passert(status == SECSuccess);

	status = PK11_DigestFinal(ctx->ctx_nss, output, &outlen,
				  ctx->hmac_digest_len);
	passert(status == SECSuccess);
	passert(outlen == ctx->hmac_digest_len);
	PK11_DestroyContext(ctx->ctx_nss, PR_TRUE);

	if (ctx->ikey != NULL)
		PK11_FreeSymKey(ctx->ikey);
	if (ctx->okey != NULL)
		PK11_FreeSymKey(ctx->okey);
	/* DBG(DBG_CRYPT, DBG_log("NSS: hmac final end")); */
}

static SECOidTag nss_hash_oid(const struct hash_desc *hasher)
{
	SECOidTag mechanism;

	switch (hasher->common.algo_id) {
	case OAKLEY_MD5:
		mechanism = SEC_OID_MD5;
		break;
	case OAKLEY_SHA1:
		mechanism = SEC_OID_SHA1;
		break;
	case OAKLEY_SHA2_256:
		mechanism = SEC_OID_SHA256;
		break;
	case OAKLEY_SHA2_384:
		mechanism = SEC_OID_SHA384;
		break;
	case OAKLEY_SHA2_512:
		mechanism = SEC_OID_SHA512;
		break;
	default:
		libreswan_log("NSS: key derivation mechanism (hasher->common.algo_id=%d not supported",hasher->common.algo_id );
		mechanism = 0;	/* ??? what should we do to recover? */
		break;
	}
	return mechanism;
}

static CK_MECHANISM_TYPE nss_hash_mech(const struct hash_desc *hasher)
{
	CK_MECHANISM_TYPE mechanism;

	switch (hasher->common.algo_id) {
	case OAKLEY_MD5:
		mechanism = CKM_MD5;
		break;
	case OAKLEY_SHA1:
		mechanism = CKM_SHA_1;
		break;
	case OAKLEY_SHA2_256:
		mechanism = CKM_SHA256;
		break;
	case OAKLEY_SHA2_384:
		mechanism = CKM_SHA384;
		break;
	case OAKLEY_SHA2_512:
		mechanism = CKM_SHA512;
		break;
	default:
		/* ??? surely this requires more than a DBG entry! */
		DBG(DBG_CRYPT,
		      DBG_log("NSS: key derivation mechanism not supported"));
		mechanism = 0x80000000;	/* ??? what should we do to recover? */
		break;
	}
	return mechanism;
}

PK11SymKey *pk11_derive_wrapper_lsw(PK11SymKey *base,
				    CK_MECHANISM_TYPE mechanism,
				    chunk_t data, CK_MECHANISM_TYPE target,
				    CK_ATTRIBUTE_TYPE operation, int keySize)
{
	CK_KEY_DERIVATION_STRING_DATA string;
	SECItem param;

	string.pData = data.ptr;
	string.ulLen = data.len;
	param.data = (unsigned char*)&string;
	param.len = sizeof(string);

	return PK11_Derive(base, mechanism, &param, target, operation,
			   keySize);
}

/* MUST BE THREAD-SAFE */
PK11SymKey *PK11_Derive_lsw(PK11SymKey *base, CK_MECHANISM_TYPE mechanism,
			     SECItem *param, CK_MECHANISM_TYPE target,
			     CK_ATTRIBUTE_TYPE operation, int keysize)
{
	if (param == NULL && keysize == 0) {
		SECOidTag oid;
		PK11Context *ctx;
		unsigned char dkey[HMAC_BUFSIZE * 2];
		SECItem dkey_param;
		SECStatus status;
		unsigned int len;
		CK_EXTRACT_PARAMS bs;
		chunk_t dkey_chunk;

		switch (mechanism) {
		case CKM_SHA256_KEY_DERIVATION:
			oid = SEC_OID_SHA256;
			break;
		case CKM_SHA384_KEY_DERIVATION:
			oid = SEC_OID_SHA384;
			break;
		case CKM_SHA512_KEY_DERIVATION:
			oid = SEC_OID_SHA512;
			break;
		default:
			return PK11_Derive(base, mechanism, param, target,
					   operation, keysize);
		}

		ctx = PK11_CreateDigestContext(oid);
		passert(ctx != NULL);
		status = PK11_DigestBegin(ctx);
		passert(status == SECSuccess);
		status = PK11_DigestKey(ctx, base);
		passert(status == SECSuccess);
		status = PK11_DigestFinal(ctx, dkey, &len, sizeof dkey);
		passert(status == SECSuccess);
		PK11_DestroyContext(ctx, PR_TRUE);

		dkey_chunk.ptr = dkey;
		dkey_chunk.len = len;

		PK11SymKey *tkey1 = pk11_derive_wrapper_lsw(base,
							    CKM_CONCATENATE_DATA_AND_BASE, dkey_chunk, CKM_EXTRACT_KEY_FROM_KEY, CKA_DERIVE,
							    0);
		passert(tkey1 != NULL);

		bs = 0;
		dkey_param.data = (unsigned char*)&bs;
		dkey_param.len = sizeof(bs);
		PK11SymKey *tkey2 = PK11_Derive(tkey1,
						CKM_EXTRACT_KEY_FROM_KEY,
						&dkey_param, target, operation,
						len);
		passert(tkey2 != NULL);

		if (tkey1 != NULL)
			PK11_FreeSymKey(tkey1);

		return tkey2;

	} else {
		return PK11_Derive(base, mechanism, param, target, operation,
				   keysize);
	}
}

CK_MECHANISM_TYPE nss_key_derivation_mech(const struct hash_desc *hasher)
{
	CK_MECHANISM_TYPE mechanism = 0x80000000;

	switch (hasher->common.algo_id) {
	case OAKLEY_MD5:
		mechanism = CKM_MD5_KEY_DERIVATION;
		break;
	case OAKLEY_SHA1:
		mechanism = CKM_SHA1_KEY_DERIVATION;
		break;
	case OAKLEY_SHA2_256:
		mechanism = CKM_SHA256_KEY_DERIVATION;
		break;
	case OAKLEY_SHA2_384:
		mechanism = CKM_SHA384_KEY_DERIVATION;
		break;
	case OAKLEY_SHA2_512:
		mechanism = CKM_SHA512_KEY_DERIVATION;
		break;
	default:
		DBG(DBG_CRYPT,
		    DBG_log("NSS: key derivation mechanism not supported"));
		break;
	}
	return mechanism;
}

chunk_t hmac_pads(u_char val, unsigned int len)
{
	chunk_t ret;

	ret.len = len;
	ret.ptr = alloc_bytes(ret.len, "hmac_pad");

	memset(ret.ptr, val, len);

	return ret;
}

void nss_symkey_log(PK11SymKey *key, const char *msg)
{
	if (key == NULL) {
		/* ??? should we print this even if !DBG_CRYPT? */
		DBG_log("NULL key %s", msg);
	} else {
		DBG(DBG_CRYPT, {
			DBG_log("computed key %s with length =%d", msg,
					       PK11_GetKeyLength(key));

			if (!PK11_IsFIPS()) {
				SECStatus status = PK11_ExtractKeyValue(key);

<<<<<<< HEAD
				passert(status == SECSuccess);
				keydata = PK11_GetKeyData(key);
=======
				if (status == SECSuccess) {
					SECItem *keydata = PK11_GetKeyData(key);
>>>>>>> 90221fda

					DBG_dump("value: ", keydata->data,
						 keydata->len);

					SECITEM_FreeItem(keydata, PR_TRUE);	/* ??? this was commented out.  Why? */
				} else {
					DBG_log("unobtainable key %s", msg);
				}
			}
		});
	}
}<|MERGE_RESOLUTION|>--- conflicted
+++ resolved
@@ -78,35 +78,20 @@
 		tkey1 = symkey;
 	}
 
-<<<<<<< HEAD
-	tkey2 = pk11_derive_wrapper_lsw(tkey1,
-						    CKM_CONCATENATE_BASE_AND_DATA,
-						    hmac_pad, CKM_XOR_BASE_AND_DATA, CKA_DERIVE,
-						    h->hash_block_size);
-=======
 	tkey2 = pk11_derive_wrapper_lsw(tkey1, CKM_CONCATENATE_BASE_AND_DATA,
 					hmac_pad,
 					CKM_XOR_BASE_AND_DATA, CKA_DERIVE,
 					h->hash_block_size);
->>>>>>> 90221fda
 	passert(tkey2 != NULL);
 
 	ctx->ikey = pk11_derive_wrapper_lsw(tkey2, CKM_XOR_BASE_AND_DATA,
 					    hmac_ipad, nss_hash_mech(h),
-<<<<<<< HEAD
-						    CKA_DIGEST, 0);
-=======
 					    CKA_DIGEST, 0);
->>>>>>> 90221fda
 	passert(ctx->ikey != NULL);
 
 	ctx->okey = pk11_derive_wrapper_lsw(tkey2, CKM_XOR_BASE_AND_DATA,
 					    hmac_opad, nss_hash_mech(h),
-<<<<<<< HEAD
-						    CKA_DIGEST, 0);
-=======
 					    CKA_DIGEST, 0);
->>>>>>> 90221fda
 	passert(ctx->okey != NULL);
 
 	if (tkey1 != symkey)
@@ -374,13 +359,8 @@
 			if (!PK11_IsFIPS()) {
 				SECStatus status = PK11_ExtractKeyValue(key);
 
-<<<<<<< HEAD
-				passert(status == SECSuccess);
-				keydata = PK11_GetKeyData(key);
-=======
 				if (status == SECSuccess) {
 					SECItem *keydata = PK11_GetKeyData(key);
->>>>>>> 90221fda
 
 					DBG_dump("value: ", keydata->data,
 						 keydata->len);
