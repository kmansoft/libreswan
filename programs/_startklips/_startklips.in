--- conflicted
+++ resolved
@@ -137,29 +137,16 @@
 
 # get info about a given interface
 # getinterfaceinfo eth0 prefix_
+# see if we can find an IPv4/IPv6 address on the interface,
+# only use the first one here, otheraddr will include a /mask
 getinterfaceinfo() {
-        ifconfig $1 \
-         | awk '$1 == "inet" && $2 ~ /^addr:/ && $NF ~ /^Mask:/ {
-			gsub(/:/, " ", $0)
-			print "'$2'addr=" $3
-			other = $5
-			if ($4 == "Bcast")
-				print "'$2'type=broadcast"
-			else if ($4 == "P-t-P")
-				print "'$2'type=pointopoint"
-			else if (NF == 5) {
-				print "'$2'type="
-				other = ""
-			} else
-				print "'$2'type=unknown"
-			print "'$2'otheraddr=" other
-			print "'$2'mask=" $NF
-		}
-                $NF ~ /^Metric:/ && $(NF-1) ~ /^MTU:/ {
-                        sub(/^MTU:/, "", $(NF-1))
-                        print "'$2'mtu=" $(NF-1)
-                }
-                '
+	ip addr show dev $1 | awk '$1 == "inet" || $1 == "inet6" {
+			sub("/.*$","",$2)
+			print "'$2'addr=" $2
+			if ($3 == "peer")
+				print "'$2'otheraddr=" $4
+			exit 0
+		}'
 }
 
 # get default route info
@@ -181,25 +168,10 @@
 	*)	echo "invalid interface \`$virt' in \`$1'" ; exit 1	;;
 	esac
 
-<<<<<<< HEAD
-	# see if we can find an IPv4/IPv6 address on the interface,  if not error
-	# out,  only use the first one here, otheraddr will include a /mask
-	addr=
-	otheraddr=
-	eval `ip addr show dev $phys | awk '$1 == "inet" || $1 == "inet6" {
-			sub("/.*$","",$2)
-			print "addr=" $2
-			if ($3 == "peer")
-				print "otheraddr=" $4
-			exit 0
-		}'`
-	if test " $addr" = " "
-=======
 	# figure out ifconfig for interface
 	phys_addr=
 	eval `getinterfaceinfo $phys phys_`
 	if test " $phys_addr" = " "
->>>>>>> b0c38038
 	then
 		echo "unable to determine address of \`$phys'"
 		exit 1
@@ -228,7 +200,6 @@
 	if $klips
 	then
 		ipsec tncfg --attach --virtual $virt --physical $phys
-<<<<<<< HEAD
 		# configure all the IPv4/IPv4 addresses (including point-to-point)
 		ip addr show dev $phys | awk '$1 == "inet" || $1 == "inet6" {
 				cmd = "ip addr add"
@@ -251,10 +222,7 @@
                         ip route del $oldroute dev $virt
                         ip route add $oldroute dev $virt metric $newmetric
                 fi
-	fi
-=======
         fi
->>>>>>> b0c38038
 
         # configure the device
         ifconfig $virt inet $phys_addr $phys_type $phys_otheraddr netmask $phys_mask mtu $phys_mtu
